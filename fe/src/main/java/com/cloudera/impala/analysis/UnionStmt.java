--- conflicted
+++ resolved
@@ -455,38 +455,6 @@
     baseTblResultExprs_ = resultExprs_;
   }
 
-<<<<<<< HEAD
-  /**
-   * Substitute exprs of the form "<number>" with the corresponding
-   * expressions from the resultExprs.
-   */
-  @Override
-  protected void substituteOrdinals(List<Expr> exprs, String errorPrefix,
-      Analyzer analyzer) throws AnalysisException {
-    // Substitute ordinals.
-    ListIterator<Expr> i = exprs.listIterator();
-    while (i.hasNext()) {
-      Expr expr = i.next();
-      if (!(expr instanceof NumericLiteral)) continue;
-      expr.analyze(analyzer);
-      if (!expr.getType().isIntegerType()) continue;
-      long pos = ((NumericLiteral) expr).getLongValue();
-      if (pos < 1) {
-        throw new AnalysisException(
-            errorPrefix + ": ordinal must be >= 1: " + expr.toSql());
-      }
-      if (pos > resultExprs_.size()) {
-        throw new AnalysisException(
-            errorPrefix + ": ordinal exceeds number of items in select list: "
-            + expr.toSql());
-      }
-      // Create copy to protect against accidentally shared state.
-      i.set(resultExprs_.get((int) pos - 1).clone());
-    }
-  }
-
-=======
->>>>>>> e48c2b48
   public TupleId getTupleId() { return tupleId_; }
 
   @Override
