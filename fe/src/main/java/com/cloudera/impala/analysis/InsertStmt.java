--- conflicted
+++ resolved
@@ -164,12 +164,7 @@
         queryStmt_.analyze(queryStmtAnalyzer);
 
         if (analyzer.containsSubquery()) {
-<<<<<<< HEAD
-          Preconditions.checkState(queryStmt_ instanceof SelectStmt);
-          StmtRewriter.rewriteStatement((SelectStmt)queryStmt_, queryStmtAnalyzer);
-=======
           StmtRewriter.rewriteQueryStatement(queryStmt_, queryStmtAnalyzer);
->>>>>>> e48c2b48
           queryStmt_ = queryStmt_.clone();
           queryStmtAnalyzer = new Analyzer(analyzer);
           queryStmt_.analyze(queryStmtAnalyzer);
@@ -348,9 +343,6 @@
             "(%s) because Impala does not have WRITE access to at least one HDFS path" +
             ": %s", targetTableName_, hdfsTable.getFirstLocationWithoutWriteAccess()));
       }
-<<<<<<< HEAD
-
-=======
       if (hdfsTable.spansMultipleFileSystems()) {
         throw new AnalysisException(String.format("Unable to INSERT into target table " +
             "(%s) because the table spans multiple file-systems.", targetTableName_));
@@ -365,7 +357,6 @@
         throw new AnalysisException(String.format("Unable to INSERT into target " +
             "table (%s): %s.", targetTableName_, e.getMessage()), e);
       }
->>>>>>> e48c2b48
       for (int colIdx = 0; colIdx < numClusteringCols; ++colIdx) {
         Column col = hdfsTable.getColumns().get(colIdx);
         // Hive has a number of issues handling BOOLEAN partition columns (see HIVE-6590).
