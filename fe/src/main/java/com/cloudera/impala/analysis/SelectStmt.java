// Copyright 2012 Cloudera Inc.
//
// Licensed under the Apache License, Version 2.0 (the "License");
// you may not use this file except in compliance with the License.
// You may obtain a copy of the License at
//
// http://www.apache.org/licenses/LICENSE-2.0
//
// Unless required by applicable law or agreed to in writing, software
// distributed under the License is distributed on an "AS IS" BASIS,
// WITHOUT WARRANTIES OR CONDITIONS OF ANY KIND, either express or implied.
// See the License for the specific language governing permissions and
// limitations under the License.

package com.cloudera.impala.analysis;

import java.util.ArrayList;
import java.util.List;
<<<<<<< HEAD
import java.util.ListIterator;
=======
>>>>>>> e48c2b48
import java.util.Set;

import org.slf4j.Logger;
import org.slf4j.LoggerFactory;

import com.cloudera.impala.catalog.Column;
import com.cloudera.impala.common.AnalysisException;
import com.cloudera.impala.common.ColumnAliasGenerator;
<<<<<<< HEAD
import com.cloudera.impala.common.InternalException;
=======
>>>>>>> e48c2b48
import com.cloudera.impala.common.TableAliasGenerator;
import com.cloudera.impala.common.TreeNode;
import com.google.common.base.Preconditions;
import com.google.common.base.Predicates;
import com.google.common.collect.Iterables;
import com.google.common.collect.Lists;
import com.google.common.collect.Sets;

/**
 * Representation of a single select block, including GROUP BY, ORDER BY and HAVING
 * clauses.
 */
public class SelectStmt extends QueryStmt {
  private final static Logger LOG = LoggerFactory.getLogger(SelectStmt.class);

  protected SelectList selectList_;
  protected final ArrayList<String> colLabels_; // lower case column labels
  protected final List<TableRef> tableRefs_;
  protected Expr whereClause_;
  protected ArrayList<Expr> groupingExprs_;
  protected final Expr havingClause_;  // original having clause

  // havingClause with aliases and agg output resolved
  private Expr havingPred_;

  // set if we have any kind of aggregation operation, include SELECT DISTINCT
  private AggregateInfo aggInfo_;

  // set if we have AnalyticExprs in the select list/order by clause
  private AnalyticInfo analyticInfo_;

  // SQL string of this SelectStmt before inline-view expression substitution.
  // Set in analyze().
  protected String sqlString_;

  // substitutes all exprs in this select block to reference base tables
  // directly
  private ExprSubstitutionMap baseTblSmap_ = new ExprSubstitutionMap();

  SelectStmt(SelectList selectList,
             List<TableRef> tableRefList,
             Expr wherePredicate, ArrayList<Expr> groupingExprs,
             Expr havingPredicate, ArrayList<OrderByElement> orderByElements,
             LimitElement limitElement) {
    super(orderByElements, limitElement);
    this.selectList_ = selectList;
    if (tableRefList == null) {
      this.tableRefs_ = Lists.newArrayList();
    } else {
      this.tableRefs_ = tableRefList;
    }
    this.whereClause_ = wherePredicate;
    this.groupingExprs_ = groupingExprs;
    this.havingClause_ = havingPredicate;
    this.colLabels_ = Lists.newArrayList();
    this.havingPred_ = null;
    this.aggInfo_ = null;
    this.sortInfo_ = null;
    // Set left table refs to ensure correct toSql() before analysis.
    for (int i = 1; i < tableRefs_.size(); ++i) {
      tableRefs_.get(i).setLeftTblRef(tableRefs_.get(i - 1));
    }
  }

  /**
   * @return the original select list items from the query
   */
  public SelectList getSelectList() { return selectList_; }

  /**
   * @return the HAVING clause post-analysis and with aliases resolved
   */
  public Expr getHavingPred() { return havingPred_; }

  public List<TableRef> getTableRefs() { return tableRefs_; }
  public boolean hasWhereClause() { return whereClause_ != null; }
  public boolean hasGroupByClause() { return groupingExprs_ != null; }
  public Expr getWhereClause() { return whereClause_; }
  public void setWhereClause(Expr whereClause) { whereClause_ = whereClause; }
  public AggregateInfo getAggInfo() { return aggInfo_; }
  public boolean hasAggInfo() { return aggInfo_ != null; }
  public AnalyticInfo getAnalyticInfo() { return analyticInfo_; }
  public boolean hasAnalyticInfo() { return analyticInfo_ != null; }
  @Override
  public ArrayList<String> getColLabels() { return colLabels_; }
  public ExprSubstitutionMap getBaseTblSmap() { return baseTblSmap_; }

  // Column alias generator used during query rewriting.
  private ColumnAliasGenerator columnAliasGenerator_ = null;
  public ColumnAliasGenerator getColumnAliasGenerator() {
    if (columnAliasGenerator_ == null) {
      columnAliasGenerator_ = new ColumnAliasGenerator(colLabels_, null);
    }
    return columnAliasGenerator_;
  }

  // Table alias generator used during query rewriting.
  private TableAliasGenerator tableAliasGenerator_ = null;
  public TableAliasGenerator getTableAliasGenerator() {
    if (tableAliasGenerator_ == null) {
      tableAliasGenerator_ = new TableAliasGenerator(analyzer_, null);
    }
    return tableAliasGenerator_;
  }

  /**
   * Creates resultExprs and baseTblResultExprs.
   */
  @Override
  public void analyze(Analyzer analyzer) throws AnalysisException {
    super.analyze(analyzer);

    // Start out with table refs to establish aliases.
    TableRef leftTblRef = null;  // the one to the left of tblRef
    for (int i = 0; i < tableRefs_.size(); ++i) {
      // Resolve and replace non-InlineViewRef table refs with a BaseTableRef or ViewRef.
      TableRef tblRef = tableRefs_.get(i);
      tblRef = analyzer.resolveTableRef(tblRef);
      Preconditions.checkNotNull(tblRef);
      tableRefs_.set(i, tblRef);
      tblRef.setLeftTblRef(leftTblRef);
      try {
        tblRef.analyze(analyzer);
      } catch (AnalysisException e) {
        // Only re-throw the exception if no tables are missing.
        if (analyzer.getMissingTbls().isEmpty()) throw e;
      }
      leftTblRef = tblRef;
    }

    // All tableRefs have been analyzed, but at least one table was found missing.
    // There is no reason to proceed with analysis past this point.
    if (!analyzer.getMissingTbls().isEmpty()) {
      throw new AnalysisException("Found missing tables. Aborting analysis.");
    }

    // analyze plan hints from select list
    selectList_.analyzePlanHints(analyzer);

    // populate resultExprs_, aliasSmap_, and colLabels_
    for (int i = 0; i < selectList_.getItems().size(); ++i) {
      SelectListItem item = selectList_.getItems().get(i);
      if (item.isStar()) {
        TableName tblName = item.getTblName();
        if (tblName == null) {
          expandStar(analyzer);
        } else {
          expandStar(analyzer, tblName);
        }
      } else {
        // Analyze the resultExpr before generating a label to ensure enforcement
        // of expr child and depth limits (toColumn() label may call toSql()).
        item.getExpr().analyze(analyzer);
        if (item.getExpr().contains(Predicates.instanceOf(Subquery.class))) {
          throw new AnalysisException(
              "Subqueries are not supported in the select list.");
        }
        resultExprs_.add(item.getExpr());
        String label = item.toColumnLabel(i, analyzer.useHiveColLabels());
        SlotRef aliasRef = new SlotRef(null, label);
        Expr existingAliasExpr = aliasSmap_.get(aliasRef);
        if (existingAliasExpr != null && !existingAliasExpr.equals(item.getExpr())) {
          // If we have already seen this alias, it refers to more than one column and
          // therefore is ambiguous.
          ambiguousAliasList_.add(aliasRef);
        }
        aliasSmap_.put(aliasRef, item.getExpr().clone());
        colLabels_.add(label);
      }
    }
    // The root stmt may not return a complex-typed value directly because we'd need to
    // serialize it in a meaningful way. We allow complex types in the select list for
    // non-root stmts to support views.
    for (Expr expr: resultExprs_) {
      if (expr.getType().isComplexType() && analyzer.isRootAnalyzer()) {
        throw new AnalysisException(String.format(
            "Expr '%s' in select list of root statement returns a complex type '%s'.\n" +
            "Only scalar types are allowed in the select list of the root statement.",
            expr.toSql(), expr.getType().toSql()));
      }
    }

    if (TreeNode.contains(resultExprs_, AnalyticExpr.class)) {
      if (tableRefs_.isEmpty()) {
        throw new AnalysisException("Analytic expressions require FROM clause.");
      }

      // do this here, not after analyzeAggregation(), otherwise the AnalyticExprs
      // will get substituted away
      if (selectList_.isDistinct()) {
        throw new AnalysisException(
            "cannot combine SELECT DISTINCT with analytic functions");
      }
    }

    if (whereClause_ != null) {
      whereClause_.analyze(analyzer);
      if (whereClause_.contains(Expr.isAggregatePredicate())) {
        throw new AnalysisException(
            "aggregate function not allowed in WHERE clause");
      }
      whereClause_.checkReturnsBool("WHERE clause", false);
      Expr e = whereClause_.findFirstOf(AnalyticExpr.class);
      if (e != null) {
        throw new AnalysisException(
            "WHERE clause must not contain analytic expressions: " + e.toSql());
      }
      analyzer.registerConjuncts(whereClause_, false);
    }

    createSortInfo(analyzer);
    analyzeAggregation(analyzer);
    analyzeAnalytics(analyzer);
    if (evaluateOrderBy_) createSortTupleInfo(analyzer);

    // Remember the SQL string before inline-view expression substitution.
    sqlString_ = toSql();
    resolveInlineViewRefs(analyzer);

    // If this block's select-project-join portion returns an empty result set and the
    // block has no aggregation, then mark this block as returning an empty result set.
    if (analyzer.hasEmptySpjResultSet() && aggInfo_ == null) {
      analyzer.setHasEmptyResultSet();
    }

    if (aggInfo_ != null) LOG.debug("post-analysis " + aggInfo_.debugString());
  }

  /**
   * Marks all unassigned join predicates as well as exprs in aggInfo and sortInfo.
   */
  @Override
  public void materializeRequiredSlots(Analyzer analyzer) {
    // Mark unassigned join predicates. Some predicates that must be evaluated by a join
    // can also be safely evaluated below the join (picked up by getBoundPredicates()).
    // Such predicates will be marked twice and that is ok.
    List<Expr> unassigned =
        analyzer.getUnassignedConjuncts(getTableRefIds(), true);
    List<Expr> unassignedJoinConjuncts = Lists.newArrayList();
    for (Expr e: unassigned) {
      if (analyzer.evalByJoin(e)) unassignedJoinConjuncts.add(e);
    }
    List<Expr> baseTblJoinConjuncts =
        Expr.substituteList(unassignedJoinConjuncts, baseTblSmap_, analyzer, false);
    materializeSlots(analyzer, baseTblJoinConjuncts);

    if (evaluateOrderBy_) {
      // mark ordering exprs before marking agg/analytic exprs because they could contain
      // agg/analytic exprs that are not referenced anywhere but the ORDER BY clause
      sortInfo_.materializeRequiredSlots(analyzer, baseTblSmap_);
    }

    if (hasAnalyticInfo()) {
      // Mark analytic exprs before marking agg exprs because they could contain agg
      // exprs that are not referenced anywhere but the analytic expr.
      // Gather unassigned predicates and mark their slots. It is not desirable
      // to account for propagated predicates because if an analytic expr is only
      // referenced by a propagated predicate, then it's better to not materialize the
      // analytic expr at all.
      ArrayList<TupleId> tids = Lists.newArrayList();
      getMaterializedTupleIds(tids); // includes the analytic tuple
      List<Expr> conjuncts = analyzer.getUnassignedConjuncts(tids, false);
      materializeSlots(analyzer, conjuncts);
      analyticInfo_.materializeRequiredSlots(analyzer, baseTblSmap_);
    }

    if (aggInfo_ != null) {
      // mark all agg exprs needed for HAVING pred and binding predicates as materialized
      // before calling AggregateInfo.materializeRequiredSlots(), otherwise they won't
      // show up in AggregateInfo.getMaterializedAggregateExprs()
      ArrayList<Expr> havingConjuncts = Lists.newArrayList();
      if (havingPred_ != null) havingConjuncts.add(havingPred_);
      // Ignore predicates bound to a group-by slot because those
      // are already evaluated below this agg node (e.g., in a scan).
      Set<SlotId> groupBySlots = Sets.newHashSet();
      for (int i = 0; i < aggInfo_.getGroupingExprs().size(); ++i) {
        groupBySlots.add(aggInfo_.getOutputTupleDesc().getSlots().get(i).getId());
      }
      // Binding predicates are assigned to the final output tuple of the aggregation,
      // which is the tuple of the 2nd phase agg for distinct aggs.
      ArrayList<Expr> bindingPredicates =
          analyzer.getBoundPredicates(aggInfo_.getResultTupleId(), groupBySlots, false);
      havingConjuncts.addAll(bindingPredicates);
      havingConjuncts.addAll(
          analyzer.getUnassignedConjuncts(aggInfo_.getResultTupleId().asList(), false));
      materializeSlots(analyzer, havingConjuncts);
      aggInfo_.materializeRequiredSlots(analyzer, baseTblSmap_);
    }
  }

  /**
    * Populates baseTblSmap_ with our combined inline view smap and creates
    * baseTblResultExprs.
    */
  protected void resolveInlineViewRefs(Analyzer analyzer)
      throws AnalysisException {
    // Gather the inline view substitution maps from the enclosed inline views
    for (TableRef tblRef: tableRefs_) {
      if (tblRef instanceof InlineViewRef) {
        InlineViewRef inlineViewRef = (InlineViewRef) tblRef;
        baseTblSmap_ =
            ExprSubstitutionMap.combine(baseTblSmap_, inlineViewRef.getBaseTblSmap());
      }
    }
    baseTblResultExprs_ =
        Expr.trySubstituteList(resultExprs_, baseTblSmap_, analyzer, false);
    LOG.trace("baseTblSmap_: " + baseTblSmap_.debugString());
    LOG.trace("resultExprs: " + Expr.debugString(resultExprs_));
    LOG.trace("baseTblResultExprs: " + Expr.debugString(baseTblResultExprs_));
  }

  public List<TupleId> getTableRefIds() {
    List<TupleId> result = Lists.newArrayList();
    for (TableRef ref: tableRefs_) {
      result.add(ref.getId());
    }
    return result;
  }

  /**
   * Expand "*" select list item, ignoring semi-joined tables.
   */
  private void expandStar(Analyzer analyzer) throws AnalysisException {
    if (tableRefs_.isEmpty()) {
      throw new AnalysisException("'*' expression in select list requires FROM clause.");
    }
    // expand in From clause order
    for (TableRef tableRef: tableRefs_) {
      if (analyzer.isSemiJoined(tableRef.getId())) continue;
      expandStar(analyzer, tableRef.getAliasAsName(), tableRef.getDesc());
    }
  }

  /**
   * Expand "<tbl>.*" select list item.
   */
  private void expandStar(Analyzer analyzer, TableName tblName)
      throws AnalysisException {
    TupleDescriptor tupleDesc = analyzer.getDescriptor(tblName);
    if (tupleDesc == null) {
      throw new AnalysisException("unknown table alias '" + tblName.toString() + "'");
    }
    if (analyzer.isSemiJoined(tupleDesc.getId())) {
      throw new AnalysisException(String.format(
          "'*' expression cannot reference semi-/anti-joined table '%s'",
          tblName.toString()));
    }
    expandStar(analyzer, tblName, tupleDesc);
  }

  /**
   * Expand "*" for a particular tuple descriptor by appending analyzed slot refs for
   * each column to selectListExprs.
   */
  private void expandStar(Analyzer analyzer, TableName tblName, TupleDescriptor desc)
      throws AnalysisException {
    Preconditions.checkState(!analyzer.isSemiJoined(desc.getId()));
    for (Column col: desc.getTable().getColumnsInHiveOrder()) {
      SlotRef slotRef = new SlotRef(tblName, col.getName());
      slotRef.analyze(analyzer);
      resultExprs_.add(slotRef);
      colLabels_.add(col.getName().toLowerCase());
    }
  }

  /**
   * Analyze aggregation-relevant components of the select block (Group By clause,
   * select list, Order By clause), substitute AVG with SUM/COUNT, create the
   * AggregationInfo, including the agg output tuple, and transform all post-agg exprs
   * given AggregationInfo's smap.
   */
  private void analyzeAggregation(Analyzer analyzer)
      throws AnalysisException {
    if (groupingExprs_ == null && !selectList_.isDistinct()
        && !TreeNode.contains(resultExprs_, Expr.isAggregatePredicate())
        && (sortInfo_ == null
            || !TreeNode.contains(sortInfo_.getOrderingExprs(),
                                  Expr.isAggregatePredicate()))) {
      // we're not computing aggregates
      return;
    }

    // If we're computing an aggregate, we must have a FROM clause.
    if (tableRefs_.size() == 0) {
      throw new AnalysisException(
          "aggregation without a FROM clause is not allowed");
    }

    if ((groupingExprs_ != null ||
        TreeNode.contains(resultExprs_, Expr.isAggregatePredicate()))
        && selectList_.isDistinct()) {
      throw new AnalysisException(
        "cannot combine SELECT DISTINCT with aggregate functions or GROUP BY");
    }

    // disallow '*' and explicit GROUP BY (we can't group by '*', and if you need to
    // name all star-expanded cols in the group by clause you might as well do it
    // in the select list)
    if (groupingExprs_ != null) {
      for (SelectListItem item : selectList_.getItems()) {
        if (item.isStar()) {
          throw new AnalysisException(
              "cannot combine '*' in select list with GROUP BY: " + item.toSql());
        }
      }
    }

    // disallow subqueries in the GROUP BY clause
    if (groupingExprs_ != null) {
      for (Expr expr: groupingExprs_) {
        if (expr.contains(Predicates.instanceOf(Subquery.class))) {
          throw new AnalysisException(
              "Subqueries are not supported in the GROUP BY clause.");
        }
      }
    }

    // analyze grouping exprs
    ArrayList<Expr> groupingExprsCopy = Lists.newArrayList();
    if (groupingExprs_ != null) {
      // make a deep copy here, we don't want to modify the original
      // exprs during analysis (in case we need to print them later)
      groupingExprsCopy = Expr.cloneList(groupingExprs_);
      substituteOrdinals(groupingExprsCopy, "GROUP BY", analyzer);
      Expr ambiguousAlias = getFirstAmbiguousAlias(groupingExprsCopy);
      if (ambiguousAlias != null) {
        throw new AnalysisException("Column '" + ambiguousAlias.toSql() +
            "' in GROUP BY clause is ambiguous");
      }
      groupingExprsCopy =
          Expr.trySubstituteList(groupingExprsCopy, aliasSmap_, analyzer, false);
      for (int i = 0; i < groupingExprsCopy.size(); ++i) {
        groupingExprsCopy.get(i).analyze(analyzer);
        if (groupingExprsCopy.get(i).contains(Expr.isAggregatePredicate())) {
          // reference the original expr in the error msg
          throw new AnalysisException(
              "GROUP BY expression must not contain aggregate functions: "
                  + groupingExprs_.get(i).toSql());
        }
        if (groupingExprsCopy.get(i).contains(AnalyticExpr.class)) {
          // reference the original expr in the error msg
          throw new AnalysisException(
              "GROUP BY expression must not contain analytic expressions: "
                  + groupingExprsCopy.get(i).toSql());
        }
      }
    }

    // analyze having clause
    if (havingClause_ != null) {
      if (havingClause_.contains(Predicates.instanceOf(Subquery.class))) {
        throw new AnalysisException("Subqueries are not supported in the HAVING clause.");
      }
      // substitute aliases in place (ordinals not allowed in having clause)
      havingPred_ = havingClause_.substitute(aliasSmap_, analyzer, false);
      havingPred_.checkReturnsBool("HAVING clause", true);
      // can't contain analytic exprs
      Expr analyticExpr = havingPred_.findFirstOf(AnalyticExpr.class);
      if (analyticExpr != null) {
        throw new AnalysisException(
            "HAVING clause must not contain analytic expressions: "
               + analyticExpr.toSql());
      }
    }

    // Collect the aggregate expressions from the SELECT, HAVING and ORDER BY clauses
    // of this statement.
    ArrayList<FunctionCallExpr> aggExprs = Lists.newArrayList();
    TreeNode.collect(resultExprs_, Expr.isAggregatePredicate(), aggExprs);
    if (havingPred_ != null) {
      havingPred_.collect(Expr.isAggregatePredicate(), aggExprs);
    }
    if (sortInfo_ != null) {
      // TODO: Avoid evaluating aggs in ignored order-bys
      TreeNode.collect(sortInfo_.getOrderingExprs(), Expr.isAggregatePredicate(),
          aggExprs);
    }

    // Optionally rewrite all count(distinct <expr>) into equivalent NDV() calls.
    ExprSubstitutionMap ndvSmap = null;
    if (analyzer.getQueryCtx().getRequest().query_options.appx_count_distinct) {
      ndvSmap = new ExprSubstitutionMap();
      for (FunctionCallExpr aggExpr: aggExprs) {
        if (!aggExpr.isDistinct()
            || !aggExpr.getFnName().getFunction().equals("count")
            || aggExpr.getParams().size() != 1) {
          continue;
        }
        FunctionCallExpr ndvFnCall =
            new FunctionCallExpr("ndv", aggExpr.getParams().exprs());
        ndvFnCall.analyzeNoThrow(analyzer);
        Preconditions.checkState(ndvFnCall.getType().equals(aggExpr.getType()));
        ndvSmap.put(aggExpr, ndvFnCall);
      }
      // Replace all count(distinct <expr>) with NDV(<expr>).
      List<Expr> substAggExprs = Expr.substituteList(aggExprs, ndvSmap, analyzer, false);
      aggExprs.clear();
      for (Expr aggExpr: substAggExprs) {
        Preconditions.checkState(aggExpr instanceof FunctionCallExpr);
        aggExprs.add((FunctionCallExpr) aggExpr);
      }
<<<<<<< HEAD
    }

    // When DISTINCT aggregates are present, non-distinct (i.e. ALL) aggregates are
    // evaluated in two phases (see AggregateInfo for more details). In particular,
    // COUNT(c) in "SELECT COUNT(c), AGG(DISTINCT d) from R" is transformed to
    // "SELECT SUM(cnt) FROM (SELECT COUNT(c) as cnt from R group by d ) S".
    // Since a group-by expression is added to the inner query it returns no rows if
    // R is empty, in which case the SUM of COUNTs will return NULL.
    // However the original COUNT(c) should have returned 0 instead of NULL in this case.
    // Therefore, COUNT([ALL]) is transformed into zeroifnull(COUNT([ALL]) if
    // i) There is no GROUP-BY clause, and
    // ii) Other DISTINCT aggregates are present.
    ExprSubstitutionMap countAllMap = createCountAllMap(aggExprs, analyzer);
    countAllMap = ExprSubstitutionMap.compose(ndvSmap, countAllMap, analyzer);
    List<Expr> substitutedAggs = Expr.substituteList(aggExprs, countAllMap, analyzer, false);
    aggExprs.clear();
    TreeNode.collect(substitutedAggs, Expr.isAggregatePredicate(), aggExprs);
    try {
      createAggInfo(groupingExprsCopy, aggExprs, analyzer);
    } catch (InternalException e) {
      // should never happen
      Preconditions.checkArgument(false);
=======
>>>>>>> e48c2b48
    }

    // When DISTINCT aggregates are present, non-distinct (i.e. ALL) aggregates are
    // evaluated in two phases (see AggregateInfo for more details). In particular,
    // COUNT(c) in "SELECT COUNT(c), AGG(DISTINCT d) from R" is transformed to
    // "SELECT SUM(cnt) FROM (SELECT COUNT(c) as cnt from R group by d ) S".
    // Since a group-by expression is added to the inner query it returns no rows if
    // R is empty, in which case the SUM of COUNTs will return NULL.
    // However the original COUNT(c) should have returned 0 instead of NULL in this case.
    // Therefore, COUNT([ALL]) is transformed into zeroifnull(COUNT([ALL]) if
    // i) There is no GROUP-BY clause, and
    // ii) Other DISTINCT aggregates are present.
    ExprSubstitutionMap countAllMap = createCountAllMap(aggExprs, analyzer);
    countAllMap = ExprSubstitutionMap.compose(ndvSmap, countAllMap, analyzer);
    List<Expr> substitutedAggs =
        Expr.substituteList(aggExprs, countAllMap, analyzer, false);
    aggExprs.clear();
    TreeNode.collect(substitutedAggs, Expr.isAggregatePredicate(), aggExprs);
    createAggInfo(groupingExprsCopy, aggExprs, analyzer);

    // combine avg smap with the one that produces the final agg output
    AggregateInfo finalAggInfo =
        aggInfo_.getSecondPhaseDistinctAggInfo() != null
          ? aggInfo_.getSecondPhaseDistinctAggInfo()
          : aggInfo_;

    ExprSubstitutionMap combinedSmap =
        ExprSubstitutionMap.compose(countAllMap, finalAggInfo.getOutputSmap(), analyzer);
    LOG.trace("combined smap: " + combinedSmap.debugString());

    // change select list, having and ordering exprs to point to agg output. We need
    // to reanalyze the exprs at this point.
    LOG.trace("desctbl: " + analyzer.getDescTbl().debugString());
    LOG.trace("resultexprs: " + Expr.debugString(resultExprs_));
    resultExprs_ = Expr.substituteList(resultExprs_, combinedSmap, analyzer, false);
    LOG.trace("post-agg selectListExprs: " + Expr.debugString(resultExprs_));
    if (havingPred_ != null) {
      // Make sure the predicate in the HAVING clause does not contain a
      // subquery.
      Preconditions.checkState(!havingPred_.contains(
          Predicates.instanceOf(Subquery.class)));
      havingPred_ = havingPred_.substitute(combinedSmap, analyzer, false);
      analyzer.registerConjuncts(havingPred_, true);
      LOG.debug("post-agg havingPred: " + havingPred_.debugString());
    }
    if (sortInfo_ != null) {
      sortInfo_.substituteOrderingExprs(combinedSmap, analyzer);
      LOG.debug("post-agg orderingExprs: " +
          Expr.debugString(sortInfo_.getOrderingExprs()));
    }

    // check that all post-agg exprs point to agg output
    for (int i = 0; i < selectList_.getItems().size(); ++i) {
      if (!resultExprs_.get(i).isBound(finalAggInfo.getOutputTupleId())) {
        throw new AnalysisException(
            "select list expression not produced by aggregation output "
            + "(missing from GROUP BY clause?): "
            + selectList_.getItems().get(i).getExpr().toSql());
      }
    }
    if (orderByElements_ != null) {
      for (int i = 0; i < orderByElements_.size(); ++i) {
        if (!sortInfo_.getOrderingExprs().get(i).isBound(
            finalAggInfo.getOutputTupleId())) {
          throw new AnalysisException(
              "ORDER BY expression not produced by aggregation output "
              + "(missing from GROUP BY clause?): "
              + orderByElements_.get(i).getExpr().toSql());
        }
      }
    }
    if (havingPred_ != null) {
      if (!havingPred_.isBound(finalAggInfo.getOutputTupleId())) {
        throw new AnalysisException(
            "HAVING clause not produced by aggregation output "
            + "(missing from GROUP BY clause?): "
            + havingClause_.toSql());
      }
    }
  }

  /**
   * Create a map from COUNT([ALL]) -> zeroifnull(COUNT([ALL])) if
   * i) There is no GROUP-BY, and
   * ii) There are other distinct aggregates to be evaluated.
   * This transformation is necessary for COUNT to correctly return 0 for empty
   * input relations.
   */
  private ExprSubstitutionMap createCountAllMap(
      List<FunctionCallExpr> aggExprs, Analyzer analyzer)
      throws AnalysisException {
    ExprSubstitutionMap scalarCountAllMap = new ExprSubstitutionMap();

    if (groupingExprs_ != null && !groupingExprs_.isEmpty()) {
      // There are grouping expressions, so no substitution needs to be done.
      return scalarCountAllMap;
    }

    com.google.common.base.Predicate<FunctionCallExpr> isNotDistinctPred =
        new com.google.common.base.Predicate<FunctionCallExpr>() {
          public boolean apply(FunctionCallExpr expr) {
            return !expr.isDistinct();
          }
        };
    if (Iterables.all(aggExprs, isNotDistinctPred)) {
      // Only [ALL] aggs, so no substitution needs to be done.
      return scalarCountAllMap;
    }

    com.google.common.base.Predicate<FunctionCallExpr> isCountPred =
        new com.google.common.base.Predicate<FunctionCallExpr>() {
          public boolean apply(FunctionCallExpr expr) {
            return expr.getFnName().getFunction().equals("count");
          }
        };

    Iterable<FunctionCallExpr> countAllAggs =
        Iterables.filter(aggExprs, Predicates.and(isCountPred, isNotDistinctPred));
    for (FunctionCallExpr countAllAgg: countAllAggs) {
      // Replace COUNT(ALL) with zeroifnull(COUNT(ALL))
      ArrayList<Expr> zeroIfNullParam = Lists.newArrayList(countAllAgg.clone());
      FunctionCallExpr zeroIfNull =
          new FunctionCallExpr("zeroifnull", zeroIfNullParam);
      zeroIfNull.analyze(analyzer);
      scalarCountAllMap.put(countAllAgg, zeroIfNull);
    }

    return scalarCountAllMap;
  }

  /**
   * Create aggInfo for the given grouping and agg exprs.
   */
  private void createAggInfo(ArrayList<Expr> groupingExprs,
      ArrayList<FunctionCallExpr> aggExprs, Analyzer analyzer)
<<<<<<< HEAD
          throws AnalysisException, InternalException {
=======
          throws AnalysisException {
>>>>>>> e48c2b48
    if (selectList_.isDistinct()) {
       // Create aggInfo for SELECT DISTINCT ... stmt:
       // - all select list items turn into grouping exprs
       // - there are no aggregate exprs
      Preconditions.checkState(groupingExprs.isEmpty());
      Preconditions.checkState(aggExprs.isEmpty());
      ArrayList<Expr> distinctGroupingExprs = Expr.cloneList(resultExprs_);
      aggInfo_ =
          AggregateInfo.create(distinctGroupingExprs, null, null, analyzer);
    } else {
      aggInfo_ = AggregateInfo.create(groupingExprs, aggExprs, null, analyzer);
    }
  }

  /**
   * If the select list contains AnalyticExprs, create AnalyticInfo and substitute
   * AnalyticExprs using the AnalyticInfo's smap.
<<<<<<< HEAD
   */
  private void analyzeAnalytics(Analyzer analyzer)
      throws AnalysisException {
    // collect AnalyticExprs from the SELECT and ORDER BY clauses
    ArrayList<Expr> analyticExprs = Lists.newArrayList();
    TreeNode.collect(resultExprs_, AnalyticExpr.class, analyticExprs);
    if (sortInfo_ != null) {
      TreeNode.collect(sortInfo_.getOrderingExprs(), AnalyticExpr.class,
          analyticExprs);
    }
    if (analyticExprs.isEmpty()) return;
    analyticInfo_ = AnalyticInfo.create(analyticExprs, analyzer);

    // change select list and ordering exprs to point to analytic output. We need
    // to reanalyze the exprs at this point.
    resultExprs_ = Expr.substituteList(resultExprs_, analyticInfo_.getSmap(), analyzer, false);
    LOG.trace("post-analytic selectListExprs: " + Expr.debugString(resultExprs_));
    if (sortInfo_ != null) {
      sortInfo_.substituteOrderingExprs(analyticInfo_.getSmap(), analyzer);
      LOG.trace("post-analytic orderingExprs: " +
          Expr.debugString(sortInfo_.getOrderingExprs()));
    }
  }


  /**
   * Substitute exprs of the form "<number>"  with the corresponding
   * expressions from select list
   */
  @Override
  protected void substituteOrdinals(List<Expr> exprs, String errorPrefix,
      Analyzer analyzer) throws AnalysisException {
    // substitute ordinals
    ListIterator<Expr> i = exprs.listIterator();
    while (i.hasNext()) {
      Expr expr = i.next();
      if (!(expr instanceof NumericLiteral)) continue;
      expr.analyze(analyzer);
      if (!expr.getType().isIntegerType()) continue;
      long pos = ((NumericLiteral) expr).getLongValue();
      if (pos < 1) {
        throw new AnalysisException(
            errorPrefix + ": ordinal must be >= 1: " + expr.toSql());
      }
      if (pos > selectList_.getItems().size()) {
        throw new AnalysisException(
            errorPrefix + ": ordinal exceeds number of items in select list: "
            + expr.toSql());
      }
      if (selectList_.getItems().get((int) pos - 1).isStar()) {
        throw new AnalysisException(
            errorPrefix + ": ordinal refers to '*' in select list: "
            + expr.toSql());
      }
      // create copy to protect against accidentally shared state
      i.set(selectList_.getItems().get((int)pos - 1).getExpr().clone());
=======
   */
  private void analyzeAnalytics(Analyzer analyzer)
      throws AnalysisException {
    // collect AnalyticExprs from the SELECT and ORDER BY clauses
    ArrayList<Expr> analyticExprs = Lists.newArrayList();
    TreeNode.collect(resultExprs_, AnalyticExpr.class, analyticExprs);
    if (sortInfo_ != null) {
      TreeNode.collect(sortInfo_.getOrderingExprs(), AnalyticExpr.class,
          analyticExprs);
    }
    if (analyticExprs.isEmpty()) return;
    analyticInfo_ = AnalyticInfo.create(analyticExprs, analyzer);

    // change select list and ordering exprs to point to analytic output. We need
    // to reanalyze the exprs at this point.
    resultExprs_ = Expr.substituteList(resultExprs_, analyticInfo_.getSmap(), analyzer, false);
    LOG.trace("post-analytic selectListExprs: " + Expr.debugString(resultExprs_));
    if (sortInfo_ != null) {
      sortInfo_.substituteOrderingExprs(analyticInfo_.getSmap(), analyzer);
      LOG.trace("post-analytic orderingExprs: " +
          Expr.debugString(sortInfo_.getOrderingExprs()));
>>>>>>> e48c2b48
    }
  }

  /**
   * Returns the SQL string corresponding to this SelectStmt.
   */
  @Override
  public String toSql() {
    // Return the SQL string before inline-view expression substitution.
    if (sqlString_ != null) return sqlString_;

    StringBuilder strBuilder = new StringBuilder();
    if (withClause_ != null) {
      strBuilder.append(withClause_.toSql());
      strBuilder.append(" ");
    }

    // Select list
    strBuilder.append("SELECT ");
    if (selectList_.isDistinct()) {
      strBuilder.append("DISTINCT ");
    }
    if (selectList_.hasPlanHints()) {
      strBuilder.append(ToSqlUtils.getPlanHintsSql(selectList_.getPlanHints()) + " ");
    }
    for (int i = 0; i < selectList_.getItems().size(); ++i) {
      strBuilder.append(selectList_.getItems().get(i).toSql());
      strBuilder.append((i+1 != selectList_.getItems().size()) ? ", " : "");
    }
    // From clause
    if (!tableRefs_.isEmpty()) {
      strBuilder.append(" FROM ");
      for (int i = 0; i < tableRefs_.size(); ++i) {
        strBuilder.append(tableRefs_.get(i).toSql());
      }
    }
    // Where clause
    if (whereClause_ != null) {
      strBuilder.append(" WHERE ");
      strBuilder.append(whereClause_.toSql());
    }
    // Group By clause
    if (groupingExprs_ != null) {
      strBuilder.append(" GROUP BY ");
      for (int i = 0; i < groupingExprs_.size(); ++i) {
        strBuilder.append(groupingExprs_.get(i).toSql());
        strBuilder.append((i+1 != groupingExprs_.size()) ? ", " : "");
      }
    }
    // Having clause
    if (havingClause_ != null) {
      strBuilder.append(" HAVING ");
      strBuilder.append(havingClause_.toSql());
    }
    // Order By clause
    if (orderByElements_ != null) {
      strBuilder.append(" ORDER BY ");
      for (int i = 0; i < orderByElements_.size(); ++i) {
        strBuilder.append(orderByElements_.get(i).toSql());
        strBuilder.append((i+1 != orderByElements_.size()) ? ", " : "");
      }
    }
    // Limit clause.
    strBuilder.append(limitElement_.toSql());
    return strBuilder.toString();
  }

  /**
   * If the select statement has a sort/top that is evaluated, then the sort tuple
   * is materialized. Else, if there is aggregation then the aggregate tuple id is
<<<<<<< HEAD
   * materialized. Otherwise, all referenced tables are materialized.
   * If there are analytics and no sort, then the returned tuple ids also include
   * the logical analytic output tuple.
=======
   * materialized. Otherwise, all referenced tables are materialized as long as they are
   * not semi-joined. If there are analytics and no sort, then the returned tuple
   * ids also include the logical analytic output tuple.
>>>>>>> e48c2b48
   */
  @Override
  public void getMaterializedTupleIds(ArrayList<TupleId> tupleIdList) {
    if (evaluateOrderBy_) {
      tupleIdList.add(sortInfo_.getSortTupleDescriptor().getId());
    } else if (aggInfo_ != null) {
      // Return the tuple id produced in the final aggregation step.
      tupleIdList.add(aggInfo_.getResultTupleId());
    } else {
      for (TableRef tblRef: tableRefs_) {
        // Don't include materialized tuple ids from semi-joined table
        // refs (see IMPALA-1526)
        if (tblRef.getJoinOp().isLeftSemiJoin()) continue;
        // Remove the materialized tuple ids of all the table refs that
        // are semi-joined by the right semi/anti join.
        if (tblRef.getJoinOp().isRightSemiJoin()) tupleIdList.clear();
        tupleIdList.addAll(tblRef.getMaterializedTupleIds());
      }
    }
    // We materialize the agg tuple or the table refs together with the analytic tuple.
    if (hasAnalyticInfo() && !evaluateOrderBy_) {
      tupleIdList.add(analyticInfo_.getOutputTupleId());
    }
  }

  private ArrayList<TableRef> cloneTableRefs() {
    ArrayList<TableRef> clone = Lists.newArrayList();
    for (TableRef tblRef: tableRefs_) {
      clone.add(tblRef.clone());
    }
    return clone;
  }

  @Override
  public QueryStmt clone() {
    SelectStmt selectClone = new SelectStmt(selectList_.clone(), cloneTableRefs(),
        (whereClause_ != null) ? whereClause_.clone().reset() : null,
        (groupingExprs_ != null) ? Expr.resetList(Expr.cloneList(groupingExprs_)) : null,
        (havingClause_ != null) ? havingClause_.clone().reset() : null,
        cloneOrderByElements(),
        (limitElement_ != null) ? limitElement_.clone() : null);
    selectClone.setWithClause(cloneWithClause());
    return selectClone;
  }

  /**
   * Check if the stmt returns a single row. This can happen
   * in the following cases:
   * 1. select stmt with a 'limit 1' clause
   * 2. select stmt with an aggregate function and no group by.
   * 3. select stmt with no from clause.
   *
   * This function may produce false negatives because the cardinality of the
   * result set also depends on the data a stmt is processing.
   */
  public boolean returnsSingleRow() {
    // limit 1 clause
    if (limitElement_ != null && limitElement_.getLimit() == 1) return true;
    // No from clause (base tables or inline views)
    if (tableRefs_.isEmpty()) return true;
    // Aggregation with no group by and no DISTINCT
    if (hasAggInfo() && !hasGroupByClause() && !selectList_.isDistinct()) return true;
    // In all other cases, return false.
    return false;
  }
}<|MERGE_RESOLUTION|>--- conflicted
+++ resolved
@@ -16,10 +16,6 @@
 
 import java.util.ArrayList;
 import java.util.List;
-<<<<<<< HEAD
-import java.util.ListIterator;
-=======
->>>>>>> e48c2b48
 import java.util.Set;
 
 import org.slf4j.Logger;
@@ -28,10 +24,6 @@
 import com.cloudera.impala.catalog.Column;
 import com.cloudera.impala.common.AnalysisException;
 import com.cloudera.impala.common.ColumnAliasGenerator;
-<<<<<<< HEAD
-import com.cloudera.impala.common.InternalException;
-=======
->>>>>>> e48c2b48
 import com.cloudera.impala.common.TableAliasGenerator;
 import com.cloudera.impala.common.TreeNode;
 import com.google.common.base.Preconditions;
@@ -533,31 +525,6 @@
         Preconditions.checkState(aggExpr instanceof FunctionCallExpr);
         aggExprs.add((FunctionCallExpr) aggExpr);
       }
-<<<<<<< HEAD
-    }
-
-    // When DISTINCT aggregates are present, non-distinct (i.e. ALL) aggregates are
-    // evaluated in two phases (see AggregateInfo for more details). In particular,
-    // COUNT(c) in "SELECT COUNT(c), AGG(DISTINCT d) from R" is transformed to
-    // "SELECT SUM(cnt) FROM (SELECT COUNT(c) as cnt from R group by d ) S".
-    // Since a group-by expression is added to the inner query it returns no rows if
-    // R is empty, in which case the SUM of COUNTs will return NULL.
-    // However the original COUNT(c) should have returned 0 instead of NULL in this case.
-    // Therefore, COUNT([ALL]) is transformed into zeroifnull(COUNT([ALL]) if
-    // i) There is no GROUP-BY clause, and
-    // ii) Other DISTINCT aggregates are present.
-    ExprSubstitutionMap countAllMap = createCountAllMap(aggExprs, analyzer);
-    countAllMap = ExprSubstitutionMap.compose(ndvSmap, countAllMap, analyzer);
-    List<Expr> substitutedAggs = Expr.substituteList(aggExprs, countAllMap, analyzer, false);
-    aggExprs.clear();
-    TreeNode.collect(substitutedAggs, Expr.isAggregatePredicate(), aggExprs);
-    try {
-      createAggInfo(groupingExprsCopy, aggExprs, analyzer);
-    } catch (InternalException e) {
-      // should never happen
-      Preconditions.checkArgument(false);
-=======
->>>>>>> e48c2b48
     }
 
     // When DISTINCT aggregates are present, non-distinct (i.e. ALL) aggregates are
@@ -693,11 +660,7 @@
    */
   private void createAggInfo(ArrayList<Expr> groupingExprs,
       ArrayList<FunctionCallExpr> aggExprs, Analyzer analyzer)
-<<<<<<< HEAD
-          throws AnalysisException, InternalException {
-=======
           throws AnalysisException {
->>>>>>> e48c2b48
     if (selectList_.isDistinct()) {
        // Create aggInfo for SELECT DISTINCT ... stmt:
        // - all select list items turn into grouping exprs
@@ -715,7 +678,6 @@
   /**
    * If the select list contains AnalyticExprs, create AnalyticInfo and substitute
    * AnalyticExprs using the AnalyticInfo's smap.
-<<<<<<< HEAD
    */
   private void analyzeAnalytics(Analyzer analyzer)
       throws AnalysisException {
@@ -740,64 +702,6 @@
     }
   }
 
-
-  /**
-   * Substitute exprs of the form "<number>"  with the corresponding
-   * expressions from select list
-   */
-  @Override
-  protected void substituteOrdinals(List<Expr> exprs, String errorPrefix,
-      Analyzer analyzer) throws AnalysisException {
-    // substitute ordinals
-    ListIterator<Expr> i = exprs.listIterator();
-    while (i.hasNext()) {
-      Expr expr = i.next();
-      if (!(expr instanceof NumericLiteral)) continue;
-      expr.analyze(analyzer);
-      if (!expr.getType().isIntegerType()) continue;
-      long pos = ((NumericLiteral) expr).getLongValue();
-      if (pos < 1) {
-        throw new AnalysisException(
-            errorPrefix + ": ordinal must be >= 1: " + expr.toSql());
-      }
-      if (pos > selectList_.getItems().size()) {
-        throw new AnalysisException(
-            errorPrefix + ": ordinal exceeds number of items in select list: "
-            + expr.toSql());
-      }
-      if (selectList_.getItems().get((int) pos - 1).isStar()) {
-        throw new AnalysisException(
-            errorPrefix + ": ordinal refers to '*' in select list: "
-            + expr.toSql());
-      }
-      // create copy to protect against accidentally shared state
-      i.set(selectList_.getItems().get((int)pos - 1).getExpr().clone());
-=======
-   */
-  private void analyzeAnalytics(Analyzer analyzer)
-      throws AnalysisException {
-    // collect AnalyticExprs from the SELECT and ORDER BY clauses
-    ArrayList<Expr> analyticExprs = Lists.newArrayList();
-    TreeNode.collect(resultExprs_, AnalyticExpr.class, analyticExprs);
-    if (sortInfo_ != null) {
-      TreeNode.collect(sortInfo_.getOrderingExprs(), AnalyticExpr.class,
-          analyticExprs);
-    }
-    if (analyticExprs.isEmpty()) return;
-    analyticInfo_ = AnalyticInfo.create(analyticExprs, analyzer);
-
-    // change select list and ordering exprs to point to analytic output. We need
-    // to reanalyze the exprs at this point.
-    resultExprs_ = Expr.substituteList(resultExprs_, analyticInfo_.getSmap(), analyzer, false);
-    LOG.trace("post-analytic selectListExprs: " + Expr.debugString(resultExprs_));
-    if (sortInfo_ != null) {
-      sortInfo_.substituteOrderingExprs(analyticInfo_.getSmap(), analyzer);
-      LOG.trace("post-analytic orderingExprs: " +
-          Expr.debugString(sortInfo_.getOrderingExprs()));
->>>>>>> e48c2b48
-    }
-  }
-
   /**
    * Returns the SQL string corresponding to this SelectStmt.
    */
@@ -865,15 +769,9 @@
   /**
    * If the select statement has a sort/top that is evaluated, then the sort tuple
    * is materialized. Else, if there is aggregation then the aggregate tuple id is
-<<<<<<< HEAD
-   * materialized. Otherwise, all referenced tables are materialized.
-   * If there are analytics and no sort, then the returned tuple ids also include
-   * the logical analytic output tuple.
-=======
    * materialized. Otherwise, all referenced tables are materialized as long as they are
    * not semi-joined. If there are analytics and no sort, then the returned tuple
    * ids also include the logical analytic output tuple.
->>>>>>> e48c2b48
    */
   @Override
   public void getMaterializedTupleIds(ArrayList<TupleId> tupleIdList) {
