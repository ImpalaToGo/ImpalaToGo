// Copyright 2012 Cloudera Inc.
//
// Licensed under the Apache License, Version 2.0 (the "License");
// you may not use this file except in compliance with the License.
// You may obtain a copy of the License at
//
// http://www.apache.org/licenses/LICENSE-2.0
//
// Unless required by applicable law or agreed to in writing, software
// distributed under the License is distributed on an "AS IS" BASIS,
// WITHOUT WARRANTIES OR CONDITIONS OF ANY KIND, either express or implied.
// See the License for the specific language governing permissions and
// limitations under the License.

package com.cloudera.impala.analysis;

import com.cloudera.impala.thrift.TJoinOp;

public enum JoinOperator {
  INNER_JOIN("INNER JOIN", TJoinOp.INNER_JOIN),
  LEFT_OUTER_JOIN("LEFT OUTER JOIN", TJoinOp.LEFT_OUTER_JOIN),
  LEFT_SEMI_JOIN("LEFT SEMI JOIN", TJoinOp.LEFT_SEMI_JOIN),
  LEFT_ANTI_JOIN("LEFT ANTI JOIN", TJoinOp.LEFT_ANTI_JOIN),
  RIGHT_OUTER_JOIN("RIGHT OUTER JOIN", TJoinOp.RIGHT_OUTER_JOIN),
  RIGHT_SEMI_JOIN("RIGHT SEMI JOIN", TJoinOp.RIGHT_SEMI_JOIN),
  RIGHT_ANTI_JOIN("RIGHT ANTI JOIN", TJoinOp.RIGHT_ANTI_JOIN),
  FULL_OUTER_JOIN("FULL OUTER JOIN", TJoinOp.FULL_OUTER_JOIN),
  CROSS_JOIN("CROSS JOIN", TJoinOp.CROSS_JOIN),
  // Variant of the LEFT ANTI JOIN that is used for the rewrite of
  // NOT IN subqueries. It can have a single equality join conjunct
  // that returns TRUE when the rhs is NULL.
  NULL_AWARE_LEFT_ANTI_JOIN("NULL AWARE LEFT ANTI JOIN",
      TJoinOp.NULL_AWARE_LEFT_ANTI_JOIN);

  private final String description_;
  private final TJoinOp thriftJoinOp_;

  private JoinOperator(String description, TJoinOp thriftJoinOp) {
    this.description_ = description;
    this.thriftJoinOp_ = thriftJoinOp;
  }

  @Override
  public String toString() {
    return description_;
  }

  public TJoinOp toThrift() {
    return thriftJoinOp_;
  }

  public boolean isInnerJoin() {
    return this == INNER_JOIN;
  }

  public boolean isOuterJoin() {
    return this == LEFT_OUTER_JOIN
        || this == RIGHT_OUTER_JOIN
        || this == FULL_OUTER_JOIN;
  }

  public boolean isSemiJoin() {
    return this == JoinOperator.LEFT_SEMI_JOIN || this == JoinOperator.LEFT_ANTI_JOIN ||
        this == JoinOperator.RIGHT_SEMI_JOIN || this == JoinOperator.RIGHT_ANTI_JOIN ||
        this == JoinOperator.NULL_AWARE_LEFT_ANTI_JOIN;
  }

<<<<<<< HEAD
=======
  public boolean isLeftSemiJoin() {
    return this == JoinOperator.LEFT_SEMI_JOIN || this == JoinOperator.LEFT_ANTI_JOIN ||
        this == JoinOperator.NULL_AWARE_LEFT_ANTI_JOIN;
  }

  public boolean isRightSemiJoin() {
    return this == JoinOperator.RIGHT_SEMI_JOIN || this == JoinOperator.RIGHT_ANTI_JOIN;
  }

>>>>>>> e48c2b48
  public boolean isCrossJoin() {
    return this == JoinOperator.CROSS_JOIN;
  }

<<<<<<< HEAD
=======
  public boolean isFullOuterJoin() {
    return this == JoinOperator.FULL_OUTER_JOIN;
  }

>>>>>>> e48c2b48
  public boolean isNullAwareLeftAntiJoin() {
    return this == JoinOperator.NULL_AWARE_LEFT_ANTI_JOIN;
  }

  public boolean isAntiJoin() {
    return this == JoinOperator.LEFT_ANTI_JOIN || this == JoinOperator.RIGHT_ANTI_JOIN ||
        this == JoinOperator.NULL_AWARE_LEFT_ANTI_JOIN;
  }

  public JoinOperator invert() {
    switch (this) {
      case LEFT_OUTER_JOIN: return RIGHT_OUTER_JOIN;
      case RIGHT_OUTER_JOIN: return LEFT_OUTER_JOIN;
      case LEFT_SEMI_JOIN: return RIGHT_SEMI_JOIN;
      case RIGHT_SEMI_JOIN: return LEFT_SEMI_JOIN;
      case LEFT_ANTI_JOIN: return RIGHT_ANTI_JOIN;
      case RIGHT_ANTI_JOIN: return LEFT_ANTI_JOIN;
      case NULL_AWARE_LEFT_ANTI_JOIN: throw new IllegalStateException("Not implemented");
      default: return this;
    }
  }
}<|MERGE_RESOLUTION|>--- conflicted
+++ resolved
@@ -65,8 +65,6 @@
         this == JoinOperator.NULL_AWARE_LEFT_ANTI_JOIN;
   }
 
-<<<<<<< HEAD
-=======
   public boolean isLeftSemiJoin() {
     return this == JoinOperator.LEFT_SEMI_JOIN || this == JoinOperator.LEFT_ANTI_JOIN ||
         this == JoinOperator.NULL_AWARE_LEFT_ANTI_JOIN;
@@ -76,18 +74,14 @@
     return this == JoinOperator.RIGHT_SEMI_JOIN || this == JoinOperator.RIGHT_ANTI_JOIN;
   }
 
->>>>>>> e48c2b48
   public boolean isCrossJoin() {
     return this == JoinOperator.CROSS_JOIN;
   }
 
-<<<<<<< HEAD
-=======
   public boolean isFullOuterJoin() {
     return this == JoinOperator.FULL_OUTER_JOIN;
   }
 
->>>>>>> e48c2b48
   public boolean isNullAwareLeftAntiJoin() {
     return this == JoinOperator.NULL_AWARE_LEFT_ANTI_JOIN;
   }
