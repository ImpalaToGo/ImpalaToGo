--- conflicted
+++ resolved
@@ -61,22 +61,12 @@
     Preconditions.checkNotNull(table);
     if (table instanceof HdfsTable) {
       HdfsTable hdfsTable = (HdfsTable) table;
-<<<<<<< HEAD
-      // Table should never be cached on CDH4 since caching is not supported.
-      Preconditions.checkState(!hdfsTable.isMarkedCached());
-=======
->>>>>>> e48c2b48
       if (getPartitionSpec() != null) {
         // Targeting a partition rather than a table.
         PartitionSpec partitionSpec = getPartitionSpec();
         HdfsPartition partition = hdfsTable.getPartition(
             partitionSpec.getPartitionSpecKeyValues());
         Preconditions.checkNotNull(partition);
-<<<<<<< HEAD
-        // Partition should never be cached on CDH4 since caching is not supported.
-        Preconditions.checkState(!partition.isMarkedCached());
-=======
->>>>>>> e48c2b48
         if (partition.isMarkedCached()) {
           throw new AnalysisException(String.format("Target partition is cached, " +
               "please uncache before changing the location using: ALTER TABLE %s %s " +
