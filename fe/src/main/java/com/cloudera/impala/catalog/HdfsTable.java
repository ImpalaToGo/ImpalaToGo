// Copyright 2012 Cloudera Inc.
//
// Licensed under the Apache License, Version 2.0 (the "License");
// you may not use this file except in compliance with the License.
// You may obtain a copy of the License at
//
// http://www.apache.org/licenses/LICENSE-2.0
//
// Unless required by applicable law or agreed to in writing, software
// distributed under the License is distributed on an "AS IS" BASIS,
// WITHOUT WARRANTIES OR CONDITIONS OF ANY KIND, either express or implied.
// See the License for the specific language governing permissions and
// limitations under the License.

package com.cloudera.impala.catalog;

import static com.cloudera.impala.thrift.ImpalaInternalServiceConstants.DEFAULT_PARTITION_ID;

import java.io.IOException;
import java.io.InputStream;
import java.net.URL;
import java.util.ArrayList;
import java.util.Arrays;
import java.util.Collections;
import java.util.HashMap;
import java.util.HashSet;
import java.util.List;
import java.util.Map;
import java.util.Set;
import java.util.TreeMap;

import org.apache.commons.io.IOUtils;
import org.apache.hadoop.conf.Configuration;
import org.apache.hadoop.fs.BlockLocation;
import org.apache.hadoop.fs.BlockStorageLocation;
import org.apache.hadoop.fs.FileStatus;
import org.apache.hadoop.fs.FileSystem;
import org.apache.hadoop.fs.Path;
import org.apache.hadoop.fs.VolumeId;
import org.apache.hadoop.hbase.util.Bytes;
import org.apache.hadoop.hdfs.DFSConfigKeys;
import org.apache.hadoop.hdfs.DistributedFileSystem;
import org.apache.hadoop.hive.metastore.HiveMetaStoreClient;
import org.apache.hadoop.hive.metastore.api.FieldSchema;
import org.apache.hadoop.hive.metastore.api.StorageDescriptor;
import org.apache.hadoop.hive.serde.serdeConstants;
import org.apache.hadoop.hive.serde2.avro.AvroSerdeUtils;
import org.apache.hadoop.util.StringUtils;
import org.slf4j.Logger;
import org.slf4j.LoggerFactory;

import com.cloudera.impala.analysis.Expr;
import com.cloudera.impala.analysis.LiteralExpr;
import com.cloudera.impala.analysis.NullLiteral;
import com.cloudera.impala.analysis.PartitionKeyValue;
import com.cloudera.impala.catalog.HadoopFsBridge.BridgeOpResult;
import com.cloudera.impala.catalog.HadoopFsBridge.BridgeOpStatus;
import com.cloudera.impala.catalog.HdfsPartition.BlockReplica;
import com.cloudera.impala.catalog.HdfsPartition.FileBlock;
import com.cloudera.impala.catalog.HdfsPartition.FileDescriptor;
import com.cloudera.impala.common.AnalysisException;
import com.cloudera.impala.common.FileSystemUtil;
import com.cloudera.impala.thrift.ImpalaInternalServiceConstants;
import com.cloudera.impala.thrift.TAccessLevel;
import com.cloudera.impala.thrift.TCatalogObjectType;
import com.cloudera.impala.thrift.TColumn;
import com.cloudera.impala.thrift.THdfsFileBlock;
import com.cloudera.impala.thrift.THdfsPartition;
import com.cloudera.impala.thrift.THdfsTable;
import com.cloudera.impala.thrift.TNetworkAddress;
import com.cloudera.impala.thrift.TPartitionKeyValue;
import com.cloudera.impala.thrift.TResultSet;
import com.cloudera.impala.thrift.TResultSetMetadata;
import com.cloudera.impala.thrift.TTable;
import com.cloudera.impala.thrift.TTableDescriptor;
import com.cloudera.impala.thrift.TTableType;
import com.cloudera.impala.util.AvroSchemaParser;
import com.cloudera.impala.util.FsKey;
import com.cloudera.impala.util.FsPermissionChecker;
import com.cloudera.impala.util.HdfsCachingUtil;
import com.cloudera.impala.util.ListMap;
import com.cloudera.impala.util.MetaStoreUtil;
import com.cloudera.impala.util.TAccessLevelUtil;
import com.cloudera.impala.util.TResultRowBuilder;
import com.google.common.base.Preconditions;
import com.google.common.collect.Lists;
import com.google.common.collect.Maps;
import com.google.common.collect.Sets;

/**
 * Internal representation of table-related metadata of a file-resident table on a
 * Hadoop filesystem.  The table data can be accessed through libHDFS (which is more of
 * an abstraction over Hadoop's FileSystem class rather than DFS specifically).  A
 * partitioned table can even span multiple filesystems.
 *
 * Owned by Catalog instance.
 * The partition keys constitute the clustering columns.
 *
 * This class is not thread-safe due to the static counter variable inside HdfsPartition.
 * Also not thread safe because of possibility of concurrent modifications to the list of
 * partitions in methods addPartition and dropPartition.
 */
public class HdfsTable extends Table {
  // hive's default value for table property 'serialization.null.format'
  private static final String DEFAULT_NULL_COLUMN_VALUE = "\\N";

  // Number of times to retry fetching the partitions from the HMS should an error occur.
  private final static int NUM_PARTITION_FETCH_RETRIES = 5;

  // string to indicate NULL. set in load() from table properties
  private String nullColumnValue_;

  // hive uses this string for NULL partition keys. Set in load().
  private String nullPartitionKeyValue_;

  // Avro schema of this table if this is an Avro table, otherwise null. Set in load().
  private String avroSchema_ = null;

  // True if this table's metadata is marked as cached. Does not necessarily mean the
  // data is cached or that all/any partitions are cached.
  private boolean isMarkedCached_ = false;

  private static boolean hasLoggedDiskIdFormatWarning_ = false;

  private final List<HdfsPartition> partitions_; // these are only non-empty partitions

  // Array of sorted maps storing the association between partition values and
  // partition ids. There is one sorted map per partition key.
  private final ArrayList<TreeMap<LiteralExpr, HashSet<Long>>> partitionValuesMap_ =
      Lists.newArrayList();

  // Array of partition id sets that correspond to partitions with null values
  // in the partition keys; one set per partition key.
  private final ArrayList<HashSet<Long>> nullPartitionIds_ = Lists.newArrayList();

  // Map of partition ids to HdfsPartitions. Used for speeding up partition
  // pruning.
  private final HashMap<Long, HdfsPartition> partitionMap_ = Maps.newHashMap();

  // Store all the partition ids of an HdfsTable.
  private final HashSet<Long> partitionIds_ = Sets.newHashSet();

  // Flag to indicate if the HdfsTable has the partition metadata populated.
  private boolean hasPartitionMd_ = false;

  // Bi-directional map between an integer index and a unique datanode
  // TNetworkAddresses, each of which contains blocks of 1 or more
  // files in this table. The network addresses are stored using IP
  // address as the host name. Each FileBlock specifies a list of
  // indices within this hostIndex_ to specify which nodes contain
  // replicas of the block.
  private final ListMap<TNetworkAddress> hostIndex_ = new ListMap<TNetworkAddress>();

  // Map of parent directory (partition location) to list of files (FileDescriptors)
  // under that directory. Used to look up/index all files in the table.
  private final Map<String, List<FileDescriptor>> fileDescMap_ = Maps.newHashMap();

  // Total number of Hdfs files in this table. Set in load().
  private long numHdfsFiles_;

  // Sum of sizes of all Hdfs files in this table. Set in load().
  private long totalHdfsBytes_;

  // True iff the table's partitions are located on more than one filesystem.
  private boolean multipleFileSystems_ = false;

  // Base Hdfs directory where files of this table are stored.
  // For unpartitioned tables it is simply the path where all files live.
  // For partitioned tables it is the root directory
  // under which partition dirs are placed.
  protected String hdfsBaseDir_;

  private final static Logger LOG = LoggerFactory.getLogger(HdfsTable.class);

  // Caching this configuration object makes calls to getFileSystem much quicker
  // (saves ~50ms on a standard plan)
  // TODO(henry): confirm that this is thread safe - cursory inspection of the class
  // and its usage in getFileSystem suggests it should be.
  private static final Configuration CONF = new Configuration();

  private static final boolean SUPPORTS_VOLUME_ID;

  static {
    SUPPORTS_VOLUME_ID =
        CONF.getBoolean(DFSConfigKeys.DFS_HDFS_BLOCKS_METADATA_ENABLED,
                        DFSConfigKeys.DFS_HDFS_BLOCKS_METADATA_ENABLED_DEFAULT);
  }

  /**
   * Returns a disk id (0-based) index from the Hdfs VolumeId object.
   * There is currently no public API to get at the volume id. We'll have to get it
   * by accessing the internals.
   */
  private static int getDiskId(VolumeId hdfsVolumeId) {
    // Initialize the diskId as -1 to indicate it is unknown
    int diskId = -1;

    if (hdfsVolumeId != null) {
      // TODO: this is a hack and we'll have to address this by getting the
      // public API. Also, we need to be very mindful of this when we change
      // the version of HDFS.
      String volumeIdString = hdfsVolumeId.toString();
      // This is the hacky part. The toString is currently the underlying id
      // encoded as hex.
      byte[] volumeIdBytes = StringUtils.hexStringToByte(volumeIdString);
      if (volumeIdBytes != null && volumeIdBytes.length == 4) {
        diskId = Bytes.toInt(volumeIdBytes);
      } else if (!hasLoggedDiskIdFormatWarning_) {
        LOG.warn("wrong disk id format: " + volumeIdString);
        hasLoggedDiskIdFormatWarning_ = true;
      }
    }
    return diskId;
  }

  public Map<String, List<FileDescriptor>> getFileDescMap() { return fileDescMap_; }

  public boolean spansMultipleFileSystems() { return multipleFileSystems_; }

  /**
   * Loads the file block metadata for the given collection of FileDescriptors.  The
   * FileDescriptors are passed as a tree, where the first level is indexed by
   * filesystem, the second level is indexed by partition location, and the leaves are
   * the list of files that exist under each directory.
   */
  private void loadBlockMd(Map<FsKey, Map<String, List<FileDescriptor>>> perFsFileDescs)
      throws RuntimeException {

    Preconditions.checkNotNull(perFsFileDescs);

    for (FsKey fsEntry: perFsFileDescs.keySet()) {
      FileSystem fs = fsEntry.filesystem;

      // Store all BlockLocations so they can be reused when loading the disk IDs.
      List<BlockLocation> blockLocations = Lists.newArrayList();
      int numCachedBlocks = 0;

      Map<String, List<FileDescriptor>> partitionToFds = perFsFileDescs.get(fsEntry);
      Preconditions.checkNotNull(partitionToFds);
      // loop over all files and record their block metadata, minus volume ids
      for (String partitionDir: partitionToFds.keySet()) {
        Path partDirPath = new Path(partitionDir);
        for (FileDescriptor fileDescriptor: partitionToFds.get(partitionDir)) {
          Path p = new Path(partDirPath, fileDescriptor.getFileName());

          try {
            BridgeOpResult<FileStatus> fileStatRes = HadoopFsBridge.getFileStatus(fsEntry, p);
            if(fileStatRes.getStatus() != BridgeOpStatus.OK){
              // no way to proceed, we did not sync with remote FS, throw the exception
              throw new IOException(fileStatRes.getError());
            }
            FileStatus fileStatus = fileStatRes.getResult();

            Preconditions.checkArgument(!fileStatus.isDirectory());

            long len = fileStatus.getLen();

            BridgeOpResult<BlockLocation[]> fileBlockLocationRes = HadoopFsBridge.getFileBlockLocations(fs, fileStatus, 0, len);
            if(fileBlockLocationRes.getStatus() != BridgeOpStatus.OK){
              // no way to proceed, we did not sync with remote FS, throw the exception
              throw new IOException(fileStatRes.getError());
            }

            BlockLocation[] locations = fileBlockLocationRes.getResult();
            Preconditions.checkNotNull(locations);
            blockLocations.addAll(Arrays.asList(locations));

            // Loop over all blocks in the file.
            for (BlockLocation block: locations) {
              Preconditions.checkNotNull(block);
              // Get the location of all block replicas in ip:port format.
              String[] blockHostPorts = block.getNames();
              // Get the hostnames for all block replicas. Used to resolve which hosts
              // contain cached data. The results are returned in the same order as
              // block.getNames() so it allows us to match a host specified as ip:port
              // to corresponding hostname using the same array index.
              String[] blockHostNames = block.getHosts();
              Preconditions.checkState(blockHostNames.length == blockHostPorts.length);

              // Get the hostnames that contain cached replicas of this block.
              Set<String> cachedHosts =
                  Sets.newHashSet(Arrays.asList(block.getCachedHosts()));
              Preconditions.checkState(cachedHosts.size() <= blockHostNames.length);

              // Now enumerate all replicas of the block, adding any unknown hosts
              // to hostMap_/hostList_. The host ID (index in to the hostList_) for each
              // replica is stored in replicaHostIdxs.
              List<BlockReplica> blockReplicas =
                  new ArrayList<BlockReplica>(blockHostPorts.length);
              for (int i = 0; i < blockHostPorts.length; ++i) {
                TNetworkAddress networkAddress =
                    BlockReplica.parseLocation(blockHostPorts[i]);
                Preconditions.checkState(networkAddress != null);
                blockReplicas.add(
                    new BlockReplica(hostIndex_.getIndex(networkAddress),
                        cachedHosts.contains(blockHostNames[i])));
              }
              FileBlock fileBlock =
                  new FileBlock(block.getOffset(), block.getLength(), blockReplicas);
              fileDescriptor.addFileBlock(fileBlock);
              if (fileBlock.isCached()) ++numCachedBlocks;
            }
          } catch (IOException e) {
            LOG.error("IO exception happens for file : \"" + fileDescriptor.getFileName() + "\" on table \"" + name_ + "\". Ex : \"" +
                e.getMessage() + "\".");
            throw new RuntimeException("couldn't determine block locations for path '"
                + p + "':\n" + e.getMessage(), e);
          }
        }
      }
      LOG.trace("Table: " + getFullName() + " on filesystem " + fsEntry + " contains " +
          numCachedBlocks + "/" + blockLocations.size() + " cached blocks.");

<<<<<<< HEAD
      if (SUPPORTS_VOLUME_ID && fs instanceof DistributedFileSystem)
=======
      if (SUPPORTS_VOLUME_ID && fs instanceof DistributedFileSystem) {
        LOG.trace("loading disk ids for: " + getFullName() +
            ". nodes: " + getNumNodes() + ". filesystem: " + fsEntry);
>>>>>>> 833f0402
        loadDiskIds((DistributedFileSystem)fs, blockLocations, partitionToFds);
    }

  }
  /**
   * Populates disk/volume ID metadata inside FileDescriptors given a list of
   * BlockLocations. The FileDescriptors are passed as a Map of parent directory
   * (partition location) to list of files (FileDescriptors) under that directory.
   */
  private void loadDiskIds(DistributedFileSystem dfs, List<BlockLocation> blockLocations,
      Map<String, List<FileDescriptor>> fileDescriptors) {
    // BlockStorageLocations for all the blocks
    // block described by blockMetadataList[i] is located at locations[i]
    BlockStorageLocation[] locations = null;

    // Get the BlockStorageLocations for all the blocks
    BridgeOpResult<BlockStorageLocation[]> result = HadoopFsBridge.getFileBlockStorageLocations(dfs, blockLocations);
    if(result.getStatus() != BridgeOpStatus.OK){
      LOG.error("Couldn't determine block storage locations: \"" + result.getError() + "\"");
      return;
      }

    locations = result.getResult();

    if (locations == null || locations.length == 0) {
      LOG.warn("Attempted to get block locations but the call returned nulls");
      return;
    }

    if (locations.length != blockLocations.size()) {
      // blocks and locations don't match up
      LOG.error("Number of block locations not equal to number of blocks: "
          + "#locations=" + Long.toString(locations.length)
          + " #blocks=" + Long.toString(blockLocations.size()));
      return;
    }

    int locationsIdx = 0;
    int unknownDiskIdCount = 0;
    for (String parentPath: fileDescriptors.keySet()) {
      for (FileDescriptor fileDescriptor: fileDescriptors.get(parentPath)) {
        for (THdfsFileBlock blockMd: fileDescriptor.getFileBlocks()) {
          VolumeId[] volumeIds = locations[locationsIdx++].getVolumeIds();
          // Convert opaque VolumeId to 0 based ids.
          // TODO: the diskId should be eventually retrievable from Hdfs when
          // the community agrees this API is useful.
          int[] diskIds = new int[volumeIds.length];
          for (int i = 0; i < volumeIds.length; ++i) {
            diskIds[i] = getDiskId(volumeIds[i]);
            if (diskIds[i] < 0) ++unknownDiskIdCount;
          }
          FileBlock.setDiskIds(diskIds, blockMd);
        }
      }
      if (unknownDiskIdCount > 0) {
        LOG.warn("unknown disk id count " + unknownDiskIdCount);
      }
    }
  }

  protected HdfsTable(TableId id, org.apache.hadoop.hive.metastore.api.Table msTbl,
      Db db, String name, String owner) {
    super(id, msTbl, db, name, owner);
    this.partitions_ = Lists.newArrayList();
  }

  @Override
  public TCatalogObjectType getCatalogObjectType() { return TCatalogObjectType.TABLE; }
  public List<HdfsPartition> getPartitions() {
    return new ArrayList<HdfsPartition>(partitions_);
  }
  public boolean isMarkedCached() { return isMarkedCached_; }

  public HashMap<Long, HdfsPartition> getPartitionMap() { return partitionMap_; }
  public HashSet<Long> getNullPartitionIds(int i) { return nullPartitionIds_.get(i); }
  public HashSet<Long> getPartitionIds() { return partitionIds_; }
  public TreeMap<LiteralExpr, HashSet<Long>> getPartitionValueMap(int i) {
    return partitionValuesMap_.get(i);
  }

  /**
   * Returns the value Hive is configured to use for NULL partition key values.
   * Set during load.
   */
  public String getNullPartitionKeyValue() { return nullPartitionKeyValue_; }
  public String getNullColumnValue() { return nullColumnValue_; }

  /*
   * Returns the storage location (HDFS path) of this table.
   */
  public String getLocation() { return super.getMetaStoreTable().getSd().getLocation(); }

  // True if Impala has HDFS write permissions on the hdfsBaseDir (for an unpartitioned
  // table) or if Impala has write permissions on all partition directories (for
  // a partitioned table).
  public boolean hasWriteAccess() {
    return TAccessLevelUtil.impliesWriteAccess(accessLevel_);
  }

  /**
   * Returns the first location (HDFS path) that Impala does not have WRITE access
   * to, or an null if none is found. For an unpartitioned table, this just
   * checks the hdfsBaseDir. For a partitioned table it checks all partition directories.
   */
  public String getFirstLocationWithoutWriteAccess() {
    if (getMetaStoreTable() == null) return null;

    if (getMetaStoreTable().getPartitionKeysSize() == 0) {
      if (!TAccessLevelUtil.impliesWriteAccess(accessLevel_)) {
        return hdfsBaseDir_;
      }
    } else {
      for (HdfsPartition partition: partitions_) {
        if (!TAccessLevelUtil.impliesWriteAccess(partition.getAccessLevel())) {
          return partition.getLocation();
        }
      }
    }
    return null;
  }

  /**
   * Gets the HdfsPartition matching the given partition spec. Returns null if no match
   * was found.
   */
  public HdfsPartition getPartition(List<PartitionKeyValue> partitionSpec) {
    List<TPartitionKeyValue> partitionKeyValues = Lists.newArrayList();
    for (PartitionKeyValue kv: partitionSpec) {
      String value = PartitionKeyValue.getPartitionKeyValueString(
          kv.getLiteralValue(), getNullPartitionKeyValue());
      partitionKeyValues.add(new TPartitionKeyValue(kv.getColName(), value));
    }
    return getPartitionFromThriftPartitionSpec(partitionKeyValues);
  }

  /**
   * Gets the HdfsPartition matching the Thrift version of the partition spec.
   * Returns null if no match was found.
   */
  public HdfsPartition getPartitionFromThriftPartitionSpec(
      List<TPartitionKeyValue> partitionSpec) {
    // First, build a list of the partition values to search for in the same order they
    // are defined in the table.
    List<String> targetValues = Lists.newArrayList();
    Set<String> keys = Sets.newHashSet();
    for (FieldSchema fs: getMetaStoreTable().getPartitionKeys()) {
      for (TPartitionKeyValue kv: partitionSpec) {
        if (fs.getName().toLowerCase().equals(kv.getName().toLowerCase())) {
          targetValues.add(kv.getValue().toLowerCase());
          // Same key was specified twice
          if (!keys.add(kv.getName().toLowerCase())) {
            return null;
          }
        }
      }
    }

    // Make sure the number of values match up and that some values were found.
    if (targetValues.size() == 0 ||
        (targetValues.size() != getMetaStoreTable().getPartitionKeysSize())) {
      return null;
    }

    // Now search through all the partitions and check if their partition key values match
    // the values being searched for.
    for (HdfsPartition partition: getPartitions()) {
      if (partition.getId() == ImpalaInternalServiceConstants.DEFAULT_PARTITION_ID) {
        continue;
      }
      List<LiteralExpr> partitionValues = partition.getPartitionValues();
      Preconditions.checkState(partitionValues.size() == targetValues.size());
      boolean matchFound = true;
      for (int i = 0; i < targetValues.size(); ++i) {
        String value;
        if (partitionValues.get(i) instanceof NullLiteral) {
          value = getNullPartitionKeyValue();
        } else {
          value = partitionValues.get(i).getStringValue();
          Preconditions.checkNotNull(value);
          // See IMPALA-252: we deliberately map empty strings on to
          // NULL when they're in partition columns. This is for
          // backwards compatibility with Hive, and is clearly broken.
          if (value.isEmpty()) value = getNullPartitionKeyValue();
        }
        if (!targetValues.get(i).equals(value.toLowerCase())) {
          matchFound = false;
          break;
        }
      }
      if (matchFound) {
        return partition;
      }
    }
    return null;
  }

  /**
   * Create columns corresponding to fieldSchemas, including column statistics.
   * Throws a TableLoadingException if the metadata is incompatible with what we
   * support.
   */
  private void loadColumns(List<FieldSchema> fieldSchemas, HiveMetaStoreClient client)
      throws TableLoadingException {
    int pos = 0;
    for (FieldSchema s: fieldSchemas) {
      Type type = parseColumnType(s);
      // Check if we support partitioning on columns of such a type.
      if (pos < numClusteringCols_ && !type.supportsTablePartitioning()) {
        throw new TableLoadingException(
            String.format("Failed to load metadata for table '%s' because of " +
                "unsupported partition-column type '%s' in partition column '%s'",
                getName(), type.toString(), s.getName()));
      }

      Column col = new Column(s.getName(), type, s.getComment(), pos);
      addColumn(col);
      ++pos;
    }
<<<<<<< HEAD
=======

>>>>>>> 833f0402
    loadAllColumnStats(client);
  }

  /**
   * Populate the partition metadata of an HdfsTable.
   */
  private void populatePartitionMd() {
    if (hasPartitionMd_) return;
    for (HdfsPartition partition: partitions_) {
      updatePartitionMdAndColStats(partition);
    }
    hasPartitionMd_ = true;
  }

  /**
   * Clear the partition metadata of an HdfsTable including column stats.
   */
  private void resetPartitionMd() {
    partitionIds_.clear();
    partitionMap_.clear();
    partitionValuesMap_.clear();
    nullPartitionIds_.clear();
    // Initialize partitionValuesMap_ and nullPartitionIds_. Also reset column stats.
    for (int i = 0; i < numClusteringCols_; ++i) {
      getColumns().get(i).getStats().setNumNulls(0);
      getColumns().get(i).getStats().setNumDistinctValues(0);
      partitionValuesMap_.add(Maps.<LiteralExpr, HashSet<Long>>newTreeMap());
      nullPartitionIds_.add(Sets.<Long>newHashSet());
    }
    hasPartitionMd_ = false;
  }

  /**
   * Create HdfsPartition objects corresponding to 'partitions'.
   *
   * If there are no partitions in the Hive metadata, a single partition is added with no
   * partition keys.
   *
   * For files that have not been changed, reuses file descriptors from oldFileDescMap.
   *
   * TODO: If any partition fails to load, the entire table will fail to load. Instead,
   * we should consider skipping partitions that cannot be loaded and raise a warning
   * whenever the table is accessed.
   */
  private void loadPartitions(
      List<org.apache.hadoop.hive.metastore.api.Partition> msPartitions,
      org.apache.hadoop.hive.metastore.api.Table msTbl,
      Map<String, List<FileDescriptor>> oldFileDescMap) throws IOException,
      CatalogException {
    resetPartitionMd();
    partitions_.clear();
    hdfsBaseDir_ = msTbl.getSd().getLocation();

    // Map of filesystem to parent path to a list of new/modified
    // FileDescriptors. FileDescriptors in this Map will have their block location
    // information (re)loaded. This is used to speed up the incremental refresh of a
    // table's metadata by skipping unmodified, previously loaded FileDescriptors.
    Map<FsKey, Map<String, List<FileDescriptor>>> fileDescsToLoad = Maps.newHashMap();

    // INSERT statements need to refer to this if they try to write to new partitions
    // Scans don't refer to this because by definition all partitions they refer to
    // exist.
    addDefaultPartition(msTbl.getSd());
    Long cacheDirectiveId =
        HdfsCachingUtil.getCacheDirIdFromParams(msTbl.getParameters());
    isMarkedCached_ = cacheDirectiveId != null;

    if (msTbl.getPartitionKeysSize() == 0) {
      LOG.info("Table \"" + msTbl.getTableName() + "\" does not have partitions keys.");
      String partiotionsListEmpty = msPartitions.isEmpty() ? "" : "not";
      LOG.info("List of partitions is \"" + partiotionsListEmpty + "\" empty");
      Preconditions.checkArgument(msPartitions == null || msPartitions.isEmpty());
      // This table has no partition key, which means it has no declared partitions.
      // We model partitions slightly differently to Hive - every file must exist in a
      // partition, so add a single partition with no keys which will get all the
      // files in the table's root directory.
      LOG.info("Going to create partition for \"" + msTbl.getTableName() + "\".");
      HdfsPartition part = createPartition(msTbl.getSd(), null, oldFileDescMap,
          fileDescsToLoad);
      LOG.info("partition created for \"" + msTbl.getTableName() + "\".");
      addPartition(part);
      if (isMarkedCached_) part.markCached();
      Path location = new Path(hdfsBaseDir_);

      BridgeOpResult<FileSystem> fileSystemRes = HadoopFsBridge.getFilesystem(location, CONF);
      if(fileSystemRes.getStatus() != BridgeOpStatus.OK){
        throw new IOException(fileSystemRes.getError());
      }

      FileSystem fs = fileSystemRes.getResult();
      // wrap this
      FsKey fsKey = new FsKey(fs);
      BridgeOpResult<Boolean> existsRes = HadoopFsBridge.exists(fsKey, location);
      if(existsRes.getStatus() != BridgeOpStatus.OK){
        throw new IOException(existsRes.getError());
      }

      if (existsRes.getResult()) {
        accessLevel_ = getAvailableAccessLevel(fs, location);
      }
    } else {
      for (org.apache.hadoop.hive.metastore.api.Partition msPartition: msPartitions) {
        HdfsPartition partition = createPartition(msPartition.getSd(), msPartition,
            oldFileDescMap, fileDescsToLoad);
        addPartition(partition);
        // If the partition is null, its HDFS path does not exist, and it was not added to
        // this table's partition list. Skip the partition.
        if (partition == null) continue;
        if (msPartition.getParameters() != null); {
          partition.setNumRows(getRowCount(msPartition.getParameters()));
        }
        if (!TAccessLevelUtil.impliesWriteAccess(partition.getAccessLevel())) {
          // TODO: READ_ONLY isn't exactly correct because the it's possible the
          // partition does not have READ permissions either. When we start checking
          // whether we can READ from a table, this should be updated to set the
          // table's access level to the "lowest" effective level across all
          // partitions. That is, if one partition has READ_ONLY and another has
          // WRITE_ONLY the table's access level should be NONE.
          accessLevel_ = TAccessLevel.READ_ONLY;
        }
      }
    }
    loadBlockMd(fileDescsToLoad);
  }

  /**
   * Gets the AccessLevel that is available for Impala for this table based on the
   * permissions Impala has on the given path. If the path does not exist, recurses up the
   * path until a existing parent directory is found, and inherit access permissions from
   * that.
   */
  private TAccessLevel getAvailableAccessLevel(FileSystem fs, Path location)
      throws IOException {
    FsPermissionChecker permissionChecker = FsPermissionChecker.getInstance();
    while (location != null) {
      if (fs.exists(location)) {
        FsPermissionChecker.Permissions perms =
            permissionChecker.getPermissions(fs, location);
        if (perms.canReadAndWrite()) {
          return TAccessLevel.READ_WRITE;
        } else if (perms.canRead()) {
          return TAccessLevel.READ_ONLY;
        } else if (perms.canWrite()) {
          return TAccessLevel.WRITE_ONLY;
        }
        return TAccessLevel.NONE;
      }
      location = location.getParent();
    }
    // Should never get here.
    Preconditions.checkNotNull(location, "Error: no path ancestor exists");
    return TAccessLevel.NONE;
  }

  /**
   * Creates a new HdfsPartition object to be added to HdfsTable's partition list.
   * Partitions may be empty, or may not even exist in the filesystem (a partition's
   * location may have been changed to a new path that is about to be created by an
   * INSERT). Also loads the block metadata for this partition.
   * Returns new partition if successful or null if none was added.
   * Separated from addPartition to reduce the number of operations done while holding
   * the lock on HdfsTable.
   *
   *  @throws CatalogException
   *    if the supplied storage descriptor contains metadata that Impala can't
   *    understand.
   */
  public HdfsPartition createPartition(StorageDescriptor storageDescriptor,
      org.apache.hadoop.hive.metastore.api.Partition msPartition)
      throws CatalogException {
    Map<FsKey, Map<String, List<FileDescriptor>>> fileDescsToLoad = Maps.newHashMap();
    HdfsPartition hdfsPartition = createPartition(storageDescriptor, msPartition,
        fileDescMap_, fileDescsToLoad);
    loadBlockMd(fileDescsToLoad);
    return hdfsPartition;
  }

  /**
   * Creates a new HdfsPartition object to be added to the internal partition list.
   * Populates with file format information and file locations. Partitions may be empty,
   * or may not even exist on the filesystem (a partition's location may have been
   * changed to a new path that is about to be created by an INSERT). For unchanged
   * files (indicated by unchanged mtime), reuses the FileDescriptor from the
   * oldFileDescMap. The one exception is if the partition is marked as cached
   * in which case the block metadata cannot be reused. Otherwise, creates a new
   * FileDescriptor for each modified or new file and adds it to newFileDescMap.
   * Both old and newFileDescMap are Maps of parent directory (partition location)
   * to list of files (FileDescriptors) under that directory.
   * Returns new partition if successful or null if none was added.
   * Separated from addPartition to reduce the number of operations done
   * while holding the lock on the hdfs table.

   *  @throws CatalogException
   *    if the supplied storage descriptor contains metadata that Impala can't
   *    understand.
   */
  private HdfsPartition createPartition(StorageDescriptor storageDescriptor,
      org.apache.hadoop.hive.metastore.api.Partition msPartition,
      Map<String, List<FileDescriptor>> oldFileDescMap,
      Map<FsKey, Map<String, List<FileDescriptor>>> perFsFileDescMap)
      throws CatalogException {

    HdfsStorageDescriptor fileFormatDescriptor = null;
    Path partDirPath = null;

    List<FileDescriptor> fileDescriptors = Lists.newArrayList();
    List<LiteralExpr> keyValues = Lists.newArrayList();
    boolean isMarkedCached = isMarkedCached_;

    try{
      fileFormatDescriptor = HdfsStorageDescriptor.fromStorageDescriptor(this.name_, storageDescriptor);
    LOG.info("Created HDFS storage descriptor from storage desc for \"" + this.name_ + "\".");

    partDirPath = new Path(storageDescriptor.getLocation());
    LOG.info("Constructed Path from storage desc location for \"" + this.name_ + "\".");


    // If the partition is marked as cached, the block location metadata must be
    // reloaded, even if the file times have not changed.


    if (msPartition != null) {
      LOG.info("Partition is not null and will be processed for \"" + this.name_ + "\".");
      isMarkedCached =
          HdfsCachingUtil.getCacheDirIdFromParams(msPartition.getParameters()) != null;
      // Load key values
      for (String partitionKey: msPartition.getValues()) {
        Type type = getColumns().get(keyValues.size()).getType();
        // Deal with Hive's special NULL partition key.
        if (partitionKey.equals(nullPartitionKeyValue_)) {
          keyValues.add(NullLiteral.create(type));
        } else {
          try {
            keyValues.add(LiteralExpr.create(partitionKey, type));
          } catch (Exception ex) {
            LOG.warn("Failed to create literal expression of type: " + type, ex);
            throw new CatalogException("Invalid partition key value of type: " + type,
                ex);
          }
        }
      }
      try {
        LOG.info("Going to run analysis for key values for : \"" + this.name_ + "\".");
        Expr.analyze(keyValues, null);
        LOG.info("Analysis completed for key values for : \"" + this.name_ + "\".");
      } catch (AnalysisException e) {
        LOG.error("Analysis exception rise : \"" + e.getMessage() + "\".");
        // should never happen
        throw new IllegalStateException(e);
      }
    }
    }
    catch(CatalogException e){
      LOG.error("catalog exception occur in create partition : \"" + e.getMessage() + "\"");
      throw e;
    }
    catch(IllegalStateException e){
      LOG.error("illegal state exception occur in create partition : \"" + e.getMessage() + "\"");
      throw e;
    }
    catch(Exception e){
      LOG.error("general exception occur in create partition : \"" + e.getMessage() + "\"");
      throw new IllegalStateException(e);
    }

    try {
      LOG.info("Going to retrieve filesystem for directory \"" + partDirPath.toString() + "\" ; table \"" + this.name_ + "\".");
      // Each partition could reside on a different filesystem.

      BridgeOpResult<FileSystem> fileSystemRes = HadoopFsBridge.getFilesystem(partDirPath, CONF);
      if(fileSystemRes.getStatus() != BridgeOpStatus.OK){
        throw new IOException(fileSystemRes.getError());
      }

      FileSystem fs = fileSystemRes.getResult();
      FsKey fsKey = new FsKey(fs);
      LOG.info("Filesystem is retrieved for directory \"" + partDirPath.toString() + "\" ; table \"" + this.name_ + "\".");

      multipleFileSystems_ = multipleFileSystems_ ||
          !FileSystemUtil.isPathOnFileSystem(new Path(getLocation()), fs);

      BridgeOpResult<Boolean> existsRes = HadoopFsBridge.exists(fsKey, partDirPath);
      if(existsRes.getStatus() != BridgeOpStatus.OK){
        throw new IOException(existsRes.getError());
      }

      if (existsRes.getResult()){
        LOG.info("Directory \"" + partDirPath.toString() + "\" exists within the filesystem; table \"" + this.name_ + "\".");
        // FileSystem does not have an API that takes in a timestamp and returns a list
        // of files that has been added/changed since. Therefore, we are calling
        // fs.listStatus() to list all the files.
        LOG.info("Ask file system for directory \"" + partDirPath.toString() + "\" status.");

        BridgeOpResult<FileStatus[]> listStatusRes = HadoopFsBridge.listStatus(fsKey, partDirPath);
        if(listStatusRes.getStatus() != BridgeOpStatus.OK){
          throw new IOException(listStatusRes.getError());
        }

        for (FileStatus fileStatus: listStatusRes.getResult()) {
          String fileName = fileStatus.getPath().getName().toString();
          LOG.info("File \"" + fileName + "\" is located for partdir \"" + partDirPath.toString() + "\".");

          if (fileStatus.isDirectory() || FileSystemUtil.isHiddenFile(fileName) ||
              HdfsCompression.fromFileName(fileName) == HdfsCompression.LZO_INDEX) {
            LOG.info("Ignore directory \"" + partDirPath.toString() + "\".");
            // Ignore directory, hidden file starting with . or _, and LZO index files
            // If a directory is erroneously created as a subdirectory of a partition dir
            // we should ignore it and move on. Hive will not recurse into directories.
            // Skip index files, these are read by the LZO scanner directly.
            continue;
          }

          String partitionDir = fileStatus.getPath().getParent().toString();
          FileDescriptor fd = null;
          // Search for a FileDescriptor with the same partition dir and file name. If one
          // is found, it will be chosen as a candidate to reuse.
          if (oldFileDescMap != null && oldFileDescMap.get(partitionDir) != null) {
            for (FileDescriptor oldFileDesc: oldFileDescMap.get(partitionDir)) {
              if (oldFileDesc.getFileName().equals(fileName)) {
                fd = oldFileDesc;
                break;
              }
            }
          }

          // Check if this FileDescriptor has been modified since last loading its block
          // location information. If it has not been changed, the previously loaded
          // value can be reused.
          if (fd == null || isMarkedCached || fd.getFileLength() != fileStatus.getLen()
              || fd.getModificationTime() != fileStatus.getModificationTime()) {
            // Create a new file descriptor, the block metadata will be populated by
            // loadBlockMd.
            fd = new FileDescriptor(fileName, fileStatus.getLen(),
                fileStatus.getModificationTime());
            addPerFsFileDesc(perFsFileDescMap, fs, partitionDir, fd);
          }

          List<FileDescriptor> fds = fileDescMap_.get(partitionDir);
          if (fds == null) {
            fds = Lists.newArrayList();
            fileDescMap_.put(partitionDir, fds);
          }
          fds.add(fd);

          // Add to the list of FileDescriptors for this partition.
          fileDescriptors.add(fd);
        }
        numHdfsFiles_ += fileDescriptors.size();
      }
      LOG.info("going to create hdfs partition for \"" + partDirPath.toString() + "\".");

      HdfsPartition partition = new HdfsPartition(this, msPartition, keyValues,
          fileFormatDescriptor, fileDescriptors,
          getAvailableAccessLevel(fs, partDirPath));
      LOG.info("hdfs partition created for \"" + partDirPath.toString() + "\". checking well-formed");
      partition.checkWellFormed();
      return partition;
    } catch (Exception e) {
      LOG.error("Failed to create partition \"" + partDirPath.toString() + "\" : ex = \"" +
          e.getMessage() + "\".");
      throw new CatalogException("Failed to create partition: ", e);
    }
  }

  /**
   * Add the appropriate nodes to the filesystem -> partition directory -> file
   * descriptors tree, given fs, partitionDir and fd.
   */
  private void addPerFsFileDesc(Map<FsKey, Map<String, List<FileDescriptor>>> root,
      FileSystem fs, String partitionDir, FileDescriptor fd) {
    FsKey fsEntry = new FsKey(fs);
    Map<String, List<FileDescriptor>> dirToFdList = root.get(fsEntry);
    if (dirToFdList == null) {
      dirToFdList = Maps.newHashMap();
      root.put(fsEntry, dirToFdList);
    }
    List<FileDescriptor> fds = dirToFdList.get(partitionDir);
    if (fds == null) {
      fds = Lists.newArrayList();
      dirToFdList.put(partitionDir, fds);
    }
    fds.add(fd);
  }

  /**
   * Adds the partition to the HdfsTable.
   *
   * Note: This method is not thread safe because it modifies the list of partitions
   * and the HdfsTable's partition metadata.
   */
  public void addPartition(HdfsPartition partition) {
    if (partitions_.contains(partition)) return;
    partitions_.add(partition);
    totalHdfsBytes_ += partition.getSize();
    updatePartitionMdAndColStats(partition);
  }

  /**
   * Updates the HdfsTable's partition metadata, i.e. adds the id to the HdfsTable and
   * populates structures used for speeding up partition pruning/lookup. Also updates
   * column stats.
   */
  private void updatePartitionMdAndColStats(HdfsPartition partition) {
    if (partition.getPartitionValues().size() != numClusteringCols_) return;

    partitionIds_.add(partition.getId());
    partitionMap_.put(partition.getId(), partition);
    for (int i = 0; i < partition.getPartitionValues().size(); ++i) {
      ColumnStats stats = getColumns().get(i).getStats();
      LiteralExpr literal = partition.getPartitionValues().get(i);
      // Store partitions with null partition values separately
      if (literal instanceof NullLiteral) {
        stats.setNumNulls(stats.getNumNulls() + 1);
        if (nullPartitionIds_.get(i).isEmpty()) {
          stats.setNumDistinctValues(stats.getNumDistinctValues() + 1);
        }
        nullPartitionIds_.get(i).add(partition.getId());
        continue;
      }
      HashSet<Long> partitionIds = partitionValuesMap_.get(i).get(literal);
      if (partitionIds == null) {
        partitionIds = Sets.newHashSet();
        partitionValuesMap_.get(i).put(literal, partitionIds);
        stats.setNumDistinctValues(stats.getNumDistinctValues() + 1);
      }
      partitionIds.add(partition.getId());
    }
  }

  /**
   * Drops the partition having the given partition spec from HdfsTable. Cleans up its
   * metadata from all the mappings used to speed up partition pruning/lookup.
   * Also updates partition column statistics. Given partitionSpec must match exactly
   * one partition.
   * Returns the HdfsPartition that was dropped. If the partition does not exist, returns
   * null.
   *
   * Note: This method is not thread safe because it modifies the list of partitions
   * and the HdfsTable's partition metadata.
   */
  public HdfsPartition dropPartition(List<TPartitionKeyValue> partitionSpec) {
    HdfsPartition partition = getPartitionFromThriftPartitionSpec(partitionSpec);
    // Check if the partition does not exist.
    if (partition == null || !partitions_.remove(partition)) return null;
    totalHdfsBytes_ -= partition.getSize();
    Preconditions.checkArgument(partition.getPartitionValues().size() ==
        numClusteringCols_);
    Long partitionId = partition.getId();
    // Remove the partition id from the list of partition ids and other mappings.
    partitionIds_.remove(partitionId);
    partitionMap_.remove(partitionId);
    for (int i = 0; i < partition.getPartitionValues().size(); ++i) {
      ColumnStats stats = getColumns().get(i).getStats();
      LiteralExpr literal = partition.getPartitionValues().get(i);
      // Check if this is a null literal.
      if (literal instanceof NullLiteral) {
        nullPartitionIds_.get(i).remove(partitionId);
        stats.setNumNulls(stats.getNumNulls() - 1);
        if (nullPartitionIds_.get(i).isEmpty()) {
          stats.setNumDistinctValues(stats.getNumDistinctValues() - 1);
        }
        continue;
      }
      HashSet<Long> partitionIds = partitionValuesMap_.get(i).get(literal);
      // If there are multiple partition ids corresponding to a literal, remove
      // only this id. Otherwise, remove the <literal, id> pair.
      if (partitionIds.size() > 1) partitionIds.remove(partitionId);
      else {
        partitionValuesMap_.get(i).remove(literal);
        stats.setNumDistinctValues(stats.getNumDistinctValues() - 1);
      }
    }
    return partition;
  }

  private void addDefaultPartition(StorageDescriptor storageDescriptor)
      throws CatalogException {
    // Default partition has no files and is not referred to by scan nodes. Data sinks
    // refer to this to understand how to create new partitions.
    HdfsStorageDescriptor hdfsStorageDescriptor =
        HdfsStorageDescriptor.fromStorageDescriptor(this.name_, storageDescriptor);
    HdfsPartition partition = HdfsPartition.defaultPartition(this, hdfsStorageDescriptor);
    partitions_.add(partition);
  }

  @Override
  /**
   * Load the table metadata and reuse metadata to speed up metadata loading.
   * If the lastDdlTime has not been changed, that means the Hive metastore metadata has
   * not been changed. Reuses the old Hive partition metadata from cachedEntry.
   * To speed up Hdfs metadata loading, if a file's mtime has not been changed, reuses
   * the old file block metadata from old value.
   *
   * There are several cases where the cachedEntry might be reused incorrectly:
   * 1. an ALTER TABLE ADD PARTITION or dynamic partition insert is executed through
   *    Hive. This does not update the lastDdlTime.
   * 2. Hdfs rebalancer is executed. This changes the block locations but won't update
   *    the mtime (file modification time).
   * If any of these occurs, user has to execute "invalidate metadata" to invalidate the
   * metadata cache of the table to trigger a fresh load.
   */
  public void load(Table cachedEntry, HiveMetaStoreClient client,
      org.apache.hadoop.hive.metastore.api.Table msTbl) throws TableLoadingException {
    numHdfsFiles_ = 0;
    totalHdfsBytes_ = 0;
    LOG.info("load table: " + db_.getName() + "." + name_);

    // turn all exceptions into TableLoadingException
    try {
      // set nullPartitionKeyValue from the hive conf.
      nullPartitionKeyValue_ = client.getConfigValue(
          "hive.exec.default.partition.name", "__HIVE_DEFAULT_PARTITION__");

      // set NULL indicator string from table properties
      nullColumnValue_ =
          msTbl.getParameters().get(serdeConstants.SERIALIZATION_NULL_FORMAT);
      if (nullColumnValue_ == null) nullColumnValue_ = DEFAULT_NULL_COLUMN_VALUE;

      // populate with both partition keys and regular columns
      List<FieldSchema> partKeys = msTbl.getPartitionKeys();
      List<FieldSchema> tblFields = Lists.newArrayList();
      String inputFormat = msTbl.getSd().getInputFormat();
      if (HdfsFileFormat.fromJavaClassName(inputFormat) == HdfsFileFormat.AVRO) {
        // Look for the schema in TBLPROPERTIES and in SERDEPROPERTIES, with the latter
        // taking precedence.
        List<Map<String, String>> schemaSearchLocations = Lists.newArrayList();
        schemaSearchLocations.add(
            getMetaStoreTable().getSd().getSerdeInfo().getParameters());
        schemaSearchLocations.add(getMetaStoreTable().getParameters());

        avroSchema_ =
            HdfsTable.getAvroSchema(schemaSearchLocations, getFullName(), true);
        String serdeLib = msTbl.getSd().getSerdeInfo().getSerializationLib();
        if (serdeLib == null ||
            serdeLib.equals("org.apache.hadoop.hive.serde2.lazy.LazySimpleSerDe")) {
          // If the SerDe library is null or set to LazySimpleSerDe or is null, it
          // indicates there is an issue with the table metadata since Avro table need a
          // non-native serde. Instead of failing to load the table, fall back to
          // using the fields from the storage descriptor (same as Hive).
          tblFields.addAll(msTbl.getSd().getCols());
        } else {
          // Load the fields from the Avro schema.
          // Since Avro does not include meta-data for CHAR or VARCHAR, an Avro type of
          // "string" is used for CHAR, VARCHAR and STRING. Default back to the storage
          // descriptor to determine the the type for "string"
          List<FieldSchema> sdTypes = msTbl.getSd().getCols();
          int i = 0;
          List<Column> avroTypeList = AvroSchemaParser.parse(avroSchema_);
          boolean canFallBack = sdTypes.size() == avroTypeList.size();
          for (Column parsedCol: avroTypeList) {
            FieldSchema fs = new FieldSchema();
            fs.setName(parsedCol.getName());
            String avroType = parsedCol.getType().toString();
            if (avroType.toLowerCase().equals("string") && canFallBack) {
              fs.setType(sdTypes.get(i).getType());
            } else {
              fs.setType(avroType);
            }
            fs.setComment("from deserializer");
            tblFields.add(fs);
            i++;
          }
        }
      } else {
        tblFields.addAll(msTbl.getSd().getCols());
      }
      List<FieldSchema> fieldSchemas = new ArrayList<FieldSchema>(
          partKeys.size() + tblFields.size());
      fieldSchemas.addAll(partKeys);
      fieldSchemas.addAll(tblFields);
      // The number of clustering columns is the number of partition keys.
      numClusteringCols_ = partKeys.size();
      loadColumns(fieldSchemas, client);

      // Collect the list of partitions to use for the table. Partitions may be reused
      // from the existing cached table entry (if one exists), read from the metastore,
      // or a mix of both. Whether or not a partition is reused depends on whether
      // the table or partition has been modified.
      List<org.apache.hadoop.hive.metastore.api.Partition> msPartitions =
          Lists.newArrayList();
      if (cachedEntry == null || !(cachedEntry instanceof HdfsTable) ||
          cachedEntry.lastDdlTime_ != lastDdlTime_) {
        msPartitions.addAll(MetaStoreUtil.fetchAllPartitions(
            client, db_.getName(), name_, NUM_PARTITION_FETCH_RETRIES));
      } else {
        // The table was already in the metadata cache and it has not been modified.
        Preconditions.checkArgument(cachedEntry instanceof HdfsTable);
        HdfsTable cachedHdfsTableEntry = (HdfsTable) cachedEntry;
        // Set of partition names that have been modified. Partitions in this Set need to
        // be reloaded from the metastore.
        Set<String> modifiedPartitionNames = Sets.newHashSet();

        // If these are not the exact same object, look up the set of partition names in
        // the metastore. This is to support the special case of CTAS which creates a
        // "temp" table that doesn't actually exist in the metastore.
        if (cachedEntry != this) {
          // Since the table has not been modified, we might be able to reuse some of the
          // old partition metadata if the individual partitions have not been modified.
          // First get a list of all the partition names for this table from the
          // metastore, this is much faster than listing all the Partition objects.
          modifiedPartitionNames.addAll(
              client.listPartitionNames(db_.getName(), name_, (short) -1));
        }

        int totalPartitions = modifiedPartitionNames.size();
        // Get all the partitions from the cached entry that have not been modified.
        for (HdfsPartition cachedPart: cachedHdfsTableEntry.getPartitions()) {
          // Skip the default partition and any partitions that have been modified.
          if (cachedPart.isDirty() || cachedPart.getMetaStorePartition() == null ||
              cachedPart.getId() == DEFAULT_PARTITION_ID) {
            continue;
          }

          org.apache.hadoop.hive.metastore.api.Partition cachedMsPart =
              cachedPart.getMetaStorePartition();

          Preconditions.checkNotNull(cachedMsPart);

          // This is a partition we already know about and it hasn't been modified.
          // No need to reload the metadata.
          String cachedPartName = cachedPart.getPartitionName();
          if (modifiedPartitionNames.contains(cachedPartName)) {
            msPartitions.add(cachedMsPart);
            modifiedPartitionNames.remove(cachedPartName);
          }
        }
        LOG.trace(String.format("Incrementally refreshing %d/%d partitions.",
            modifiedPartitionNames.size(), totalPartitions));

        // No need to make the metastore call if no partitions are to be updated.
        if (modifiedPartitionNames.size() > 0) {
          // Now reload the the remaining partitions.
          msPartitions.addAll(MetaStoreUtil.fetchPartitionsByName(client,
              Lists.newArrayList(modifiedPartitionNames), db_.getName(), name_));
        }
      }

      Map<String, List<FileDescriptor>> oldFileDescMap = null;
      if (cachedEntry != null && cachedEntry instanceof HdfsTable) {
        HdfsTable cachedHdfsTable = (HdfsTable) cachedEntry;
        oldFileDescMap = cachedHdfsTable.fileDescMap_;
        hostIndex_.populate(cachedHdfsTable.hostIndex_.getList());
      }
      loadPartitions(msPartitions, msTbl, oldFileDescMap);

      // load table stats
      numRows_ = getRowCount(msTbl.getParameters());
      LOG.info("table #rows=" + Long.toString(numRows_));

      // For unpartitioned tables set the numRows in its partitions
      // to the table's numRows.
      if (numClusteringCols_ == 0 && !partitions_.isEmpty()) {
        // Unpartitioned tables have a 'dummy' partition and a default partition.
        // Temp tables used in CTAS statements have one partition.
        Preconditions.checkState(partitions_.size() == 2 || partitions_.size() == 1);
        for (HdfsPartition p: partitions_) {
          p.setNumRows(numRows_);
        }
      }
    } catch (TableLoadingException e) {
      LOG.error("Table loading exception occur while table load : \"" + e.getMessage() + "\".");
      throw e;
    } catch (Exception e) {
      LOG.error("General exception occur while table load : \"" + e.getMessage() + "\".");
      throw new TableLoadingException("Failed to load metadata for table: " + name_, e);
    }
  }

  /**
   * Gets an Avro table's JSON schema from the list of given table property search
   * locations. The schema may be specified as a string literal or provided as an
   * HDFS/http URL that points to the schema. This function does not perform any
   * validation on the returned string (e.g., it may not be a valid schema).
   * If downloadSchema is true and the schema was found to be specified as a SCHEMA_URL,
   * this function will attempt to download the schema from the given URL. Otherwise,
   * only the the URL string will be returned.
   * Throws a TableLoadingException if no schema is found or if there was any error
   * extracting the schema.
   */
  public static String getAvroSchema(List<Map<String, String>> schemaSearchLocations,
      String tableName, boolean downloadSchema) throws TableLoadingException {
    String url = null;
    // Search all locations and break out on the first valid schema found.
    for (Map<String, String> schemaLocation: schemaSearchLocations) {
      if (schemaLocation == null) continue;

      String literal = schemaLocation.get(AvroSerdeUtils.SCHEMA_LITERAL);
      if (literal != null && !literal.equals(AvroSerdeUtils.SCHEMA_NONE)) return literal;

      url = schemaLocation.get(AvroSerdeUtils.SCHEMA_URL);
      if (url != null) {
        url = url.trim();
        break;
      }
    }

    if (url == null || url.equals(AvroSerdeUtils.SCHEMA_NONE)) {
      throw new TableLoadingException(String.format("No Avro schema provided in " +
          "SERDEPROPERTIES or TBLPROPERTIES for table: %s ", tableName));
    }

    if (!url.toLowerCase().startsWith("hdfs://") &&
        !url.toLowerCase().startsWith("http://")) {
      throw new TableLoadingException("avro.schema.url must be of form " +
          "\"http://path/to/schema/file\" or " +
          "\"hdfs://namenode:port/path/to/schema/file\", got " + url);
    }
    return downloadSchema ? loadAvroSchemaFromUrl(url) : url;
  }

  private static String loadAvroSchemaFromUrl(String url)
      throws TableLoadingException {
    if (url.toLowerCase().startsWith("hdfs://")) {
      try {
        return FileSystemUtil.readFile(new Path(url));
      } catch (IOException e) {
        throw new TableLoadingException(
            "Problem reading Avro schema at: " + url, e);
      }
    } else {
      Preconditions.checkState(url.toLowerCase().startsWith("http://"));
      InputStream urlStream = null;
      try {
        urlStream = new URL(url).openStream();
        return IOUtils.toString(urlStream);
      } catch (IOException e) {
        throw new TableLoadingException("Problem reading Avro schema from: " + url, e);
      } finally {
        IOUtils.closeQuietly(urlStream);
      }
    }
  }

  @Override
  protected List<String> getColumnNamesWithHmsStats() {
    List<String> ret = Lists.newArrayList();
    // Only non-partition columns have column stats in the HMS.
    for (Column column: getColumns().subList(numClusteringCols_, getColumns().size())) {
      ret.add(column.getName().toLowerCase());
    }
    return ret;
  }

  @Override
  protected void loadFromThrift(TTable thriftTable) throws TableLoadingException {
    super.loadFromThrift(thriftTable);
    THdfsTable hdfsTable = thriftTable.getHdfs_table();
    hdfsBaseDir_ = hdfsTable.getHdfsBaseDir();
    nullColumnValue_ = hdfsTable.nullColumnValue;
    nullPartitionKeyValue_ = hdfsTable.nullPartitionKeyValue;
    multipleFileSystems_ = hdfsTable.multiple_filesystems;
    hostIndex_.populate(hdfsTable.getNetwork_addresses());
    resetPartitionMd();

    numHdfsFiles_ = 0;
    totalHdfsBytes_ = 0;
    for (Map.Entry<Long, THdfsPartition> part: hdfsTable.getPartitions().entrySet()) {
      HdfsPartition hdfsPart =
          HdfsPartition.fromThrift(this, part.getKey(), part.getValue());
      numHdfsFiles_ += hdfsPart.getFileDescriptors().size();
      totalHdfsBytes_ += hdfsPart.getSize();
      partitions_.add(hdfsPart);
    }
    avroSchema_ = hdfsTable.isSetAvroSchema() ? hdfsTable.getAvroSchema() : null;
    isMarkedCached_ = HdfsCachingUtil.getCacheDirIdFromParams(
        getMetaStoreTable().getParameters()) != null;
    populatePartitionMd();
  }

  @Override
  public TTableDescriptor toThriftDescriptor(Set<Long> referencedPartitions) {
    // Create thrift descriptors to send to the BE.  The BE does not
    // need any information below the THdfsPartition level.
    TTableDescriptor tableDesc = new TTableDescriptor(id_.asInt(), TTableType.HDFS_TABLE,
        getColumns().size(), numClusteringCols_, name_, db_.getName());
    tableDesc.setHdfsTable(getTHdfsTable(false, referencedPartitions));
    tableDesc.setColNames(getColumnNames());
    return tableDesc;
  }

  @Override
  public TTable toThrift() {
    // Send all metadata between the catalog service and the FE.
    TTable table = super.toThrift();
    table.setTable_type(TTableType.HDFS_TABLE);
    table.setHdfs_table(getTHdfsTable(true, null));
    return table;
  }

  /**
   * Create a THdfsTable corresponding to this HdfsTable. If includeFileDesc is true,
   * then then all partitions and THdfsFileDescs of each partition should be included.
   * Otherwise, don't include any THdfsFileDescs, and include only those partitions in
   * the refPartitions set (the backend doesn't need metadata for unreferenced
   * partitions).
   */
  private THdfsTable getTHdfsTable(boolean includeFileDesc, Set<Long> refPartitions) {
    // includeFileDesc implies all partitions should be included (refPartitions == null).
    Preconditions.checkState(!includeFileDesc || refPartitions == null);
    Map<Long, THdfsPartition> idToPartition = Maps.newHashMap();
    for (HdfsPartition partition: partitions_) {
      long id = partition.getId();
      if (refPartitions == null || refPartitions.contains(id)) {
        idToPartition.put(id, partition.toThrift(includeFileDesc));
      }
    }
    THdfsTable hdfsTable = new THdfsTable(hdfsBaseDir_, getColumnNames(),
        nullPartitionKeyValue_, nullColumnValue_, idToPartition);
    hdfsTable.setAvroSchema(avroSchema_);
    hdfsTable.setMultiple_filesystems(multipleFileSystems_);
    if (includeFileDesc) {
      // Network addresses are used only by THdfsFileBlocks which are inside
      // THdfsFileDesc, so include network addreses only when including THdfsFileDesc.
      hdfsTable.setNetwork_addresses(hostIndex_.getList());
    }
    return hdfsTable;
  }

  public long getNumHdfsFiles() { return numHdfsFiles_; }
  public long getTotalHdfsBytes() { return totalHdfsBytes_; }
  public String getHdfsBaseDir() { return hdfsBaseDir_; }
  public boolean isAvroTable() { return avroSchema_ != null; }

  @Override
  public int getNumNodes() { return hostIndex_.size(); }

  /**
   * Get the index of hosts that store replicas of blocks of this table.
   */
  public ListMap<TNetworkAddress> getHostIndex() { return hostIndex_; }

  /**
   * Returns the file format that the majority of partitions are stored in.
   */
  public HdfsFileFormat getMajorityFormat() {
    Map<HdfsFileFormat, Integer> numPartitionsByFormat = Maps.newHashMap();
    for (HdfsPartition partition: partitions_) {
      HdfsFileFormat format = partition.getInputFormatDescriptor().getFileFormat();
      Integer numPartitions = numPartitionsByFormat.get(format);
      if (numPartitions == null) {
        numPartitions = Integer.valueOf(1);
      } else {
        numPartitions = Integer.valueOf(numPartitions.intValue() + 1);
      }
      numPartitionsByFormat.put(format, numPartitions);
    }

    int maxNumPartitions = Integer.MIN_VALUE;
    HdfsFileFormat majorityFormat = null;
    for (Map.Entry<HdfsFileFormat, Integer> entry: numPartitionsByFormat.entrySet()) {
      if (entry.getValue().intValue() > maxNumPartitions) {
        majorityFormat = entry.getKey();
        maxNumPartitions = entry.getValue().intValue();
      }
    }
    Preconditions.checkNotNull(majorityFormat);
    return majorityFormat;
  }

  /**
   * Returns statistics on this table as a tabular result set. Used for the
   * SHOW TABLE STATS statement. The schema of the returned TResultSet is set
   * inside this method.
   */
  public TResultSet getTableStats() {
    TResultSet result = new TResultSet();
    TResultSetMetadata resultSchema = new TResultSetMetadata();
    result.setSchema(resultSchema);

    for (int i = 0; i < numClusteringCols_; ++i) {
      // Add the partition-key values as strings for simplicity.
      Column partCol = getColumns().get(i);
      TColumn colDesc = new TColumn(partCol.getName(), Type.STRING.toThrift());
      resultSchema.addToColumns(colDesc);
    }

    resultSchema.addToColumns(new TColumn("#Rows", Type.BIGINT.toThrift()));
    resultSchema.addToColumns(new TColumn("#Files", Type.BIGINT.toThrift()));
    resultSchema.addToColumns(new TColumn("Size", Type.STRING.toThrift()));
    resultSchema.addToColumns(new TColumn("Bytes Cached", Type.STRING.toThrift()));
    resultSchema.addToColumns(new TColumn("Format", Type.STRING.toThrift()));
    resultSchema.addToColumns(new TColumn("Incremental stats", Type.STRING.toThrift()));

    // Pretty print partitions and their stats.
    ArrayList<HdfsPartition> orderedPartitions = Lists.newArrayList(partitions_);
    Collections.sort(orderedPartitions);

    long totalCachedBytes = 0L;
    for (HdfsPartition p: orderedPartitions) {
      // Ignore dummy default partition.
      if (p.getId() == ImpalaInternalServiceConstants.DEFAULT_PARTITION_ID) continue;
      TResultRowBuilder rowBuilder = new TResultRowBuilder();

      // Add the partition-key values (as strings for simplicity).
      for (LiteralExpr expr: p.getPartitionValues()) {
        rowBuilder.add(expr.getStringValue());
      }

      // Add number of rows, files, bytes, cache stats, and file format.
      rowBuilder.add(p.getNumRows()).add(p.getFileDescriptors().size())
          .addBytes(p.getSize());
      if (!p.isMarkedCached()) {
        // Helps to differentiate partitions that have 0B cached versus partitions
        // that are not marked as cached.
        rowBuilder.add("NOT CACHED");
      } else {
        // Calculate the number the number of bytes that are cached.
        long cachedBytes = 0L;
        for (FileDescriptor fd: p.getFileDescriptors()) {
          for (THdfsFileBlock fb: fd.getFileBlocks()) {
            if (fb.getIs_replica_cached().contains(true)) {
              cachedBytes += fb.getLength();
            }
          }
        }
        totalCachedBytes += cachedBytes;
        rowBuilder.addBytes(cachedBytes);
      }
      rowBuilder.add(p.getInputFormatDescriptor().getFileFormat().toString());

      rowBuilder.add(String.valueOf(p.hasIncrementalStats()));
      result.addToRows(rowBuilder.get());
    }

    // For partitioned tables add a summary row at the bottom.
    if (numClusteringCols_ > 0) {
      TResultRowBuilder rowBuilder = new TResultRowBuilder();
      int numEmptyCells = numClusteringCols_ - 1;
      rowBuilder.add("Total");
      for (int i = 0; i < numEmptyCells; ++i) {
        rowBuilder.add("");
      }

      // Total num rows, files, and bytes (leave format empty).
      rowBuilder.add(numRows_).add(numHdfsFiles_).addBytes(totalHdfsBytes_)
          .addBytes(totalCachedBytes).add("").add("");
      result.addToRows(rowBuilder.get());
    }
    return result;
  }
}<|MERGE_RESOLUTION|>--- conflicted
+++ resolved
@@ -311,13 +311,8 @@
       LOG.trace("Table: " + getFullName() + " on filesystem " + fsEntry + " contains " +
           numCachedBlocks + "/" + blockLocations.size() + " cached blocks.");
 
-<<<<<<< HEAD
       if (SUPPORTS_VOLUME_ID && fs instanceof DistributedFileSystem)
-=======
-      if (SUPPORTS_VOLUME_ID && fs instanceof DistributedFileSystem) {
-        LOG.trace("loading disk ids for: " + getFullName() +
             ". nodes: " + getNumNodes() + ". filesystem: " + fsEntry);
->>>>>>> 833f0402
         loadDiskIds((DistributedFileSystem)fs, blockLocations, partitionToFds);
     }
 
@@ -536,10 +531,7 @@
       addColumn(col);
       ++pos;
     }
-<<<<<<< HEAD
-=======
-
->>>>>>> 833f0402
+
     loadAllColumnStats(client);
   }
 
