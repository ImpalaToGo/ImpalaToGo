--- conflicted
+++ resolved
@@ -505,13 +505,8 @@
         columnFamilies_ = hTable_.getTableDescriptor().getColumnFamilies();
       }
       Preconditions.checkNotNull(columnFamilies_);
-<<<<<<< HEAD
-      for (HColumnDescriptor desc: columnFamilies_) {
-        isCompressed |= desc.getCompression() != Compression.Algorithm.NONE;
-=======
       for (HColumnDescriptor desc : columnFamilies_) {
         isCompressed |= desc.getCompression() !=  Compression.Algorithm.NONE;
->>>>>>> e48c2b48
       }
 
       // Fetch all regions for the key range
@@ -578,13 +573,9 @@
    * Hive returns the columns in order of their declaration for HBase tables.
    */
   @Override
-<<<<<<< HEAD
-  public ArrayList<Column> getColumnsInHiveOrder() { return getColumns(); }
-=======
   public ArrayList<Column> getColumnsInHiveOrder() {
     return getColumns();
   }
->>>>>>> e48c2b48
 
   @Override
   public TTableDescriptor toThriftDescriptor(Set<Long> referencedPartitions) {
