<?xml version="1.0" encoding="UTF-8"?>

<!--
 Copyright 2012 Cloudera Inc.

 Licensed under the Apache License, Version 2.0 (the "License");
 you may not use this file except in compliance with the License.
 You may obtain a copy of the License at

 http://www.apache.org/licenses/LICENSE-2.0

 Unless required by applicable law or agreed to in writing, software
 distributed under the License is distributed on an "AS IS" BASIS,
 WITHOUT WARRANTIES OR CONDITIONS OF ANY KIND, either express or implied.
 See the License for the specific language governing permissions and
 limitations under the License.
-->

<project xmlns="http://maven.apache.org/POM/4.0.0" xmlns:xsi="http://www.w3.org/2001/XMLSchema-instance" xsi:schemaLocation="http://maven.apache.org/POM/4.0.0 http://maven.apache.org/maven-v4_0_0.xsd">
  <modelVersion>4.0.0</modelVersion>
  <groupId>com.cloudera.impala</groupId>
  <artifactId>impala-frontend</artifactId>
  <version>0.1-SNAPSHOT</version>
  <packaging>jar</packaging>

  <name>Cloudera Impala Query Engine Frontend</name>

  <properties>
    <test.hive.testdata>${project.basedir}/../testdata/target/AllTypes.txt</test.hive.testdata>
    <backend.library.path>${env.IMPALA_HOME}/be/build/debug/service:${env.IMPALA_HOME}/be/build/release/service</backend.library.path>
    <beeswax_port>21000</beeswax_port>
    <impalad>localhost</impalad>
    <testExecutionMode>reduced</testExecutionMode>
    <hadoop.version>${env.IMPALA_HADOOP_VERSION}</hadoop.version>
    <hive.version>${env.IMPALA_HIVE_VERSION}</hive.version>
    <sentry.version>${env.IMPALA_SENTRY_VERSION}</sentry.version>
    <hbase.version>${env.IMPALA_HBASE_VERSION}</hbase.version>
    <parquet.version>${env.IMPALA_PARQUET_VERSION}</parquet.version>
    <impala.extdatasrc.api.version>1.0-SNAPSHOT</impala.extdatasrc.api.version>
    <!-- Impala does not currently support the Hive .13 JDBC driver -->
    <hive-jdbc.version>0.13.1-cdh5.2.0-SNAPSHOT</hive-jdbc.version>
  </properties>

  <dependencies>
    <dependency>
      <groupId>com.cloudera.impala</groupId>
      <artifactId>impala-data-source-api</artifactId>
      <version>${impala.extdatasrc.api.version}</version>
    </dependency>
    <dependency>
      <groupId>org.apache.hadoop</groupId>
      <artifactId>hadoop-hdfs</artifactId>
      <version>${hadoop.version}</version>
    </dependency>

    <dependency>
      <groupId>org.apache.hadoop</groupId>
      <artifactId>hadoop-common</artifactId>
      <version>${hadoop.version}</version>
    </dependency>

    <dependency>
      <groupId>org.apache.hadoop</groupId>
      <artifactId>hadoop-auth</artifactId>
      <version>${hadoop.version}</version>
    </dependency>

    <dependency>
      <groupId>org.apache.hadoop</groupId>
      <artifactId>hadoop-aws</artifactId>
      <version>${hadoop.version}</version>
    </dependency>
<<<<<<< HEAD
    
=======

>>>>>>> 833f0402
    <dependency>
      <groupId>org.apache.hadoop</groupId>
      <artifactId>hadoop-mapreduce-client-core</artifactId>
      <version>${hadoop.version}</version>
    </dependency>

    <dependency>
      <groupId>org.apache.hadoop</groupId>
      <artifactId>hadoop-yarn-api</artifactId>
      <version>${hadoop.version}</version>
    </dependency>

    <dependency>
      <groupId>org.apache.hadoop</groupId>
      <artifactId>hadoop-yarn-server-resourcemanager</artifactId>
      <version>${hadoop.version}</version>
    </dependency>

    <dependency>
      <groupId>org.apache.sentry</groupId>
      <artifactId>sentry-core-common</artifactId>
      <version>${sentry.version}</version>
    </dependency>

    <dependency>
      <groupId>org.apache.sentry</groupId>
      <artifactId>sentry-core-model-db</artifactId>
      <version>${sentry.version}</version>
    </dependency>

    <dependency>
      <groupId>org.apache.sentry</groupId>
      <artifactId>sentry-provider-common</artifactId>
      <version>${sentry.version}</version>
    </dependency>

    <dependency>
      <groupId>org.apache.sentry</groupId>
      <artifactId>sentry-provider-file</artifactId>
      <version>${sentry.version}</version>
    </dependency>

    <dependency>
      <groupId>org.apache.sentry</groupId>
      <artifactId>sentry-provider-cache</artifactId>
      <version>${sentry.version}</version>
    </dependency>

    <dependency>
      <groupId>org.apache.sentry</groupId>
      <artifactId>sentry-policy-common</artifactId>
      <version>${sentry.version}</version>
    </dependency>

    <dependency>
      <groupId>org.apache.sentry</groupId>
      <artifactId>sentry-policy-db</artifactId>
      <version>${sentry.version}</version>
    </dependency>

    <dependency>
      <groupId>org.apache.sentry</groupId>
      <artifactId>sentry-binding-hive</artifactId>
      <version>${sentry.version}</version>
    </dependency>

    <dependency>
      <groupId>com.twitter</groupId>
      <artifactId>parquet-hadoop-bundle</artifactId>
      <version>${parquet.version}</version>
    </dependency>

    <dependency>
      <groupId>org.apache.hbase</groupId>
      <artifactId>hbase-client</artifactId>
      <version>${hbase.version}</version>
    </dependency>

    <dependency>
      <groupId>org.apache.hbase</groupId>
      <artifactId>hbase-common</artifactId>
      <version>${hbase.version}</version>
    </dependency>

    <dependency>
      <groupId>org.apache.hbase</groupId>
      <artifactId>hbase-protocol</artifactId>
      <version>${hbase.version}</version>
    </dependency>

    <dependency>
      <groupId>org.cloudera.htrace</groupId>
      <artifactId>htrace-core</artifactId>
      <version>2.00</version>
    </dependency>

    <dependency>
      <groupId>org.apache.shiro</groupId>
      <artifactId>shiro-core</artifactId>
      <version>1.2.1</version>
    </dependency>

    <dependency>
      <groupId>commons-lang</groupId>
      <artifactId>commons-lang</artifactId>
      <version>2.6</version>
    </dependency>

    <dependency>
      <groupId>net.sf.squirrel-sql.thirdparty-non-maven</groupId>
      <artifactId>java-cup</artifactId>
      <version>0.11a</version>
    </dependency>

    <!-- Moved above Hive, because Hive bundles its own Thrift version
         which supercedes this one if it comes first in the dependency
         tree -->
    <dependency>
      <groupId>org.apache.thrift</groupId>
      <artifactId>libthrift</artifactId>
      <version>${env.IMPALA_THRIFT_VERSION}</version>
      <!-- libthrift depends httpcore 4.1.3 which does not work with KMS. To workaround
           this problem the dependency is excluded here and we explicitly add a newer
           httpcore dependency version. See CDH-22024. TODO: Find a better fix. -->
      <exclusions>
        <exclusion>
          <groupId>org.apache.httpcomponents</groupId>
          <artifactId>httpcore</artifactId>
      </exclusion>
    </exclusions>
    </dependency>

    <dependency>
      <groupId>org.apache.httpcomponents</groupId>
      <artifactId>httpcore</artifactId>
      <version>4.2.5</version>
    </dependency>

    <dependency>
      <groupId>org.apache.thrift</groupId>
      <artifactId>libfb303</artifactId>
      <version>${env.IMPALA_THRIFT_VERSION}</version>
    </dependency>

    <dependency>
      <groupId>org.apache.derby</groupId>
      <artifactId>derby</artifactId>
      <version>10.4.2.0</version>
    </dependency>

    <dependency>
      <groupId>org.apache.hive</groupId>
      <artifactId>hive-hbase-handler</artifactId>
      <version>${hive.version}</version>
    </dependency>
    <dependency>
      <groupId>org.apache.hive</groupId>
      <artifactId>hive-service</artifactId>
      <version>${hive.version}</version>
    </dependency>
    <dependency>
      <groupId>org.apache.hive</groupId>
      <artifactId>hive-jdbc</artifactId>
      <version>${hive-jdbc.version}</version>
      <scope>test</scope>
    </dependency>

    <dependency>
      <groupId>org.apache.hive</groupId>
      <artifactId>hive-metastore</artifactId>
      <version>${hive.version}</version>
    </dependency>
    <dependency>
      <groupId>org.apache.hive</groupId>
      <artifactId>hive-common</artifactId>
      <version>${hive.version}</version>
    </dependency>
    <dependency>
      <groupId>org.apache.hive</groupId>
      <artifactId>hive-serde</artifactId>
      <version>${hive.version}</version>
    </dependency>
    <dependency>
      <groupId>org.apache.hive</groupId>
      <artifactId>hive-shims</artifactId>
      <version>${hive.version}</version>
    </dependency>
    <dependency>
      <groupId>org.apache.hive</groupId>
      <artifactId>hive-exec</artifactId>
      <version>${hive.version}</version>
    </dependency>
       
    <!-- This driver supports PostgreSQL 7.2 and newer -->
    <dependency>
      <groupId>postgresql</groupId>
      <artifactId>postgresql</artifactId>
      <version>9.0-801.jdbc4</version>
    </dependency>
    <dependency>
      <groupId>commons-dbcp</groupId>
      <artifactId>commons-dbcp</artifactId>
      <version>1.4</version>
    </dependency>
    <dependency>
      <groupId>javax.jdo</groupId>
      <artifactId>jdo-api</artifactId>
      <version>3.0.1</version>
    </dependency>
    <dependency>
      <groupId>org.antlr</groupId>
      <artifactId>antlr-runtime</artifactId>
      <version>3.3</version>
    </dependency>

    <dependency>
      <groupId>commons-cli</groupId>
      <artifactId>commons-cli</artifactId>
      <version>1.2</version>
    </dependency>

    <dependency>
      <groupId>commons-codec</groupId>
      <artifactId>commons-codec</artifactId>
      <version>1.9</version>
    </dependency>

    <dependency>
      <groupId>org.slf4j</groupId>
      <artifactId>slf4j-api</artifactId>
      <version>1.7.5</version>
    </dependency>
    <dependency>
      <groupId>org.slf4j</groupId>
      <artifactId>slf4j-log4j12</artifactId>
      <version>1.7.5</version>
    </dependency>

    <dependency>
      <groupId>com.google.guava</groupId>
      <artifactId>guava</artifactId>
      <version>11.0.2</version>
    </dependency>

    <dependency>
      <groupId>junit</groupId>
      <artifactId>junit</artifactId>
      <version>4.8.2</version>
      <scope>test</scope>
    </dependency>
  </dependencies>

  <reporting>
    <plugins>
      <plugin>
        <groupId>org.codehaus.mojo</groupId>
        <artifactId>findbugs-maven-plugin</artifactId>
        <version>2.5.2</version>
      </plugin>
    </plugins>
  </reporting>

  <build>
    <plugins>
      <plugin>
        <groupId>org.apache.maven.plugins</groupId>
        <artifactId>maven-compiler-plugin</artifactId>
        <version>2.3.2</version>
        <configuration>
          <source>1.6</source>
          <target>1.6</target>
	  <encoding>UTF-8</encoding>
        </configuration>
      </plugin>

      <!-- Build fe/tests/ to jar -->
      <plugin>
        <groupId>org.apache.maven.plugins</groupId>
        <artifactId>maven-jar-plugin</artifactId>
      <executions>
        <execution>
          <goals>
            <goal>test-jar</goal>
          </goals>
        </execution>
      </executions>
      </plugin>

      <plugin>
        <groupId>net.sourceforge.czt</groupId>
        <artifactId>maven-cup-plugin</artifactId>
        <version>1.6.4</version>
        <executions>
          <execution>
            <id>cup</id>
            <phase>generate-sources</phase>
            <goals>
              <goal>generate</goal>
            </goals>
            <configuration>
              <extension>y</extension>
              <parserOutput>SqlParser</parserOutput>
              <symbolOutput>SqlParserSymbols</symbolOutput>
              <outputDirectory>${project.build.directory}/generated-sources/cup</outputDirectory>
            </configuration>
          </execution>
        </executions>
      </plugin>

      <plugin>
        <groupId>de.jflex</groupId>
        <artifactId>maven-jflex-plugin</artifactId>
        <version>1.4.3</version>
        <executions>
          <execution>
            <id>jflex</id>
            <phase>generate-sources</phase>
            <goals>
              <goal>generate</goal>
            </goals>
            <configuration>
              <backup>false</backup>
            </configuration>
          </execution>
        </executions>
      </plugin>

<!-- PDH - I don't think we need this right now, regardless there's a better way (ie not part of dev workflow) -->
      <plugin>
        <groupId>org.apache.maven.plugins</groupId>
        <artifactId>maven-assembly-plugin</artifactId>
        <configuration>
          <descriptorRefs>
            <descriptorRef>jar-with-dependencies</descriptorRef>
          </descriptorRefs>
        </configuration>
        <executions>
          <execution>
            <id>make-assembly</id>
            <phase>package</phase>
            <goals>
              <goal>single</goal>
            </goals>
          </execution>
        </executions>
      </plugin>

      <plugin>
        <groupId>org.apache.maven.plugins</groupId>
        <artifactId>maven-dependency-plugin</artifactId>
        <version>2.3</version>
        <executions>
          <execution>
            <id>copy-dependencies</id>
            <phase>package</phase>
            <goals>
              <goal>copy-dependencies</goal>
            </goals>
            <configuration>
              <excludeTypes>pom</excludeTypes>
              <includeScope>runtime</includeScope>
            </configuration>
          </execution>
        </executions>
      </plugin>

      <plugin>
        <groupId>org.apache.maven.plugins</groupId>
        <artifactId>maven-surefire-plugin</artifactId>
        <version>2.12</version>
        <configuration>
          <redirectTestOutputToFile>true</redirectTestOutputToFile>
          <argLine>-Djava.library.path=${java.library.path}:${backend.library.path}</argLine>
          <systemProperties>
            <property>
              <name>testExecutionMode</name>
              <value>${testExecutionMode}</value>
            </property>
            <property>
              <name>beeswax_port</name>
              <value>${beeswax_port}</value>
              <name>impalad</name>
              <value>${impalad}</value>
              <name>use_external_impalad</name>
              <value>${use_external_impalad}</value>
            </property>
          </systemProperties>
        </configuration>
      </plugin>

      <plugin>
        <groupId>com.atlassian.maven.plugins</groupId>
        <artifactId>maven-clover2-plugin</artifactId>
        <version>3.0.2</version>
        <configuration>
          <generateHtml>true</generateHtml>
          <generateXml>true</generateXml>
          <excludes>
            <exclude>**/jdbc/*.java</exclude>
          </excludes>
        </configuration>
      </plugin>

      <plugin>
        <groupId>org.codehaus.mojo</groupId>
        <artifactId>build-helper-maven-plugin</artifactId>
        <version>1.5</version>
        <executions>
          <!-- Tell maven about our generated files -->
          <execution>
            <id>add-source</id>
            <phase>generate-sources</phase>
            <goals>
              <goal>add-source</goal>
            </goals>
            <configuration>
              <sources>
                <!-- Make sure Eclipse knows where to find generated sources.
                        Note that the flex plugin appears to do this for you, but we have
                        to do this manually for the CUP and Thrift generated code
                        -->
                <source>${project.basedir}/generated-sources/gen-java</source>
                <source>${project.build.directory}/generated-sources/cup</source>
              </sources>
            </configuration>
          </execution>
        </executions>
      </plugin>

      <plugin>
        <groupId>org.codehaus.mojo</groupId>
        <artifactId>exec-maven-plugin</artifactId>
        <executions>
          <execution>
            <goals>
              <goal>java</goal>
            </goals>
          </execution>
        </executions>
          <configuration>
            <systemProperties>
              <systemProperty>
                <key>java.library.path</key>
                <value>${java.library.path}:${backend.library.path}</value>
              </systemProperty>
              <systemProperty>
                <key>test.hive.testdata</key>
                <value>${project.basedir}/../testdata/target/AllTypes.txt</value>
              </systemProperty>
            </systemProperties>
          </configuration>
      </plugin>
  </plugins>
    <pluginManagement>
      <plugins>
        <!--This plugin's configuration is used to store Eclipse m2e settings only. It has no influence on the Maven build itself.-->
        <plugin>
          <groupId>org.eclipse.m2e</groupId>
          <artifactId>lifecycle-mapping</artifactId>
          <version>1.0.0</version>
          <configuration>
            <lifecycleMappingMetadata>
              <pluginExecutions>
                <pluginExecution>
                  <pluginExecutionFilter>
                    <groupId>net.sourceforge.czt</groupId>
                    <artifactId>maven-cup-plugin</artifactId>
                    <versionRange>[1.6.4,)</versionRange>
                    <goals>
                      <goal>generate</goal>
                    </goals>
                  </pluginExecutionFilter>
                  <action>
                    <ignore></ignore>
                  </action>
                </pluginExecution>
                <pluginExecution>
                  <pluginExecutionFilter>
                    <groupId>org.apache.maven.plugins</groupId>
                    <artifactId>maven-antrun-plugin</artifactId>
                    <versionRange>[1.6,)</versionRange>
                    <goals>
                      <goal>run</goal>
                    </goals>
                  </pluginExecutionFilter>
                  <action>
                    <ignore></ignore>
                  </action>
                </pluginExecution>
                <pluginExecution>
                  <pluginExecutionFilter>
                    <groupId>org.apache.maven.plugins</groupId>
                    <artifactId>maven-dependency-plugin</artifactId>
                    <versionRange>[2.0,)</versionRange>
                    <goals>
                      <goal>copy-dependencies</goal>
                    </goals>
                  </pluginExecutionFilter>
                  <action>
                    <ignore></ignore>
                  </action>
                </pluginExecution>
              </pluginExecutions>
            </lifecycleMappingMetadata>
          </configuration>
        </plugin>
      </plugins>
    </pluginManagement>
  </build>

  <repositories>
    <repository>
      <id>cdh.rcs.releases.repo</id>
      <url>https://repository.cloudera.com/content/groups/cdh-releases-rcs</url>
      <name>CDH Releases Repository</name>
      <snapshots>
        <enabled>true</enabled>
      </snapshots>
    </repository>
    <repository>
      <id>cdh.releases.repo</id>
      <url>https://repository.cloudera.com/content/repositories/releases</url>
      <name>CDH Releases Repository</name>
      <snapshots>
        <enabled>false</enabled>
      </snapshots>
    </repository>
    <repository>
      <id>cdh.snapshots.repo</id>
      <url>https://repository.cloudera.com/content/repositories/snapshots</url>
      <name>CDH Snapshots Repository</name>
      <snapshots>
        <enabled>true</enabled>
      </snapshots>
    </repository>
    <repository>
      <id>cloudera.thirdparty.repo</id>
      <url>https://repository.cloudera.com/content/repositories/third-party</url>
      <name>Cloudera Third Party Repository</name>
      <snapshots>
        <enabled>false</enabled>
      </snapshots>
    </repository>
  </repositories>

  <pluginRepositories>
    <pluginRepository>
      <id>cloudera.thirdparty.repo</id>
      <url>https://repository.cloudera.com/content/repositories/third-party</url>
      <name>Cloudera Third Party Repository</name>
      <snapshots>
        <enabled>false</enabled>
      </snapshots>
    </pluginRepository>
    <pluginRepository>
      <id>cloudera.snapshot.repo</id>
      <url>https://repository.cloudera.com/content/repositories/snapshots</url>
      <name>Cloudera Snapshot Repository</name>
      <snapshots>
        <enabled>true</enabled>
      </snapshots>
    </pluginRepository>

    <pluginRepository>
      <id>dtrott</id>
      <url>http://maven.davidtrott.com/repository</url>
      <releases>
        <enabled>true</enabled>
      </releases>
      <snapshots>
        <enabled>false</enabled>
      </snapshots>
    </pluginRepository>
  </pluginRepositories>

  <profiles>
    <profile>
      <id>thrift-home-defined</id>
      <activation>
        <file>
          <exists>${env.THRIFT_HOME}/bin/thrift</exists>
          </file>
      </activation>
      <properties>
        <thrift.executable>${env.THRIFT_HOME}/bin/thrift</thrift.executable>
      </properties>
    </profile>
  </profiles>
</project><|MERGE_RESOLUTION|>--- conflicted
+++ resolved
@@ -70,11 +70,7 @@
       <artifactId>hadoop-aws</artifactId>
       <version>${hadoop.version}</version>
     </dependency>
-<<<<<<< HEAD
-    
-=======
-
->>>>>>> 833f0402
+
     <dependency>
       <groupId>org.apache.hadoop</groupId>
       <artifactId>hadoop-mapreduce-client-core</artifactId>
@@ -294,6 +290,12 @@
       <groupId>commons-cli</groupId>
       <artifactId>commons-cli</artifactId>
       <version>1.2</version>
+    </dependency>
+
+    <dependency>
+      <groupId>commons-codec</groupId>
+      <artifactId>commons-codec</artifactId>
+      <version>1.9</version>
     </dependency>
 
     <dependency>
