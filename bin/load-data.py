--- conflicted
+++ resolved
@@ -76,12 +76,6 @@
 # However, beeline itself also has bugs. For example, inserting a NULL literal into
 # a string-typed column leads to an NPE. We work around these problems by using LOAD from
 # a datafile instead of doing INSERTs.
-<<<<<<< HEAD
-# TODO: Adjust connection string for --use_kerberos=true appropriately.
-HIVE_CMD = os.path.join(os.environ['HIVE_HOME'], 'bin/beeline')
-HIVE_ARGS = '-u "jdbc:hive2://%s/default;auth=noSasl" --verbose=true'\
-            % (options.hive_hs2_hostport)
-=======
 HIVE_CMD = os.path.join(os.environ['HIVE_HOME'], 'bin/beeline')
 
 hive_auth = "auth=none"
@@ -94,7 +88,6 @@
 HIVE_ARGS = '-n %s -u "jdbc:hive2://%s/default;%s" --verbose=true'\
       % (getpass.getuser(), options.hive_hs2_hostport, hive_auth)
 
->>>>>>> e48c2b48
 HADOOP_CMD = os.path.join(os.environ['HADOOP_HOME'], 'bin/hadoop')
 
 def available_workloads(workload_dir):
