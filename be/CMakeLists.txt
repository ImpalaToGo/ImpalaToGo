# Copyright 2012 Cloudera Inc.
#
# Licensed under the Apache License, Version 2.0 (the "License");
# you may not use this file except in compliance with the License.
# You may obtain a copy of the License at
#
# http://www.apache.org/licenses/LICENSE-2.0
#
# Unless required by applicable law or agreed to in writing, software
# distributed under the License is distributed on an "AS IS" BASIS,
# WITHOUT WARRANTIES OR CONDITIONS OF ANY KIND, either express or implied.
# See the License for the specific language governing permissions and
# limitations under the License.


cmake_minimum_required(VERSION 2.6)

# generate CTest input files
enable_testing()

# Setting this enables compiling for assembly output.  To compile to assembly:
#  1. cd into the directory containing the source file
#  2. 'make help' will list the assembly file targets (i.e. <srcfile.s>
#  3. 'make <srcfile>.s' to build the assembly for that file.  The file is built
#      to CMakeFiles/<currentdir>.dir/<srcfile>.s
PROJECT(ASSEMBLER)

# compiler flags that are common across debug/release builds
#  -Wall: Enable all warnings.
#  -Wno-sign-compare: suppress warnings for comparison between signed and unsigned
#    integers
#   -fno-strict-aliasing: disable optimizations that assume strict aliasing. This
#       is unsafe to do if the code uses casts (which we obviously do).
#  -Wno-unknown-pragmas: suppress warnings for unknown (compiler specific) pragmas
#  -Wno-deprecated: gutil contains deprecated headers
#  -pthread: enable multithreaded malloc
#  -DBOOST_DATE_TIME_POSIX_TIME_STD_CONFIG: enable nanosecond precision for boost
SET(CXX_COMMON_FLAGS "-Wall -Wno-sign-compare -Wno-unknown-pragmas -pthread")
SET(CXX_COMMON_FLAGS "${CXX_COMMON_FLAGS} -fno-strict-aliasing")
SET(CXX_COMMON_FLAGS "${CXX_COMMON_FLAGS} -Wno-deprecated")
SET(CXX_COMMON_FLAGS "${CXX_COMMON_FLAGS} -DBOOST_DATE_TIME_POSIX_TIME_STD_CONFIG")
SET(CXX_COVERAGE_FLAGS "-fprofile-arcs -ftest-coverage")

# For any clang builds (currently only ASAN):
#   -Qunused-arguments: quiet warnings about unused arguments to clang because ccache
#        makes extra calls to clang which may have extra includes (-I) that are unused.
#   -fcolor-diagnostics: ensure clang generates colorized output, which is necessary
#        when using ccache as clang thinks it is not called from a terminal.
SET(CXX_CLANG_FLAGS "-Qunused-arguments -fcolor-diagnostics")
# For any gcc builds:
#   -g: Enable symbols for profiler tools
#   -Wno-unused-local-typedefs: Do not warn for local typedefs that are unused.
SET(CXX_GCC_FLAGS "-g -Wno-unused-local-typedefs")

# compiler flags for different build types (run 'cmake -DCMAKE_BUILD_TYPE=<type> .')
# For CMAKE_BUILD_TYPE=Debug
#   -ggdb: Enable gdb debugging
# For CMAKE_BUILD_TYPE=Release
#   -O3: Enable all compiler optimizations
#   -DNDEBUG: Turn off dchecks/asserts/debug only code.
SET(CXX_FLAGS_DEBUG "${CXX_GCC_FLAGS} -ggdb")
SET(CXX_FLAGS_RELEASE "${CXX_GCC_FLAGS} -O3 -DNDEBUG")
SET(CXX_FLAGS_ADDRESS_SANITIZER
  "${CXX_CLANG_FLAGS} -O1 -g -fsanitize=address -fno-omit-frame-pointer -DADDRESS_SANITIZER")

# if no build build type is specified, default to debug builds
if (NOT CMAKE_BUILD_TYPE)
  set(CMAKE_BUILD_TYPE Debug)
endif(NOT CMAKE_BUILD_TYPE)

STRING (TOUPPER ${CMAKE_BUILD_TYPE} CMAKE_BUILD_TYPE)

# Set compile flags based on the build type.
if ("${CMAKE_BUILD_TYPE}" STREQUAL "DEBUG")
  SET(CMAKE_CXX_FLAGS ${CXX_FLAGS_DEBUG})
elseif ("${CMAKE_BUILD_TYPE}" STREQUAL "RELEASE")
  SET(CMAKE_CXX_FLAGS ${CXX_FLAGS_RELEASE})
elseif ("${CMAKE_BUILD_TYPE}" STREQUAL "CODE_COVERAGE_DEBUG")
  SET(CMAKE_CXX_FLAGS "${CXX_FLAGS_DEBUG} ${CXX_COVERAGE_FLAGS}")
elseif ("${CMAKE_BUILD_TYPE}" STREQUAL "CODE_COVERAGE_RELEASE")
  SET(CMAKE_CXX_FLAGS "${CXX_FLAGS_RELEASE} ${CXX_COVERAGE_FLAGS}")
elseif ("${CMAKE_BUILD_TYPE}" STREQUAL "ADDRESS_SANITIZER")
  SET(CMAKE_CXX_COMPILER ${LLVM_CLANG_EXECUTABLE})
  SET(CMAKE_CXX_FLAGS ${CXX_FLAGS_ADDRESS_SANITIZER})
else()
  message(FATAL_ERROR "Unknown build type: ${CMAKE_BUILD_TYPE}")
endif ()

# Add flags that are common across build types
#  - fverboase-asm creates better annotated assembly.  This doesn't seem to affect
#    when building the binary.
# LLMV_CFLAGS - Adding llvm compile flags
SET(CMAKE_CXX_FLAGS "${CXX_COMMON_FLAGS} ${CMAKE_CXX_FLAGS}")
SET(CMAKE_CXX_FLAGS "${CMAKE_CXX_FLAGS} -fverbose-asm")
SET(CMAKE_CXX_FLAGS "${CMAKE_CXX_FLAGS} ${LLVM_CFLAGS}")

# Use ccache when found and not explicitly disabled by setting the DISABLE_CCACHE envvar.
find_program(CCACHE ccache)
if (CCACHE AND NOT DEFINED ENV{DISABLE_CCACHE})
  set_property(GLOBAL PROPERTY RULE_LAUNCH_COMPILE ccache)
  set_property(GLOBAL PROPERTY RULE_LAUNCH_LINK ccache)
  if ("${CMAKE_BUILD_TYPE}" STREQUAL "ADDRESS_SANITIZER")
    # Need to set CCACHE_CPP so that ccache calls clang with the original source file for
    # both preprocessing and compilation. Otherwise, ccache will use clang to preprocess
    # the file and then call clang with the preprocessed output if not cached. However,
    # the preprocessed output from clang may contain code (e.g. from macro expansions)
    # that generates compilation warnings that would not be reported if compiling the
    # original source directly with clang.
    SET(ENV{CCACHE_CPP} YES)
  endif()
endif()

# Thrift requires these definitions for some types that we use
add_definitions(-DHAVE_INTTYPES_H -DHAVE_NETINET_IN_H -DHAVE_NETDB_H)

# Set clang flags for cross-compiling to IR.
# IR_COMPILE is #defined for the cross compile to remove code that bloats the IR.
# Note that we don't enable any optimization. We want unoptimized IR since we will be
# modifying it at runtime, then re-compiling (and optimizing) the modified code. The final
# optimizations will be less effective if the initial code is also optimized.
set(CLANG_IR_CXX_FLAGS "-emit-llvm" "-c" "-DIR_COMPILE" "-DNDEBUG"
  "-DHAVE_INTTYPES_H" "-DHAVE_NETINET_IN_H" "-DBOOST_DATE_TIME_POSIX_TIME_STD_CONFIG")

# setup doc generation with Doxygen
find_package(Doxygen)
if (DOXYGEN_FOUND)
  set(DOXYGEN_OUTPUT_DIR ${CMAKE_CURRENT_SOURCE_DIR}/build/docs)
  # Possible to not input the subdirs one by one?
  set(CMAKE_DOXYGEN_INPUT
    ${CMAKE_SOURCE_DIR}/be/src
    ${CMAKE_SOURCE_DIR}/be/src/catalog/
    ${CMAKE_SOURCE_DIR}/be/src/common/
    ${CMAKE_SOURCE_DIR}/be/src/dfs_cache/
    ${CMAKE_SOURCE_DIR}/be/src/exec/
    ${CMAKE_SOURCE_DIR}/be/src/exprs/
    ${CMAKE_SOURCE_DIR}/be/src/resourcebroker/
    ${CMAKE_SOURCE_DIR}/be/src/runtime/
    ${CMAKE_SOURCE_DIR}/be/src/scheduling/
    ${CMAKE_SOURCE_DIR}/be/src/service/
    ${CMAKE_SOURCE_DIR}/be/src/statestore/
    ${CMAKE_SOURCE_DIR}/be/src/testutil/
    ${CMAKE_SOURCE_DIR}/be/src/thrift/
    ${CMAKE_SOURCE_DIR}/be/src/util/
    ${CMAKE_SOURCE_DIR}/be/src/transport/
    )
  # CMake appends using ';'. doxygen wants spaces
  string(REPLACE ";" " " DOXYGEN_INPUT "${CMAKE_DOXYGEN_INPUT}")
  configure_file(${CMAKE_CURRENT_SOURCE_DIR}/.impala.doxy
                 ${CMAKE_CURRENT_SOURCE_DIR}/build/config/.impala.doxy)
  file(MAKE_DIRECTORY ${DOXYGEN_OUTPUT_DIR})
  add_custom_target(docs
    COMMAND ${CMAKE_COMMAND} -E echo_append "Building Docs..."
    COMMAND ${DOXYGEN_EXECUTABLE} ${CMAKE_CURRENT_SOURCE_DIR}/build/config/.impala.doxy
    )
else (DOXYGEN_FOUND)
  MESSAGE(STATUS "WARNING: Doxygen not found - Docs will not be created")
endif(DOXYGEN_FOUND)

# resolve "#include "<subdir>/<name>.h"
include_directories(BEFORE ${CMAKE_CURRENT_SOURCE_DIR}/src)

# resolve includes of generated code
include_directories(${CMAKE_CURRENT_SOURCE_DIR}/generated-sources)

set(CLANG_INCLUDE_FLAGS
  "-I${CMAKE_CURRENT_SOURCE_DIR}/src"
  "-I${CMAKE_CURRENT_SOURCE_DIR}/generated-sources"
  "-I${THRIFT_INCLUDE_DIR}"
  "-I${SQUEASEL_INCLUDE_DIR}"
  "-I${GLOG_INCLUDE_DIR}"
  "-I${GFLAGS_INCLUDE_DIR}"
  "-I${RAPIDJSON_INCLUDE_DIR}"
  "-I${AVRO_INCLUDE_DIR}"
  # Required so that jni.h can be found during Clang compilation
  "-I${JAVA_INCLUDE_PATH}"
  "-I${JAVA_INCLUDE_PATH2}"
  "-I${RE2_INCLUDE_DIR}"
)

# allow linking of static libs into dynamic lib
add_definitions(-fPIC)

# set compile output directory
if ("${CMAKE_BUILD_TYPE}" STREQUAL "DEBUG" OR
    "${CMAKE_BUILD_TYPE}" STREQUAL "CODE_COVERAGE_DEBUG" OR
    "${CMAKE_BUILD_TYPE}" STREQUAL "ADDRESS_SANITIZER")
  set(BUILD_OUTPUT_ROOT_DIRECTORY "${CMAKE_CURRENT_SOURCE_DIR}/build/debug/")
else()
  set(BUILD_OUTPUT_ROOT_DIRECTORY "${CMAKE_CURRENT_SOURCE_DIR}/build/release/")
endif()

# This is a list of impala library dependencies. Individual libraries
# must not specify library dependencies in their own CMakeLists.txt file.
# Enclose the impala libraries in -Wl,--start-group and -Wl,--end-group
# to resolve cyclic dependencies. As long as those flags are given,
# the order in which impala libraries are listed below does not matter.
# Note: The ld documentation discourages auto-resolving cyclic dependencies
# for performance reasons.
set (IMPALA_LINK_LIBS
  -Wl,--start-group
  Catalog
  CodeGen
  Common
  dfs_cache
  Exec
  Exprs
  GlobalFlags
  ImpalaThrift
  ResourceBroker
  Rpc
  Runtime
  Scheduling
  Service
  Statestore
  TestUtil
  ThriftSaslTransport
  Udf
  Util
  Webserver
  -Wl,--end-group
)

# If using dynamic linking, -Wl does not have any effect (it's only for .a files). So we
# need to add these redundant dependencies to resolve the circular references in our
# libraries when dynamic linking is enabled.
if ("${BUILD_SHARED_LIBS}" STREQUAL "ON")
  set (IMPALA_LINK_LIBS ${IMPALA_LINK_LIBS}
    Runtime
    Exec
    CodeGen
    Exprs
    Rpc
    Service
    Statestore
    Scheduling
    Catalog
    ResourceBroker
    Webserver
    ImpalaThrift
    GlobalFlags
    Common
<<<<<<< HEAD
    dfs_cache
=======
    Udf
>>>>>>> de245589
    )
endif ()

# Add all external dependencies. They should come after the impala libs.
set (IMPALA_LINK_LIBS ${IMPALA_LINK_LIBS}
  ${SNAPPY_STATIC_LIB}
  ${LZ4_STATIC_LIB}
  ${RE2_STATIC_LIB}
  ${Boost_LIBRARIES}
  ${LLVM_MODULE_LIBS}
  thriftstatic
  ${SASL_LIBRARY}
  ${LDAP_LIBRARY}
  ${LBER_LIBRARY}
  ThriftSaslTransport
  ${JAVA_JVM_LIBRARY}
<<<<<<< HEAD
  #${HDFS_LIBS}
=======
  ${HDFS_LIBS}
  gutil
>>>>>>> de245589
  glogstatic
  gflagsstatic
  pprofstatic
  ${LIBZ}
  ${LIBBZ2}
  ${AVRO_STATIC_LIB}
  -lrt -lboost_date_time
)


if ("${CMAKE_BUILD_TYPE}" STREQUAL "CODE_COVERAGE")
  set (IMPALA_LINK_LIBS ${IMPALA_LINK_LIBS} -lgcov)
endif ()

# The above link list does not include tcmalloc. This is because the Impala JVM support
# libraries (libfesupport, libloggingsupport) cannot use tcmalloc in all cases. When they
# are started up by the FE (for tests) the jvm has already made allocations before
# tcmalloc can be loaded. In all other binaries, we can use tcmalloc except the address
# sanitizer build. Address sanitizer is incompatible with tcmalloc (they both intercept
# malloc/free)
set (IMPALA_LINK_LIBS_NO_TCMALLOC ${IMPALA_LINK_LIBS})
if (NOT "${CMAKE_BUILD_TYPE}" STREQUAL "ADDRESS_SANITIZER")
  set (IMPALA_LINK_LIBS ${IMPALA_LINK_LIBS} tcmallocstatic)
endif()

# Replace Udf with ImpalaUdf for $UDF_TEST_LINK_LIBS
set (UDF_TEST_LINK_LIBS ${IMPALA_LINK_LIBS} ImpalaUdf)
list(REMOVE_ITEM UDF_TEST_LINK_LIBS Udf)

# Link libs for test executables.  Although not all tests need all libs,
# the build time for the tests is rather small and not worth the trouble.
set (IMPALA_TEST_LINK_LIBS ${IMPALA_LINK_LIBS} gtest)
set (UDF_TEST_LINK_LIBS ${UDF_TEST_LINK_LIBS} gtest)

MESSAGE(STATUS, "Compiler Flags: ${CMAKE_CXX_FLAGS}")
MESSAGE(STATUS, "Linker Libs: ${IMPALA_LINK_LIBS}")

set(LLVM_IR_OUTPUT_DIRECTORY "${CMAKE_SOURCE_DIR}/llvm-ir")
file(MAKE_DIRECTORY ${LLVM_IR_OUTPUT_DIRECTORY})

# Utility CMake function to make specifying tests and benchmarks less verbose
FUNCTION(ADD_BE_TEST TEST_NAME)
  # This gets the directory where the test is from (e.g. 'exprs' or 'runtime')
  get_filename_component(DIR_NAME ${CMAKE_CURRENT_SOURCE_DIR} NAME)
  ADD_EXECUTABLE(${TEST_NAME} ${TEST_NAME}.cc)
  TARGET_LINK_LIBRARIES(${TEST_NAME} ${IMPALA_TEST_LINK_LIBS})
  set(CMAKE_EXE_LINKER_FLAGS "--start-group")
  ADD_TEST(${TEST_NAME} "${BUILD_OUTPUT_ROOT_DIRECTORY}/${DIR_NAME}/${TEST_NAME}")
ENDFUNCTION()

FUNCTION(ADD_BE_BENCHMARK BENCHMARK_NAME)
  ADD_EXECUTABLE(${BENCHMARK_NAME} ${BENCHMARK_NAME}.cc)
  TARGET_LINK_LIBRARIES(${BENCHMARK_NAME} ${IMPALA_LINK_LIBS})
ENDFUNCTION()

# Function to generate rule to cross compile a source file to an IR module.
# This should be called with the .cc src file and it will generate a
# src-file-ir target that can be built.
# e.g. COMPILE_TO_IR(test.cc) generates the "test-ir" make target.
# Note: this is duplicated in udf_samples/CMakeLists.txt
set(IR_COMPILE_FLAGS "-emit-llvm" "-O3" "-c" "-I../" "-Wno-deprecated")
function(COMPILE_TO_IR SRC_FILE)
  get_filename_component(BASE_NAME ${SRC_FILE} NAME_WE)
  set(OUTPUT_FILE "${LIBRARY_OUTPUT_PATH}/${BASE_NAME}.ll")
  add_custom_command(
    OUTPUT ${OUTPUT_FILE}
    COMMAND ${LLVM_CLANG_EXECUTABLE} ${IR_COMPILE_FLAGS} ${SRC_FILE} -o ${OUTPUT_FILE}
    DEPENDS ${SRC_FILE})
  add_custom_target(${BASE_NAME}-ir ALL DEPENDS ${OUTPUT_FILE})
endfunction(COMPILE_TO_IR)

# compile these subdirs using their own CMakeLists.txt
add_subdirectory(src/catalog)
add_subdirectory(src/codegen)
add_subdirectory(src/common)
add_subdirectory(src/dfs_cache)
add_subdirectory(src/exec)
add_subdirectory(src/resourcebroker)
add_subdirectory(src/exprs)
add_subdirectory(src/runtime)
add_subdirectory(src/scheduling)
add_subdirectory(src/statestore)
add_subdirectory(src/service)
add_subdirectory(src/testutil)
add_subdirectory(src/rpc)
add_subdirectory(src/udf)
add_subdirectory(src/udf_samples)
add_subdirectory(src/util)
add_subdirectory(src/transport)

add_subdirectory(src/benchmarks)
add_subdirectory(src/experiments)

# Thrift generated files have unused variables.  Ignore those compiler
# warnings by adding this flag.  Note: impala subdirectories should be
# added *before* this so we can fix our issues.
SET(CMAKE_CXX_FLAGS "${CMAKE_CXX_FLAGS} -Wno-unused-variable")
add_subdirectory(generated-sources/gen-cpp)

link_directories(
  ${CMAKE_CURRENT_SOURCE_DIR}/build/catalog
  ${CMAKE_CURRENT_SOURCE_DIR}/build/common
  ${CMAKE_CURRENT_SOURCE_DIR}/build/dfs_cache
  ${CMAKE_CURRENT_SOURCE_DIR}/build/exec
  ${CMAKE_CURRENT_SOURCE_DIR}/build/exprs
  ${CMAKE_CURRENT_SOURCE_DIR}/build/rpc
  ${CMAKE_CURRENT_SOURCE_DIR}/build/runtime
  ${CMAKE_CURRENT_SOURCE_DIR}/build/statestore
  ${CMAKE_CURRENT_SOURCE_DIR}/build/service
  ${CMAKE_CURRENT_SOURCE_DIR}/build/testutil
  ${CMAKE_CURRENT_SOURCE_DIR}/build/util
  ${CMAKE_CURRENT_SOURCE_DIR}/build/transport
)

# only generate statically linked libs and executables
set(BUILD_SHARED_LIBS OFF)

# where to put generated libraries
set(CMAKE_ARCHIVE_OUTPUT_DIRECTORY "${BUILD_OUTPUT_ROOT_DIRECTORY}")
set(ARCHIVE_OUTPUT_DIRECTORY "${BUILD_OUTPUT_ROOT_DIRECTORY}")

# where to put generated binaries
set(EXECUTABLE_OUTPUT_PATH "${BUILD_OUTPUT_ROOT_DIRECTORY}")<|MERGE_RESOLUTION|>--- conflicted
+++ resolved
@@ -239,11 +239,8 @@
     ImpalaThrift
     GlobalFlags
     Common
-<<<<<<< HEAD
     dfs_cache
-=======
     Udf
->>>>>>> de245589
     )
 endif ()
 
@@ -260,12 +257,8 @@
   ${LBER_LIBRARY}
   ThriftSaslTransport
   ${JAVA_JVM_LIBRARY}
-<<<<<<< HEAD
   #${HDFS_LIBS}
-=======
-  ${HDFS_LIBS}
   gutil
->>>>>>> de245589
   glogstatic
   gflagsstatic
   pprofstatic
