--- conflicted
+++ resolved
@@ -130,12 +130,8 @@
   int64_t num_updates_;
   int64_t num_removes_;
 
-<<<<<<< HEAD
-  // Allocations made and still owned by the user function.
-=======
   // Allocations made and still owned by the user function. Only used if debug_ is true
   // because it is very expensive to maintain.
->>>>>>> e48c2b48
   std::map<uint8_t*, int> allocations_;
   // Allocations owned by Impala.
   std::vector<uint8_t*> local_allocations_;
