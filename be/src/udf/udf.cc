--- conflicted
+++ resolved
@@ -62,17 +62,11 @@
   }
 
   MemTracker* mem_tracker() { return &mem_tracker_; }
-<<<<<<< HEAD
-
- private:
-  MemTracker mem_tracker_;
-=======
   int64_t net_allocations() const { return net_allocations_; }
 
  private:
   MemTracker mem_tracker_;
   int64_t net_allocations_;
->>>>>>> e48c2b48
 };
 
 class RuntimeState {
@@ -182,10 +176,6 @@
 
 void FunctionContextImpl::Close() {
   if (closed_) return;
-<<<<<<< HEAD
-  stringstream error_ss;
-  if (!allocations_.empty()) {
-=======
 
   // Free local allocations first so we can detect leaks through any remaining allocations
   // (local allocations cannot be leaked, at least not by the UDF)
@@ -200,7 +190,6 @@
                   "was not allocated.";
     }
   } else if (!allocations_.empty()) {
->>>>>>> e48c2b48
     int bytes = 0;
     for (map<uint8_t*, int>::iterator i = allocations_.begin();
          i != allocations_.end(); ++i) {
@@ -231,11 +220,6 @@
     }
   }
 
-<<<<<<< HEAD
-  // Local allocations cannot be leaked (at least not by the UDF)
-  FreeLocalAllocations();
-=======
->>>>>>> e48c2b48
   free(varargs_buffer_);
   varargs_buffer_ = NULL;
   closed_ = true;
@@ -274,15 +258,10 @@
   assert(!impl_->closed_);
   if (byte_size == 0) return NULL;
   uint8_t* buffer = impl_->pool_->Allocate(byte_size);
-<<<<<<< HEAD
-  impl_->allocations_[buffer] = byte_size;
-  if (impl_->debug_) memset(buffer, 0xff, byte_size);
-=======
   if (impl_->debug_) {
     impl_->allocations_[buffer] = byte_size;
     memset(buffer, 0xff, byte_size);
   }
->>>>>>> e48c2b48
   VLOG_ROW << "Allocate: FunctionContext=" << this
            << " size=" << byte_size
            << " result=" << reinterpret_cast<void*>(buffer);
@@ -294,14 +273,6 @@
   VLOG_ROW << "Reallocate: FunctionContext=" << this
            << " size=" << byte_size
            << " ptr=" << reinterpret_cast<void*>(ptr);
-<<<<<<< HEAD
-  impl_->allocations_.erase(ptr);
-  ptr = impl_->pool_->Reallocate(ptr, byte_size);
-  impl_->allocations_[ptr] = byte_size;
-  VLOG_ROW << "FunctionContext=" << this
-           << " reallocated: " << reinterpret_cast<void*>(ptr);
-  return ptr;
-=======
   uint8_t* new_ptr = impl_->pool_->Reallocate(ptr, byte_size);
   if (impl_->debug_) {
     impl_->allocations_.erase(ptr);
@@ -310,7 +281,6 @@
   VLOG_ROW << "FunctionContext=" << this
            << " reallocated: " << reinterpret_cast<void*>(new_ptr);
   return new_ptr;
->>>>>>> e48c2b48
 }
 
 void FunctionContext::Free(uint8_t* buffer) {
@@ -330,10 +300,6 @@
                "not allocated.");
     }
   } else {
-<<<<<<< HEAD
-    impl_->allocations_.erase(buffer);
-=======
->>>>>>> e48c2b48
     impl_->pool_->Free(buffer);
   }
 }
