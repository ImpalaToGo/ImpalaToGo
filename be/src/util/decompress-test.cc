// Copyright 2012 Cloudera Inc.
//
// Licensed under the Apache License, Version 2.0 (the "License");
// you may not use this file except in compliance with the License.
// You may obtain a copy of the License at
//
// http://www.apache.org/licenses/LICENSE-2.0
//
// Unless required by applicable law or agreed to in writing, software
// distributed under the License is distributed on an "AS IS" BASIS,
// WITHOUT WARRANTIES OR CONDITIONS OF ANY KIND, either express or implied.
// See the License for the specific language governing permissions and
// limitations under the License.

#include <stdlib.h>
#include <stdio.h>
#include <iostream>
#include <gtest/gtest.h>
#include "runtime/mem-tracker.h"
#include "runtime/mem-pool.h"
#include "util/decompress.h"
#include "util/compress.h"
#include "gen-cpp/Descriptors_types.h"

using namespace std;
using namespace boost;

namespace impala {

// Fixture for testing class Decompressor
class DecompressorTest : public ::testing::Test {
 protected:
  DecompressorTest() : mem_pool_(&mem_tracker_) {
    uint8_t* ip = input_;
    for (int i = 0; i < 1024; i++) {
      for (uint8_t ch = 'a'; ch <= 'z'; ++ch) {
        *ip++ = ch;
      }
      for (uint8_t ch = 'Z'; ch >= 'A'; --ch) {
        *ip++ = ch;
      }
    }

    // The input for the streaming tests is a larger buffer which contains input_
    // at the beginning and end and is null otherwise.
    memset(&input_streaming_, 0, sizeof(input_streaming_));
    memcpy(&input_streaming_, &input_, sizeof(input_));
    memcpy(&input_streaming_[sizeof(input_streaming_) - sizeof(input_)],
        &input_, sizeof(input_));
  }

  ~DecompressorTest() {
    mem_pool_.FreeAll();
  }

  void RunTest(THdfsCompression::type format) {
    scoped_ptr<Codec> compressor;
    scoped_ptr<Codec> decompressor;

    EXPECT_TRUE(
        Codec::CreateCompressor(&mem_pool_, true, format, &compressor).ok());
    EXPECT_TRUE(
        Codec::CreateDecompressor(&mem_pool_, true, format, &decompressor).ok());

    // LZ4 is not implemented to work without an allocated output
    if(format == THdfsCompression::LZ4) {
      CompressAndDecompressNoOutputAllocated(compressor.get(), decompressor.get(),
          sizeof(input_), input_);
      CompressAndDecompressNoOutputAllocated(compressor.get(), decompressor.get(),
          0, NULL);
    } else {
      CompressAndDecompress(compressor.get(), decompressor.get(), sizeof(input_),
          input_);
      if (format != THdfsCompression::BZIP2) {
        CompressAndDecompress(compressor.get(), decompressor.get(), 0, NULL);
      } else {
        // bzip does not allow NULL input
        CompressAndDecompress(compressor.get(), decompressor.get(), 0, input_);
      }
    }

    compressor->Close();
    decompressor->Close();
  }

  void RunTestStreaming(THdfsCompression::type format) {
    scoped_ptr<Codec> compressor;
    scoped_ptr<Codec> decompressor;
    EXPECT_TRUE(
        Codec::CreateCompressor(&mem_pool_, true, format, &compressor).ok());
    EXPECT_TRUE(
        Codec::CreateDecompressor(&mem_pool_, true, format, &decompressor).ok());

    CompressAndStreamingDecompress(compressor.get(), decompressor.get(),
        sizeof(input_streaming_), input_streaming_);
    CompressAndStreamingDecompress(compressor.get(), decompressor.get(),
        0, NULL);

    compressor->Close();
    decompressor->Close();
  }

  void CompressAndDecompress(Codec* compressor, Codec* decompressor,
      int64_t input_len, uint8_t* input) {
    // Non-preallocated output buffers
    uint8_t* compressed;
    int64_t compressed_length;
    EXPECT_TRUE(compressor->ProcessBlock(false, input_len,
        input, &compressed_length, &compressed).ok());
    uint8_t* output;
    int64_t output_len;
    EXPECT_TRUE(decompressor->ProcessBlock(false, compressed_length,
        compressed, &output_len, &output).ok());

    EXPECT_EQ(output_len, input_len);
    EXPECT_EQ(memcmp(input, output, input_len), 0);

    // Preallocated output buffers
    int64_t max_compressed_length = compressor->MaxOutputLen(input_len, input);

    // Don't redo compression if compressor doesn't support MaxOutputLen()
    if (max_compressed_length != -1) {
      EXPECT_GE(max_compressed_length, 0);
      uint8_t* compressed = mem_pool_.Allocate(max_compressed_length);
      compressed_length = max_compressed_length;


      EXPECT_TRUE(compressor->ProcessBlock(true, input_len, input, &compressed_length,
                                           &compressed).ok());
    }

    output_len = decompressor->MaxOutputLen(compressed_length, compressed);
    if (output_len == -1) output_len = input_len;
    output = mem_pool_.Allocate(output_len);

    EXPECT_TRUE(decompressor->ProcessBlock(true, compressed_length, compressed,
                                           &output_len, &output).ok());

    EXPECT_EQ(output_len, input_len);
    EXPECT_EQ(memcmp(input, output, input_len), 0);
  }

<<<<<<< HEAD
=======
  void CompressAndStreamingDecompress(Codec* compressor, Codec* decompressor,
      int64_t input_len, uint8_t* input) {
    uint8_t* compressed;
    int64_t compressed_length;
    EXPECT_TRUE(compressor->ProcessBlock(false, input_len,
        input, &compressed_length, &compressed).ok());

    // Should take multiple calls to ProcessBlockStreaming() to decompress the buffer.
    int64_t total_output_produced = 0;
    int64_t compressed_bytes_remaining = compressed_length;
    bool eos = false;
    while (!eos) {
      EXPECT_LE(total_output_produced, input_len);
      uint8_t* output = NULL;
      int64_t output_len = 0;
      int64_t compressed_bytes_read = 0;
      EXPECT_TRUE(decompressor->ProcessBlockStreaming(compressed_bytes_remaining,
            compressed, &compressed_bytes_read, &output_len, &output, &eos).ok());
      EXPECT_EQ(memcmp(input + total_output_produced, output, output_len), 0);
      total_output_produced += output_len;
      compressed = compressed + compressed_bytes_read;
      compressed_bytes_remaining -= compressed_bytes_read;
    }
    EXPECT_EQ(0, compressed_bytes_remaining);
    EXPECT_EQ(total_output_produced, input_len);
  }

>>>>>>> e48c2b48
  // Only tests compressors and decompressors with allocated output.
  void CompressAndDecompressNoOutputAllocated(Codec* compressor,
      Codec* decompressor, int64_t input_len, uint8_t* input) {
    // Preallocated output buffers for compressor
    int64_t max_compressed_length = compressor->MaxOutputLen(input_len, input);
    uint8_t* compressed = mem_pool_.Allocate(max_compressed_length);
    int64_t compressed_length = max_compressed_length;

    EXPECT_TRUE(compressor->ProcessBlock(true, input_len, input, &compressed_length,
                                         &compressed).ok());

    int64_t output_len = decompressor->MaxOutputLen(compressed_length, compressed);
    if (output_len == -1) output_len = input_len;
    uint8_t* output = mem_pool_.Allocate(output_len);

    EXPECT_TRUE(decompressor->ProcessBlock(true, compressed_length, compressed,
                                           &output_len, &output).ok());

    EXPECT_EQ(output_len, input_len);
    EXPECT_EQ(memcmp(input, output, input_len), 0);
  }


  uint8_t input_[2 * 26 * 1024];

  // Buffer for testing ProcessBlockStreaming() which allocates 16mb output buffers. This
  // is 2x + 1 the size of the output buffers to ensure that the decompressed output
  // requires several calls and doesn't need to be nicely aligned (the last call gets a
  // small amount of data).
  uint8_t input_streaming_[32 * 1024 * 1024 + 1];

  MemTracker mem_tracker_;
  MemPool mem_pool_;
};

TEST_F(DecompressorTest, Default) {
  RunTest(THdfsCompression::DEFAULT);
}

TEST_F(DecompressorTest, Snappy) {
  RunTest(THdfsCompression::SNAPPY);
}

TEST_F(DecompressorTest, LZ4) {
  RunTest(THdfsCompression::LZ4);
}

TEST_F(DecompressorTest, Gzip) {
  RunTest(THdfsCompression::GZIP);
  RunTestStreaming(THdfsCompression::GZIP);
}

TEST_F(DecompressorTest, Deflate) {
  RunTest(THdfsCompression::DEFLATE);
  RunTestStreaming(THdfsCompression::GZIP);
}

TEST_F(DecompressorTest, Bzip) {
  RunTest(THdfsCompression::BZIP2);
}

TEST_F(DecompressorTest, SnappyBlocked) {
  RunTest(THdfsCompression::SNAPPY_BLOCKED);
}

TEST_F(DecompressorTest, Impala1506) {
  // Regression test for IMPALA-1506
  MemTracker trax;
  MemPool pool(&trax);
  scoped_ptr<Codec> compressor;
  Codec::CreateCompressor(&pool, true, impala::THdfsCompression::GZIP, &compressor);

  int64_t input_len = 3;
  const uint8_t input[3] = {1, 2, 3};
  int64_t output_len = -1;
  uint8_t* output = NULL;

  // call twice because the compressor will reallocate the first time
  EXPECT_TRUE(
      compressor->ProcessBlock(false, input_len, input, &output_len, &output).ok());
  EXPECT_GE(output_len, 0);
  output_len = -1;
  EXPECT_TRUE(
      compressor->ProcessBlock(false, input_len, input, &output_len, &output).ok());
  EXPECT_GE(output_len, 0);

  pool.FreeAll();
}

}

int main(int argc, char **argv) {
  ::testing::InitGoogleTest(&argc, argv);
  return RUN_ALL_TESTS();
}<|MERGE_RESOLUTION|>--- conflicted
+++ resolved
@@ -140,8 +140,6 @@
     EXPECT_EQ(memcmp(input, output, input_len), 0);
   }
 
-<<<<<<< HEAD
-=======
   void CompressAndStreamingDecompress(Codec* compressor, Codec* decompressor,
       int64_t input_len, uint8_t* input) {
     uint8_t* compressed;
@@ -169,7 +167,6 @@
     EXPECT_EQ(total_output_produced, input_len);
   }
 
->>>>>>> e48c2b48
   // Only tests compressors and decompressors with allocated output.
   void CompressAndDecompressNoOutputAllocated(Codec* compressor,
       Codec* decompressor, int64_t input_len, uint8_t* input) {
