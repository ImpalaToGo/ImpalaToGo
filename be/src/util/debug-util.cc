// Copyright 2012 Cloudera Inc.
//
// Licensed under the Apache License, Version 2.0 (the "License");
// you may not use this file except in compliance with the License.
// You may obtain a copy of the License at
//
// http://www.apache.org/licenses/LICENSE-2.0
//
// Unless required by applicable law or agreed to in writing, software
// distributed under the License is distributed on an "AS IS" BASIS,
// WITHOUT WARRANTIES OR CONDITIONS OF ANY KIND, either express or implied.
// See the License for the specific language governing permissions and
// limitations under the License.

#include "common/logging.h"

#include "util/debug-util.h"

#include <iomanip>
#include <sstream>
#include <boost/foreach.hpp>

#include "common/logging.h"
#include "common/version.h"
#include "runtime/descriptors.h"
#include "runtime/raw-value.h"
#include "runtime/tuple-row.h"
#include "runtime/row-batch.h"
#include "util/cpu-info.h"
#include "util/string-parser.h"

// For DumpStackTraceToString(). Silence warnings for repeated definitions of preprocessor
// variables (these are also defined in gutil/port.h)
#undef HAVE_ATTRIBUTE_NOINLINE
#undef _XOPEN_SOURCE
#include <glog/../utilities.h>

#define PRECISION 2
#define KILOBYTE (1024)
#define MEGABYTE (1024 * 1024)
#define GIGABYTE (1024 * 1024 * 1024)

#define SECOND (1000)
#define MINUTE (1000 * 60)
#define HOUR (1000 * 60 * 60)

#define THOUSAND (1000)
#define MILLION (THOUSAND * 1000)
#define BILLION (MILLION * 1000)

using namespace std;
using namespace boost;
using namespace beeswax;
using namespace parquet;

namespace impala {

#define THRIFT_ENUM_OUTPUT_FN_IMPL(E, MAP) \
  ostream& operator<<(ostream& os, const E::type& e) {\
    map<int, const char*>::const_iterator i;\
    i = MAP.find(e);\
    if (i != MAP.end()) {\
      os << i->second;\
    }\
    return os;\
  }

// Macro to stamp out operator<< for thrift enums.  Why doesn't thrift do this?
#define THRIFT_ENUM_OUTPUT_FN(E) THRIFT_ENUM_OUTPUT_FN_IMPL(E , _##E##_VALUES_TO_NAMES)

// Macro to implement Print function that returns string for thrift enums
#define THRIFT_ENUM_PRINT_FN(E) \
  string Print##E(const E::type& e) {\
    stringstream ss;\
    ss << e;\
    return ss.str();\
  }

THRIFT_ENUM_OUTPUT_FN(TFunctionBinaryType);
THRIFT_ENUM_OUTPUT_FN(TCatalogObjectType);
THRIFT_ENUM_OUTPUT_FN(TDdlType);
THRIFT_ENUM_OUTPUT_FN(TCatalogOpType);
THRIFT_ENUM_OUTPUT_FN(THdfsFileFormat);
THRIFT_ENUM_OUTPUT_FN(THdfsCompression);
THRIFT_ENUM_OUTPUT_FN(TSessionType);
THRIFT_ENUM_OUTPUT_FN(TStmtType);
THRIFT_ENUM_OUTPUT_FN(QueryState);
THRIFT_ENUM_OUTPUT_FN(Encoding);
THRIFT_ENUM_OUTPUT_FN(CompressionCodec);
THRIFT_ENUM_OUTPUT_FN(Type);

THRIFT_ENUM_PRINT_FN(TCatalogObjectType);
THRIFT_ENUM_PRINT_FN(TDdlType);
THRIFT_ENUM_PRINT_FN(TCatalogOpType);
THRIFT_ENUM_PRINT_FN(TSessionType);
THRIFT_ENUM_PRINT_FN(TStmtType);
THRIFT_ENUM_PRINT_FN(QueryState);
THRIFT_ENUM_PRINT_FN(Encoding);

ostream& operator<<(ostream& os, const TUniqueId& id) {
  os << PrintId(id);
  return os;
}

string PrintId(const TUniqueId& id, const string& separator) {
  stringstream out;
  out << hex << id.hi << separator << id.lo;
  return out.str();
}

string PrintAsHex(const char* bytes, int64_t len) {
  stringstream out;
  out << hex << std::setfill('0');
  for (int i = 0; i < len; ++i) {
<<<<<<< HEAD
    out << setw(2) << static_cast<unsigned>(bytes[i]);
=======
    out << setw(2) << static_cast<uint16_t>(bytes[i]);
>>>>>>> e48c2b48
  }
  return out.str();
}

bool ParseId(const string& s, TUniqueId* id) {
  // For backwards compatibility, this method parses two forms of query ID from text:
  //  - <hex-int64_t><colon><hex-int64_t> - this format is the standard going forward
  //  - <decimal-int64_t><space><decimal-int64_t> - legacy compatibility with CDH4 CM
  DCHECK(id != NULL);

  const char* hi_part = s.c_str();
  char* separator = const_cast<char*>(strchr(hi_part, ':'));
  if (separator == NULL) {
    // Legacy compatibility branch
    char_separator<char> sep(" ");
    tokenizer< char_separator<char> > tokens(s, sep);
    int i = 0;
    BOOST_FOREACH(const string& token, tokens) {
      StringParser::ParseResult parse_result = StringParser::PARSE_SUCCESS;
      int64_t component = StringParser::StringToInt<int64_t>(
          token.c_str(), token.length(), &parse_result);
      if (parse_result != StringParser::PARSE_SUCCESS) return false;
      if (i == 0) {
        id->hi = component;
      } else if (i == 1) {
        id->lo = component;
      } else {
        // Too many tokens, must be ill-formed.
        return false;
      }
      ++i;
    }
    return true;
  }

  // Parse an ID from <int64_t_as_hex><colon><int64_t_as_hex>
  const char* lo_part = separator + 1;
  *separator = '\0';

  char* error_hi = NULL;
  char* error_lo = NULL;
  id->hi = strtoul(hi_part, &error_hi, 16);
  id->lo = strtoul(lo_part, &error_lo, 16);

  bool valid = *error_hi == '\0' && *error_lo == '\0';
  *separator = ':';
  return valid;
}

string PrintPlanNodeType(const TPlanNodeType::type& type) {
  map<int, const char*>::const_iterator i;
  i = _TPlanNodeType_VALUES_TO_NAMES.find(type);
  if (i != _TPlanNodeType_VALUES_TO_NAMES.end()) {
    return i->second;
  }
  return "Invalid plan node type";
}

string PrintTuple(const Tuple* t, const TupleDescriptor& d) {
  if (t == NULL) return "null";
  stringstream out;
  out << "(";
  bool first_value = true;
  for (int i = 0; i < d.slots().size(); ++i) {
    SlotDescriptor* slot_d = d.slots()[i];
    if (!slot_d->is_materialized()) continue;
    if (first_value) {
      first_value = false;
    } else {
      out << " ";
    }
    if (t->IsNull(slot_d->null_indicator_offset())) {
      out << "null";
    } else {
      string value_str;
      RawValue::PrintValue(
          t->GetSlot(slot_d->tuple_offset()), slot_d->type(), -1, &value_str);
      out << value_str;
    }
  }
  out << ")";
  return out.str();
}

string PrintRow(TupleRow* row, const RowDescriptor& d) {
  stringstream out;
  out << "[";
  for (int i = 0; i < d.tuple_descriptors().size(); ++i) {
    if (i != 0) out << " ";
    out << PrintTuple(row->GetTuple(i), *d.tuple_descriptors()[i]);
  }
  out << "]";
  return out.str();
}

static double GetByteUnit(int64_t value, string* unit) {
  if (value == 0) {
    *unit = "";
    return value;
  } else if (value > GIGABYTE) {
    *unit = "GB";
    return value /(double) GIGABYTE;
  } else if (value > MEGABYTE ) {
    *unit = "MB";
    return value /(double) MEGABYTE;
  } else if (value > KILOBYTE)  {
    *unit = "KB";
    return value /(double) KILOBYTE;
  } else {
    *unit = "B";
    return value;
  }
}

static double GetUnit(int64_t value, string* unit) {
  if (value >= BILLION) {
    *unit = "B";
    return value / (1000*1000*1000.);
  } else if (value >= MILLION) {
    *unit = "M";
    return value / (1000*1000.);
  } else if (value >= THOUSAND) {
    *unit = "K";
    return value / (1000.);
  } else {
    *unit = "";
    return value;
  }
}

// Print the value (time in ms) to ss
static void PrintTimeMS(int64_t value, stringstream* ss) {
  if (value == 0 ) {
    *ss << "0";
  } else {
    bool hour = false;
    bool minute = false;
    bool second = false;
    if (value >= HOUR) {
      *ss << value / HOUR << "h";
      value %= HOUR;
      hour = true;
    }
    if (value >= MINUTE) {
      *ss << value / MINUTE << "m";
      value %= MINUTE;
      minute = true;
    }
    if (!hour && value >= SECOND) {
      *ss << value / SECOND << "s";
      value %= SECOND;
      second = true;
    }
    if (!hour && !minute) {
      if (second) *ss << setw(3) << setfill('0');
      *ss << value << "ms";
    }
  }
}

string PrettyPrinter::Print(int64_t value, TCounterType::type type, bool verbose) {
  stringstream ss;
  ss.flags(ios::fixed);
  switch (type) {
    case TCounterType::UNIT: {
      string unit;
      double output = GetUnit(value, &unit);
      if (unit.empty()) {
        ss << value;
      } else {
        ss << setprecision(PRECISION) << output << unit;
        if (verbose) ss << " (" << value << ")";
      }
      break;
    }

    case TCounterType::UNIT_PER_SECOND: {
      string unit;
      double output = GetUnit(value, &unit);
      if (output == 0) {
        ss << "0";
      } else {
        ss << setprecision(PRECISION) << output << " " << unit << "/sec";
      }
      break;
    }

    case TCounterType::CPU_TICKS: {
      if (value < CpuInfo::cycles_per_ms()) {
        ss << (value / 1000) << "K clock cycles";
      } else {
        value /= CpuInfo::cycles_per_ms();
        PrintTimeMS(value, &ss);
      }
      break;
    }

    case TCounterType::TIME_NS: {
      if (value >= BILLION) {
        // If the time is over a second, print it up to ms.
        value /= MILLION;
        PrintTimeMS(value, &ss);
      } else if (value >= MILLION) {
        // if the time is over a ms, print it up to microsecond in the unit of ms.
        value /= 1000;
        ss << value / 1000 << "." << value % 1000 << "ms";
      } else if (value > 1000) {
        // if the time is over a microsecond, print it using unit microsecond
        ss << value / 1000 << "." << value % 1000 << "us";
      } else {
        ss << value << "ns";
      }
      break;
    }

    case TCounterType::BYTES: {
      string unit;
      double output = GetByteUnit(value, &unit);
      if (output == 0) {
        ss << "0";
      } else {
        ss << setprecision(PRECISION) << output << " " << unit;
        if (verbose) ss << " (" << value << ")";
      }
      break;
    }

    case TCounterType::BYTES_PER_SECOND: {
      string unit;
      double output = GetByteUnit(value, &unit);
      ss << setprecision(PRECISION) << output << " " << unit << "/sec";
      break;
    }

    case TCounterType::DOUBLE_VALUE: {
      double output = *reinterpret_cast<double*>(&value);
      ss << setprecision(PRECISION) << output << " ";
      break;
    }

    default:
      DCHECK(false);
      break;
  }
  return ss.str();
}

string PrintBatch(RowBatch* batch) {
  stringstream out;
  for (int i = 0; i < batch->num_rows(); ++i) {
    out << PrintRow(batch->GetRow(i), batch->row_desc()) << "\n";
  }
  return out.str();
}

string GetBuildVersion(bool compact) {
  stringstream ss;
  ss << IMPALA_BUILD_VERSION
#ifdef NDEBUG
     << " RELEASE"
#else
     << " DEBUG"
#endif
     << " (build " << IMPALA_BUILD_HASH
     << ")";
  if (!compact) {
    ss << endl << "Built on " << IMPALA_BUILD_TIME;
  }
  return ss.str();
}

string GetVersionString(bool compact) {
  stringstream ss;
  ss << google::ProgramInvocationShortName()
     << " version " << GetBuildVersion(compact);
  return ss.str();
}

string GetStackTrace() {
  string s;
  google::glog_internal_namespace_::DumpStackTraceToString(&s);
  return s;
}

}<|MERGE_RESOLUTION|>--- conflicted
+++ resolved
@@ -112,11 +112,7 @@
   stringstream out;
   out << hex << std::setfill('0');
   for (int i = 0; i < len; ++i) {
-<<<<<<< HEAD
-    out << setw(2) << static_cast<unsigned>(bytes[i]);
-=======
     out << setw(2) << static_cast<uint16_t>(bytes[i]);
->>>>>>> e48c2b48
   }
   return out.str();
 }
