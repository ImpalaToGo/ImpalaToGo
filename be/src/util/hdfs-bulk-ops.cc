--- conflicted
+++ resolved
@@ -56,48 +56,31 @@
   dfsFS* hdfs_connection = op_set_->hdfs_connection();
   switch (op_) {
     case DELETE:
-<<<<<<< HEAD
     	status = dfsDelete(*hdfs_connection, src_.c_str(), 1);
+      VLOG_FILE << "hdfsDelete() file=" << src_.c_str();
       break;
     case CREATE_DIR:
     	status = dfsCreateDirectory(*hdfs_connection, src_.c_str());
+      VLOG_FILE << "hdfsCreateDirectory() file=" << src_.c_str();
       break;
     case RENAME:
     	status = dfsRename(*hdfs_connection, src_.c_str(), dst_.c_str());
-      break;
-    case DELETE_THEN_CREATE:
-    	status = dfsDelete(*hdfs_connection, src_.c_str(), 1);
-    	if(status != status::OK)
-    		err = -1;
-      if (err != -1) err = dfsCreateDirectory(*hdfs_connection, src_.c_str());
-      break;
-    case CHMOD:
-    	status = dfsChmod(*hdfs_connection, src_.c_str(), permissions_);
-=======
-      err = hdfsDelete(*hdfs_connection, src_.c_str(), 1);
-      VLOG_FILE << "hdfsDelete() file=" << src_.c_str();
-      break;
-    case CREATE_DIR:
-      err = hdfsCreateDirectory(*hdfs_connection, src_.c_str());
-      VLOG_FILE << "hdfsCreateDirectory() file=" << src_.c_str();
-      break;
-    case RENAME:
-      err = hdfsRename(*hdfs_connection, src_.c_str(), dst_.c_str());
       VLOG_FILE << "hdfsRename() src_file=" << src_.c_str()
                 << " dst_file=" << dst_.c_str();
       break;
     case DELETE_THEN_CREATE:
-      err = hdfsDelete(*hdfs_connection, src_.c_str(), 1);
-      VLOG_FILE << "hdfsDelete() file=" << src_.c_str();
+    	status = dfsDelete(*hdfs_connection, src_.c_str(), 1);
+    	VLOG_FILE << "dfsDelete() file=" << src_.c_str();
+    	if(status != status::OK)
+    		err = -1;
       if (err != -1) {
-        err = hdfsCreateDirectory(*hdfs_connection, src_.c_str());
-        VLOG_FILE << "hdfsCreateDirectory() file=" << src_.c_str();
+      err = dfsCreateDirectory(*hdfs_connection, src_.c_str());  
+      VLOG_FILE << "dfsCreateDirectory() file=" << src_.c_str();
       }
       break;
     case CHMOD:
-      err = hdfsChmod(*hdfs_connection, src_.c_str(), permissions_);
-      VLOG_FILE << "hdfsChmod() file=" << src_.c_str();
->>>>>>> 833f0402
+    	status = dfsChmod(*hdfs_connection, src_.c_str(), permissions_);
+      VLOG_FILE << "dfsChmod() file=" << src_.c_str();
       break;
   }
 	if(status != status::OK)
