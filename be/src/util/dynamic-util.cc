// Copyright 2012 Cloudera Inc.
//
// Licensed under the Apache License, Version 2.0 (the "License");
// you may not use this file except in compliance with the License.
// You may obtain a copy of the License at
//
// http://www.apache.org/licenses/LICENSE-2.0
//
// Unless required by applicable law or agreed to in writing, software
// distributed under the License is distributed on an "AS IS" BASIS,
// WITHOUT WARRANTIES OR CONDITIONS OF ANY KIND, either express or implied.
// See the License for the specific language governing permissions and
// limitations under the License.

#include "util/dynamic-util.h"

#include <dlfcn.h>
#include <sstream>
#include "runtime/exec-env.h"
#include "util/test-info.h"

using namespace std;

namespace impala {

Status DynamicLookup(void* handle, const char* symbol, void** fn_ptr, bool quiet) {
  *(void **) (fn_ptr) = dlsym(handle, symbol);
  char* error = dlerror();
  if (error != NULL) {
    stringstream ss;
    ss << "Unable to find " << symbol << "\ndlerror: " << error;
<<<<<<< HEAD
    return Status(ss.str());
=======
    return Status(ss.str(), quiet);
>>>>>>> e48c2b48
  }
  return Status::OK;
}

Status DynamicOpen(const char* library, void** handle) {
  int flags = RTLD_NOW;
  // If we are loading shared libraries from the FE tests, where the Java
  // side loads the initial impala binary (libfesupport.so), we are unable
  // to load other libraries and have the symbols resolve. We'll load the
  // secondary libraries with RTLD_LAZY, which means the symbols don't need
  // to resolve at load time but will fail at dlsym(). This is generally
  // undesirable (we want to fail early) and also not the best solution. This
  // will prevent the FE tests from running the functions that cannot resolve
  // the symbols (e.g. planner tests with some UDFs).
  // TODO: this is to work around some build breaks. We need to fix this better.
  if (TestInfo::is_fe_test()) flags = RTLD_LAZY;
  *handle = dlopen(library, flags);
  if (*handle == NULL) {
    stringstream ss;
    ss << "Unable to load " << library << "\ndlerror: " << dlerror();
    return Status(ss.str());
  }
  return Status::OK;
}

void DynamicClose(void* handle) {
  dlclose(handle);
}

}<|MERGE_RESOLUTION|>--- conflicted
+++ resolved
@@ -29,11 +29,7 @@
   if (error != NULL) {
     stringstream ss;
     ss << "Unable to find " << symbol << "\ndlerror: " << error;
-<<<<<<< HEAD
-    return Status(ss.str());
-=======
     return Status(ss.str(), quiet);
->>>>>>> e48c2b48
   }
   return Status::OK;
 }
