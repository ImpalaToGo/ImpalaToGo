--- conflicted
+++ resolved
@@ -32,15 +32,9 @@
   BOOST_STATIC_ASSERT(offsetof(TimestampValue, date_) == 8);
   BOOST_STATIC_ASSERT(sizeof(boost::posix_time::time_duration) == 8);
   BOOST_STATIC_ASSERT(sizeof(boost::gregorian::date) == 4);
-<<<<<<< HEAD
   // Elena : we do not use a void pointer more for dfs connection
   // BOOST_STATIC_ASSERT(sizeof(dfsFS) == sizeof(void*));
-  BOOST_STATIC_ASSERT(sizeof(dfsFile) == sizeof(void*));
-=======
-  BOOST_STATIC_ASSERT(sizeof(hdfsFS) == sizeof(void*));
-  BOOST_STATIC_ASSERT(sizeof(hdfsFile) == sizeof(void*));
   BOOST_STATIC_ASSERT(sizeof(BufferedTupleStream::RowIdx) == sizeof(void*));
->>>>>>> ebbaf5fc
 
   // If the memory layout of any of these types changes, it will be necessary to change
   // LlvmCodeGen::GetUdfValType(), and we may also run into calling convention problems
