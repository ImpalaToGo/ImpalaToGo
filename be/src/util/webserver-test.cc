--- conflicted
+++ resolved
@@ -42,11 +42,7 @@
 // Adapted from:
 // http://stackoverflow.com/questions/10982717/get-html-without-header-with-boostasio
 Status HttpGet(const string& host, const int32_t& port, const string& url_path,
-<<<<<<< HEAD
-    ostream* out) {
-=======
     ostream* out, int expected_code = 200) {
->>>>>>> e48c2b48
   try {
     tcp::iostream request_stream;
     request_stream.connect(host, lexical_cast<string>(port));
@@ -76,11 +72,7 @@
       return Status("Malformed response");
     }
 
-<<<<<<< HEAD
-    if (status_code != 200) {
-=======
     if (status_code != expected_code) {
->>>>>>> e48c2b48
       return Status(Substitute("Unexpected status code: $0", status_code));
     }
 
@@ -186,8 +178,6 @@
   ASSERT_TRUE(HttpGet("localhost", FLAGS_webserver_port, JSON_TEST_PATH, &contents).ok());
   ASSERT_TRUE(contents.str().find(ESCAPED_VALUE) != string::npos);
   ASSERT_TRUE(contents.str().find(TO_ESCAPE_VALUE) == string::npos);
-<<<<<<< HEAD
-=======
 }
 
 TEST(Webserver, EscapeErrorUriTest) {
@@ -199,7 +189,6 @@
   ASSERT_EQ(contents.str().find("<script>alert(42);</script>"), string::npos);
   ASSERT_TRUE(contents.str().find("dont-exist&lt;script&gt;alert(42);&lt;/script&gt;") !=
       string::npos);
->>>>>>> e48c2b48
 }
 
 TEST(Webserver, StartWithPasswordFileTest) {
