// Copyright 2012 Cloudera Inc.
//
// Licensed under the Apache License, Version 2.0 (the "License");
// you may not use this file except in compliance with the License.
// You may obtain a copy of the License at
//
// http://www.apache.org/licenses/LICENSE-2.0
//
// Unless required by applicable law or agreed to in writing, software
// distributed under the License is distributed on an "AS IS" BASIS,
// WITHOUT WARRANTIES OR CONDITIONS OF ANY KIND, either express or implied.
// See the License for the specific language governing permissions and
// limitations under the License.

#include "runtime/hdfs-fs-cache.h"

#include <boost/thread/locks.hpp>
#include <gutil/strings/substitute.h>

#include "common/logging.h"
#include "util/debug-util.h"
#include "util/error-util.h"
<<<<<<< HEAD
=======
#include "util/hdfs-util.h"
>>>>>>> e48c2b48
#include "util/test-info.h"

using namespace std;
using namespace boost;
using namespace strings;

namespace impala {

scoped_ptr<HdfsFsCache> HdfsFsCache::instance_;

void HdfsFsCache::Init() {
  DCHECK(HdfsFsCache::instance_.get() == NULL);
  HdfsFsCache::instance_.reset(new HdfsFsCache());
}
<<<<<<< HEAD

dfsFS HdfsFsCache::GetConnection(const string& host, int port) {
	// Elena : 08.10.2014 Remove hdfs dependency (18)
	/*
=======

Status HdfsFsCache::GetConnection(const string& path, hdfsFS* fs) {
  string namenode;
  size_t n = path.find("://");
  if (n == string::npos) {
    // Path is not qualified, so use the default FS.
    namenode = "default";
  } else {
    // Path is qualified, i.e. "scheme://authority/path/to/file".  Extract
    // "scheme://authority/".
    n = path.find('/', n + 3);
    if (n == string::npos) {
      return Status(Substitute("Path missing '/' after authority: $0", path));
    }
    // Include the trailling '/' for local filesystem case, i.e. "file:///".
    namenode = path.substr(0, n + 1);
  }
  DCHECK(!namenode.empty());

>>>>>>> e48c2b48
  lock_guard<mutex> l(lock_);
  HdfsFsMap::iterator i = fs_map_.find(namenode);
  if (i == fs_map_.end()) {
    hdfsBuilder* hdfs_builder = hdfsNewBuilder();
    hdfsBuilderSetNameNode(hdfs_builder, namenode.c_str());
    *fs = hdfsBuilderConnect(hdfs_builder);
    if (*fs == NULL) {
      return Status(GetHdfsErrorMsg("Failed to connect to FS: ", namenode));
    }
    fs_map_.insert(make_pair(namenode, *fs));
  } else {
    *fs = i->second;
  }
<<<<<<< HEAD
  */
	lock_guard<mutex> l(lock_);
	HdfsFsMap::iterator i = fs_map_.find(make_pair(host, port));
	if (i == fs_map_.end()) {
		// no connection exists.
	    // dfsFS conn = getConnection(host, port);

		// ELENA: remove the hdfs connect from impala
		dfsFS conn;
		conn.host = host;
		conn.port = port;
		conn.valid = true;

		// run connection resolver and registration:
	    cacheConfigureFileSystem(conn);
	    // now that connection is resolved, insert it:
	    fs_map_.insert(make_pair(make_pair(host, port), conn));

	    return conn;
	  } else {
	    return i->second;
	  }
}

dfsFS HdfsFsCache::GetDefaultConnection() {
  // "default" uses the default NameNode configuration from the XML configuration files.
  return GetConnection("default", 0);
}

dfsFS HdfsFsCache::GetLocalConnection() {
  return GetConnection("", 0);
=======
  DCHECK_NOTNULL(*fs);
  return Status::OK;
}

Status HdfsFsCache::GetLocalConnection(hdfsFS* fs) {
  return GetConnection("file:///", fs);
>>>>>>> e48c2b48
}

}<|MERGE_RESOLUTION|>--- conflicted
+++ resolved
@@ -20,10 +20,7 @@
 #include "common/logging.h"
 #include "util/debug-util.h"
 #include "util/error-util.h"
-<<<<<<< HEAD
-=======
 #include "util/hdfs-util.h"
->>>>>>> e48c2b48
 #include "util/test-info.h"
 
 using namespace std;
@@ -32,91 +29,44 @@
 
 namespace impala {
 
-scoped_ptr<HdfsFsCache> HdfsFsCache::instance_;
+Status HdfsFsCache::GetConnection(const string& path, dfsFS* fs) {
+	string namenode;
+	size_t n = path.find("://");
 
-void HdfsFsCache::Init() {
-  DCHECK(HdfsFsCache::instance_.get() == NULL);
-  HdfsFsCache::instance_.reset(new HdfsFsCache());
-}
-<<<<<<< HEAD
+	if (n == string::npos) {
+	    // Path is not qualified, so use the default FS.
+	    namenode = "default";
+	  } else {
+	    // Path is qualified, i.e. "scheme://authority/path/to/file".  Extract
+	    // "scheme://authority/".
+	    n = path.find('/', n + 3);
+	    if (n == string::npos) {
+	      return Status(Substitute("Path missing '/' after authority: $0", path));
+	    }
+	    // Include the trailling '/' for local filesystem case, i.e. "file:///".
+	    namenode = path.substr(0, n + 1);
+	  }
+	  DCHECK(!namenode.empty());
 
-dfsFS HdfsFsCache::GetConnection(const string& host, int port) {
-	// Elena : 08.10.2014 Remove hdfs dependency (18)
-	/*
-=======
+	  lock_guard<mutex> l(lock_);
+	  HdfsFsMap::iterator i = fs_map_.find(namenode);
 
-Status HdfsFsCache::GetConnection(const string& path, hdfsFS* fs) {
-  string namenode;
-  size_t n = path.find("://");
-  if (n == string::npos) {
-    // Path is not qualified, so use the default FS.
-    namenode = "default";
-  } else {
-    // Path is qualified, i.e. "scheme://authority/path/to/file".  Extract
-    // "scheme://authority/".
-    n = path.find('/', n + 3);
-    if (n == string::npos) {
-      return Status(Substitute("Path missing '/' after authority: $0", path));
-    }
-    // Include the trailling '/' for local filesystem case, i.e. "file:///".
-    namenode = path.substr(0, n + 1);
-  }
-  DCHECK(!namenode.empty());
-
->>>>>>> e48c2b48
-  lock_guard<mutex> l(lock_);
-  HdfsFsMap::iterator i = fs_map_.find(namenode);
-  if (i == fs_map_.end()) {
-    hdfsBuilder* hdfs_builder = hdfsNewBuilder();
-    hdfsBuilderSetNameNode(hdfs_builder, namenode.c_str());
-    *fs = hdfsBuilderConnect(hdfs_builder);
-    if (*fs == NULL) {
-      return Status(GetHdfsErrorMsg("Failed to connect to FS: ", namenode));
-    }
-    fs_map_.insert(make_pair(namenode, *fs));
-  } else {
-    *fs = i->second;
-  }
-<<<<<<< HEAD
-  */
-	lock_guard<mutex> l(lock_);
-	HdfsFsMap::iterator i = fs_map_.find(make_pair(host, port));
-	if (i == fs_map_.end()) {
-		// no connection exists.
-	    // dfsFS conn = getConnection(host, port);
-
-		// ELENA: remove the hdfs connect from impala
-		dfsFS conn;
-		conn.host = host;
-		conn.port = port;
-		conn.valid = true;
-
-		// run connection resolver and registration:
-	    cacheConfigureFileSystem(conn);
-	    // now that connection is resolved, insert it:
-	    fs_map_.insert(make_pair(make_pair(host, port), conn));
-
-	    return conn;
+	  if (i == fs_map_.end()) {
+			// no connection exists.
+			dfsFS conn(namenode);
+			conn.valid = true;
+			// run connection resolver and registration:
+		    cacheConfigureFileSystem(conn);
+		    fs_map_.insert(make_pair(namenode, conn));
+		    *fs = conn;
 	  } else {
-	    return i->second;
+		  *fs = i->second;
 	  }
+	  return Status::OK;
 }
 
-dfsFS HdfsFsCache::GetDefaultConnection() {
-  // "default" uses the default NameNode configuration from the XML configuration files.
-  return GetConnection("default", 0);
-}
-
-dfsFS HdfsFsCache::GetLocalConnection() {
-  return GetConnection("", 0);
-=======
-  DCHECK_NOTNULL(*fs);
-  return Status::OK;
-}
-
-Status HdfsFsCache::GetLocalConnection(hdfsFS* fs) {
+Status HdfsFsCache::GetLocalConnection(dfsFS* fs) {
   return GetConnection("file:///", fs);
->>>>>>> e48c2b48
 }
 
 }