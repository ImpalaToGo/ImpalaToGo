--- conflicted
+++ resolved
@@ -62,11 +62,7 @@
 // excessive memory.
 //
 // A row batch is considered at capacity if all the rows are full or it has accumulated
-<<<<<<< HEAD
-// auxiliary memory up to a soft cap. (See AT_CAPACITY_MEM_USAGE comment).
-=======
 // auxiliary memory up to a soft cap. (See at_capacity_mem_usage_ comment).
->>>>>>> e48c2b48
 class RowBatch {
  public:
   // Create RowBatch for a maximum of 'capacity' rows of tuples specified
@@ -124,8 +120,6 @@
   bool AtCapacity() {
     return num_rows_ == capacity_ || auxiliary_mem_usage_ >= AT_CAPACITY_MEM_USAGE ||
       num_tuple_streams() > 0 || need_to_return_;
-<<<<<<< HEAD
-=======
   }
 
   // Returns true if the row batch has filled all the rows or has accumulated
@@ -136,7 +130,6 @@
     DCHECK(tuple_pool != NULL);
     return AtCapacity() ||
         (tuple_pool->total_allocated_bytes() > AT_CAPACITY_MEM_USAGE && num_rows_ > 0);
->>>>>>> e48c2b48
   }
 
   // The total size of all data represented in this row batch (tuples and referenced
@@ -226,19 +219,10 @@
 
   // Max memory that this row batch can accumulate in tuple_data_pool_ before it
   // is considered at capacity.
-<<<<<<< HEAD
-  // If this value is larger, we will use more memory. If this value is smaller,
-  // we are more likely to generate row batches less than the maximum number of rows.
-  // The value currently is very large compared to the typical row size.
-  // TODO: is this numbers reasonable? We can make this dynamic based on the estimated
-  // row size and mem limit.
-  static const int AT_CAPACITY_MEM_USAGE = 8 * 1024 * 1024;
-=======
   static const int AT_CAPACITY_MEM_USAGE;
 
   // Computes the maximum size needed to store tuple data for this row batch.
   int MaxTupleBufferSize();
->>>>>>> e48c2b48
 
  private:
   MemTracker* mem_tracker_;  // not owned
