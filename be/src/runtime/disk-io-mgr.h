--- conflicted
+++ resolved
@@ -161,12 +161,9 @@
 // is returned (HDFS does not allow this). We therefore need to defer the close until
 // the cached buffer is returned (BufferDescriptor::Return()).
 //
-<<<<<<< HEAD
 // On CDH4, where caching is not supported, much of the caching structure is still
 // preserved to minimize how much the code in the IoMgr diverges.
 //
-=======
->>>>>>> e48c2b48
 // TODO: IoMgr should be able to request additional scan ranges from the coordinator
 // to help deal with stragglers.
 // TODO: look into using a lock free queue
@@ -293,19 +290,12 @@
 
     // Resets this scan range object with the scan range description.
     void Reset(const char* file, int64_t len,
-<<<<<<< HEAD
-        int64_t offset, int disk_id, bool try_cache, void* metadata = NULL);
-
-    void* meta_data() const { return meta_data_; }
-    bool try_cache() const { return try_cache_; }
-=======
         int64_t offset, int disk_id, bool try_cache, bool expected_local,
         void* metadata = NULL);
 
     void* meta_data() const { return meta_data_; }
     bool try_cache() const { return try_cache_; }
     bool expected_local() const { return expected_local_; }
->>>>>>> e48c2b48
     int ready_buffers_capacity() const { return ready_buffers_capacity_; }
 
     // Returns the next buffer for this scan range. buffer is an output parameter.
@@ -366,8 +356,6 @@
     // since the block could have been uncached. In that case, the cached path
     // will fail and we'll just put the scan range on the normal read path.
     bool try_cache_;
-<<<<<<< HEAD
-=======
 
     // If true, we expect this scan range to be a local read. Note that if this is false,
     // it does not necessarily mean we expect the read to be remote, and that we never
@@ -375,7 +363,6 @@
     // local.
     // TODO: we can do more with this
     bool expected_local_;
->>>>>>> e48c2b48
 
     DiskIoMgr* io_mgr_;
 
@@ -499,11 +486,7 @@
   //    used for this reader will be tracked by this. If the limit is exceeded
   //    the reader will be cancelled and MEM_LIMIT_EXCEEDED will be returned via
   //    GetNext().
-<<<<<<< HEAD
   Status RegisterContext(dfsFS hdfs, RequestContext** request_context,
-=======
-  Status RegisterContext(hdfsFS hdfs, RequestContext** request_context,
->>>>>>> e48c2b48
       MemTracker* reader_mem_tracker = NULL);
 
   // Unregisters context from the disk IoMgr. This must be called for every
@@ -567,11 +550,8 @@
   int64_t bytes_read_local(RequestContext* reader) const;
   int64_t bytes_read_short_circuit(RequestContext* reader) const;
   int64_t bytes_read_dn_cache(RequestContext* reader) const;
-<<<<<<< HEAD
-=======
   int num_remote_ranges(RequestContext* reader) const;
   int64_t unexpected_remote_bytes(RequestContext* reader) const;
->>>>>>> e48c2b48
 
   // Returns the read throughput across all readers.
   // TODO: should this be a sliding window?  This should report metrics for the
@@ -693,15 +673,9 @@
   void ReturnBuffer(BufferDescriptor* buffer);
 
   // Returns a buffer to read into with size between *buffer_size and max_buffer_size_,
-<<<<<<< HEAD
-  // *buffer_size is set to the size of the buffer. If there is an appropriately-sized
-  // free buffer in the 'free_buffers_', that is returned, otherwise a new one is
-  // allocated. *buffer_size must be between 0 and max_buffer_size_.
-=======
   // and *buffer_size is set to the size of the buffer. If there is an
   // appropriately-sized free buffer in the 'free_buffers_', that is returned, otherwise
   // a new one is allocated. *buffer_size must be between 0 and max_buffer_size_.
->>>>>>> e48c2b48
   char* GetFreeBuffer(int64_t* buffer_size);
 
   // Garbage collect all unused io buffers. This is currently only triggered when the
