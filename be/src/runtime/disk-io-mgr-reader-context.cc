--- conflicted
+++ resolved
@@ -137,11 +137,7 @@
 }
 
 // Resets this object.
-<<<<<<< HEAD
-void DiskIoMgr::RequestContext::Reset(dfsFS hdfs_connection, MemTracker* tracker) {
-=======
 void DiskIoMgr::RequestContext::Reset(MemTracker* tracker) {
->>>>>>> de245589
   DCHECK_EQ(state_, Inactive);
   status_ = Status::OK;
 
