// Copyright 2012 Cloudera Inc.
//
// Licensed under the Apache License, Version 2.0 (the "License");
// you may not use this file except in compliance with the License.
// You may obtain a copy of the License at
//
// http://www.apache.org/licenses/LICENSE-2.0
//
// Unless required by applicable law or agreed to in writing, software
// distributed under the License is distributed on an "AS IS" BASIS,
// WITHOUT WARRANTIES OR CONDITIONS OF ANY KIND, either express or implied.
// See the License for the specific language governing permissions and
// limitations under the License.

#include "runtime/client-cache.h"

#include <sstream>
#include <thrift/server/TServer.h>
#include <thrift/protocol/TBinaryProtocol.h>
#include <thrift/transport/TSocket.h>
#include <thrift/transport/TTransportUtils.h>
#include <memory>

#include <boost/foreach.hpp>

#include "common/logging.h"
#include "util/container-util.h"
#include "util/network-util.h"
#include "rpc/thrift-util.h"
#include "gen-cpp/ImpalaInternalService.h"

using namespace std;
using namespace boost;
using namespace apache::thrift;
using namespace apache::thrift::server;
using namespace apache::thrift::transport;
using namespace apache::thrift::protocol;

namespace impala {

Status ClientCacheHelper::GetClient(const TNetworkAddress& address,
    ClientFactory factory_method, ClientKey* client_key) {
<<<<<<< HEAD
  boost::shared_ptr<PerHostCache> host_cache;
  {
    lock_guard<mutex> lock(cache_lock_);
    VLOG_RPC << "GetClient(" << address << ")";
    boost::shared_ptr<PerHostCache>* ptr = &per_host_caches_[address];
=======
  shared_ptr<PerHostCache> host_cache;
  {
    lock_guard<mutex> lock(cache_lock_);
    VLOG(2) << "GetClient(" << address << ")";
    shared_ptr<PerHostCache>* ptr = &per_host_caches_[address];
>>>>>>> e48c2b48
    if (ptr->get() == NULL) ptr->reset(new PerHostCache());
    host_cache = *ptr;
  }

  {
    lock_guard<mutex> lock(host_cache->lock);
    if (!host_cache->clients.empty()) {
      *client_key = host_cache->clients.front();
<<<<<<< HEAD
      VLOG_RPC << "GetClient(): returning cached client for " << address;
=======
      VLOG(2) << "GetClient(): returning cached client for " << address;
>>>>>>> e48c2b48
      host_cache->clients.pop_front();
      if (metrics_enabled_) clients_in_use_metric_->Increment(1);
      return Status::OK;
    }
  }

  // Only get here if host_cache->clients.empty(). No need for the lock.
  RETURN_IF_ERROR(CreateClient(address, factory_method, client_key));
  if (metrics_enabled_) clients_in_use_metric_->Increment(1);
  return Status::OK;
}

Status ClientCacheHelper::ReopenClient(ClientFactory factory_method,
    ClientKey* client_key) {
  // Clients are not ordinarily removed from the cache completely (in the future, they may
  // be); this is the only method where a client may be deleted and replaced with another.
<<<<<<< HEAD
  boost::shared_ptr<ThriftClientImpl> client_impl;
=======
  shared_ptr<ThriftClientImpl> client_impl;
>>>>>>> e48c2b48
  ClientMap::iterator client;
  {
    lock_guard<mutex> lock(client_map_lock_);
    client = client_map_.find(*client_key);
    DCHECK(client != client_map_.end());
    client_impl = client->second;
  }
<<<<<<< HEAD
=======
  VLOG(1) << "ReopenClient(): re-creating client for " << client_impl->address();
>>>>>>> e48c2b48

  client_impl->Close();

  // TODO: Thrift TBufferedTransport cannot be re-opened after Close() because it does not
  // clean up internal buffers it reopens. To work around this issue, create a new client
  // instead.
  ClientKey* old_client_key = client_key;
  if (metrics_enabled_) total_clients_metric_->Increment(-1);
  Status status = CreateClient(client_impl->address(), factory_method, client_key);
  // Only erase the existing client from the map if creation of the new one succeeded.
  // This helps to ensure the proper accounting of metrics in the presence of
  // re-connection failures (the original client should be released as usual).
  if (status.ok()) {
    lock_guard<mutex> lock(client_map_lock_);
    client_map_.erase(client);
  } else {
    // Restore the client used before the failed re-opening attempt, so the caller can
    // properly release it.
    *client_key = *old_client_key;
  }
  return status;
}

Status ClientCacheHelper::CreateClient(const TNetworkAddress& address,
    ClientFactory factory_method, ClientKey* client_key) {
<<<<<<< HEAD
  boost::shared_ptr<ThriftClientImpl> client_impl(factory_method(address, client_key));
  VLOG_CONNECTION << "CreateClient(): creating new client for " << client_impl->address();
=======
  shared_ptr<ThriftClientImpl> client_impl(factory_method(address, client_key));
  VLOG(2) << "CreateClient(): creating new client for " << client_impl->address();
>>>>>>> e48c2b48
  Status status = client_impl->OpenWithRetry(num_tries_, wait_ms_);
  if (!status.ok()) {
    *client_key = NULL;
    return status;
  }
  // Set the TSocket's send and receive timeouts.
  client_impl->setRecvTimeout(recv_timeout_ms_);
  client_impl->setSendTimeout(send_timeout_ms_);

  // Because the client starts life 'checked out', we don't add it to its host cache.
  {
    lock_guard<mutex> lock(client_map_lock_);
    client_map_[*client_key] = client_impl;
  }

  if (metrics_enabled_) total_clients_metric_->Increment(1);
  return Status::OK;
}

void ClientCacheHelper::ReleaseClient(ClientKey* client_key) {
  DCHECK(*client_key != NULL) << "Trying to release NULL client";
<<<<<<< HEAD
  boost::shared_ptr<ThriftClientImpl> client_impl;
=======
  shared_ptr<ThriftClientImpl> client_impl;
>>>>>>> e48c2b48
  {
    lock_guard<mutex> lock(client_map_lock_);
    ClientMap::iterator client = client_map_.find(*client_key);
    DCHECK(client != client_map_.end());
    client_impl = client->second;
  }
<<<<<<< HEAD
  VLOG_RPC << "Releasing client for " << client_impl->address() << " back to cache";
=======
  VLOG(2) << "Releasing client for " << client_impl->address() << " back to cache";
>>>>>>> e48c2b48
  {
    lock_guard<mutex> lock(cache_lock_);
    PerHostCacheMap::iterator cache = per_host_caches_.find(client_impl->address());
    DCHECK(cache != per_host_caches_.end());
    lock_guard<mutex> entry_lock(cache->second->lock);
    cache->second->clients.push_back(*client_key);
  }
  if (metrics_enabled_) clients_in_use_metric_->Increment(-1);
  *client_key = NULL;
}

void ClientCacheHelper::CloseConnections(const TNetworkAddress& address) {
  PerHostCache* cache;
  {
    lock_guard<mutex> lock(cache_lock_);
    PerHostCacheMap::iterator cache_it = per_host_caches_.find(address);
    if (cache_it == per_host_caches_.end()) return;
    cache = cache_it->second.get();
  }

  {
<<<<<<< HEAD
    VLOG_RPC << "Invalidating all " << cache->clients.size() << " clients for: "
             << address;
=======
    VLOG(2) << "Invalidating all " << cache->clients.size() << " clients for: "
            << address;
>>>>>>> e48c2b48
    lock_guard<mutex> entry_lock(cache->lock);
    lock_guard<mutex> map_lock(client_map_lock_);
    BOOST_FOREACH(ClientKey client_key, cache->clients) {
      ClientMap::iterator client_map_entry = client_map_.find(client_key);
      DCHECK(client_map_entry != client_map_.end());
      client_map_entry->second->Close();
    }
  }
}

string ClientCacheHelper::DebugString() {
  lock_guard<mutex> lock(cache_lock_);
  stringstream out;
  out << "ClientCacheHelper(#hosts=" << per_host_caches_.size()
      << " [";
  bool first = true;
  BOOST_FOREACH(const PerHostCacheMap::value_type& cache, per_host_caches_) {
    lock_guard<mutex> host_cache_lock(cache.second->lock);
    if (!first) out << " ";
    out << cache.first << ":" << cache.second->clients.size();
    first = false;
  }
  out << "])";
  return out.str();
}

void ClientCacheHelper::TestShutdown() {
  vector<TNetworkAddress> addresses;
  {
    lock_guard<mutex> lock(cache_lock_);
    BOOST_FOREACH(const PerHostCacheMap::value_type& cache_entry, per_host_caches_) {
      addresses.push_back(cache_entry.first);
    }
  }
  BOOST_FOREACH(const TNetworkAddress& address, addresses) {
    CloseConnections(address);
  }
}

void ClientCacheHelper::InitMetrics(Metrics* metrics, const string& key_prefix) {
  DCHECK(metrics != NULL);
  // Not strictly needed if InitMetrics is called before any cache usage, but ensures that
  // metrics_enabled_ is published.
  lock_guard<mutex> lock(cache_lock_);
  stringstream count_ss;
  count_ss << key_prefix << ".client-cache.clients-in-use";
  clients_in_use_metric_ =
      metrics->CreateAndRegisterPrimitiveMetric(count_ss.str(), 0L);

  stringstream max_ss;
  max_ss << key_prefix << ".client-cache.total-clients";
  total_clients_metric_ = metrics->CreateAndRegisterPrimitiveMetric(max_ss.str(), 0L);
  metrics_enabled_ = true;
}

}<|MERGE_RESOLUTION|>--- conflicted
+++ resolved
@@ -40,19 +40,12 @@
 
 Status ClientCacheHelper::GetClient(const TNetworkAddress& address,
     ClientFactory factory_method, ClientKey* client_key) {
-<<<<<<< HEAD
   boost::shared_ptr<PerHostCache> host_cache;
   {
     lock_guard<mutex> lock(cache_lock_);
-    VLOG_RPC << "GetClient(" << address << ")";
     boost::shared_ptr<PerHostCache>* ptr = &per_host_caches_[address];
-=======
-  shared_ptr<PerHostCache> host_cache;
-  {
-    lock_guard<mutex> lock(cache_lock_);
     VLOG(2) << "GetClient(" << address << ")";
-    shared_ptr<PerHostCache>* ptr = &per_host_caches_[address];
->>>>>>> e48c2b48
+
     if (ptr->get() == NULL) ptr->reset(new PerHostCache());
     host_cache = *ptr;
   }
@@ -61,11 +54,7 @@
     lock_guard<mutex> lock(host_cache->lock);
     if (!host_cache->clients.empty()) {
       *client_key = host_cache->clients.front();
-<<<<<<< HEAD
-      VLOG_RPC << "GetClient(): returning cached client for " << address;
-=======
       VLOG(2) << "GetClient(): returning cached client for " << address;
->>>>>>> e48c2b48
       host_cache->clients.pop_front();
       if (metrics_enabled_) clients_in_use_metric_->Increment(1);
       return Status::OK;
@@ -82,11 +71,7 @@
     ClientKey* client_key) {
   // Clients are not ordinarily removed from the cache completely (in the future, they may
   // be); this is the only method where a client may be deleted and replaced with another.
-<<<<<<< HEAD
   boost::shared_ptr<ThriftClientImpl> client_impl;
-=======
-  shared_ptr<ThriftClientImpl> client_impl;
->>>>>>> e48c2b48
   ClientMap::iterator client;
   {
     lock_guard<mutex> lock(client_map_lock_);
@@ -94,10 +79,7 @@
     DCHECK(client != client_map_.end());
     client_impl = client->second;
   }
-<<<<<<< HEAD
-=======
   VLOG(1) << "ReopenClient(): re-creating client for " << client_impl->address();
->>>>>>> e48c2b48
 
   client_impl->Close();
 
@@ -123,13 +105,8 @@
 
 Status ClientCacheHelper::CreateClient(const TNetworkAddress& address,
     ClientFactory factory_method, ClientKey* client_key) {
-<<<<<<< HEAD
   boost::shared_ptr<ThriftClientImpl> client_impl(factory_method(address, client_key));
-  VLOG_CONNECTION << "CreateClient(): creating new client for " << client_impl->address();
-=======
-  shared_ptr<ThriftClientImpl> client_impl(factory_method(address, client_key));
   VLOG(2) << "CreateClient(): creating new client for " << client_impl->address();
->>>>>>> e48c2b48
   Status status = client_impl->OpenWithRetry(num_tries_, wait_ms_);
   if (!status.ok()) {
     *client_key = NULL;
@@ -151,22 +128,14 @@
 
 void ClientCacheHelper::ReleaseClient(ClientKey* client_key) {
   DCHECK(*client_key != NULL) << "Trying to release NULL client";
-<<<<<<< HEAD
   boost::shared_ptr<ThriftClientImpl> client_impl;
-=======
-  shared_ptr<ThriftClientImpl> client_impl;
->>>>>>> e48c2b48
   {
     lock_guard<mutex> lock(client_map_lock_);
     ClientMap::iterator client = client_map_.find(*client_key);
     DCHECK(client != client_map_.end());
     client_impl = client->second;
   }
-<<<<<<< HEAD
-  VLOG_RPC << "Releasing client for " << client_impl->address() << " back to cache";
-=======
   VLOG(2) << "Releasing client for " << client_impl->address() << " back to cache";
->>>>>>> e48c2b48
   {
     lock_guard<mutex> lock(cache_lock_);
     PerHostCacheMap::iterator cache = per_host_caches_.find(client_impl->address());
@@ -188,13 +157,8 @@
   }
 
   {
-<<<<<<< HEAD
-    VLOG_RPC << "Invalidating all " << cache->clients.size() << " clients for: "
-             << address;
-=======
     VLOG(2) << "Invalidating all " << cache->clients.size() << " clients for: "
             << address;
->>>>>>> e48c2b48
     lock_guard<mutex> entry_lock(cache->lock);
     lock_guard<mutex> map_lock(client_map_lock_);
     BOOST_FOREACH(ClientKey client_key, cache->clients) {
