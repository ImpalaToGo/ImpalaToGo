// Copyright 2012 Cloudera Inc.
//
// Licensed under the Apache License, Version 2.0 (the "License");
// you may not use this file except in compliance with the License.
// You may obtain a copy of the License at
//
// http://www.apache.org/licenses/LICENSE-2.0
//
// Unless required by applicable law or agreed to in writing, software
// distributed under the License is distributed on an "AS IS" BASIS,
// WITHOUT WARRANTIES OR CONDITIONS OF ANY KIND, either express or implied.
// See the License for the specific language governing permissions and
// limitations under the License.


#ifndef IMPALA_RUNTIME_LIB_CACHE_H
#define IMPALA_RUNTIME_LIB_CACHE_H

#include <string>
#include <boost/scoped_ptr.hpp>
#include <boost/unordered_map.hpp>
#include <boost/unordered_set.hpp>
#include <boost/thread/mutex.hpp>
#include "common/atomic.h"
#include "common/object-pool.h"
#include "common/status.h"

namespace impala {

class RuntimeState;

// Process-wide cache of dynamically-linked libraries loaded from HDFS.
// These libraries can either be shared objects, llvm modules or jars. For
// shared objects, when we load the shared object, we dlopen() it and keep
// it in our process. For modules, we store the symbols in the module to
// service symbol lookups. We can't cache the module since it (i.e. the external
// module) is consumed when it is linked with the query codegen module.
//
// Locking strategy: We don't want to grab a big lock across all operations since
// one of the operations is copying a file from HDFS. With one lock that would
// prevent any UDFs from running on the system. Instead, we have a global lock
// that is taken when doing the cache lookup, but is not taking during any blocking calls.
// During the block calls, we take the per-lib lock.
//
// Entry lifetime management: We cannot delete the entry while a query is
// using the library. When the caller requests a ptr into the library, they
// are given the entry handle and must decrement the ref count when they
// are done.
//
// TODO:
// - refresh libraries
// - better cached module management.
class LibCache {
 public:
  struct LibCacheEntry;

  enum LibType {
    TYPE_SO,      // Shared object
    TYPE_IR,      // IR intermediate
    TYPE_JAR,     // Java jar file. We don't care about the contents in the BE.
  };

  static LibCache* instance() { return LibCache::instance_.get(); }

  // Calls dlclose on all cached handles.
  ~LibCache();

  // Initializes the libcache. Must be called before any other APIs.
  static Status Init();

  // Gets the local file system path for the library at 'hdfs_lib_file'. If
  // this file is not already on the local fs, it copies it and caches the
  // result. Returns an error if 'hdfs_lib_file' cannot be copied to the local fs.
  Status GetLocalLibPath(const std::string& hdfs_lib_file, LibType type,
                         std::string* local_path);

  // Returns status.ok() if the symbol exists in 'hdfs_lib_file', non-ok otherwise.
<<<<<<< HEAD
  Status CheckSymbolExists(const std::string& hdfs_lib_file, LibType type,
                           const std::string& symbol);
=======
  // If 'quiet' is true, the error status for non-Java unfound symbols will not be logged.
  Status CheckSymbolExists(const std::string& hdfs_lib_file, LibType type,
                           const std::string& symbol, bool quiet = false);
>>>>>>> e48c2b48

  // Returns a pointer to the function for the given library and symbol.
  // If 'hdfs_lib_file' is empty, the symbol is looked up in the impalad process.
  // Otherwise, 'hdfs_lib_file' should be the HDFS path to a shared library (.so) file.
  // dlopen handles and symbols are cached.
  // Only usable if 'hdfs_lib_file' refers to a shared object.
  //
  // If entry is non-null and *entry is null, *entry will be set to the cached entry. If
  // entry is non-null and *entry is non-null, *entry will be reused (i.e., the use count
  // is not increased). The caller must call DecrementUseCount(*entry) when it is done
  // using fn_ptr and it is no longer valid to use fn_ptr.
<<<<<<< HEAD
  Status GetSoFunctionPtr(const std::string& hdfs_lib_file, const std::string& symbol,
                          void** fn_ptr, LibCacheEntry** entry);
=======
  //
  // If 'quiet' is true, returned error statuses will not be logged.
  Status GetSoFunctionPtr(const std::string& hdfs_lib_file, const std::string& symbol,
                          void** fn_ptr, LibCacheEntry** entry, bool quiet = false);
>>>>>>> e48c2b48

  // Marks the entry for 'hdfs_lib_file' as needing to be refreshed if the file in HDFS is
  // newer than the local cached copied. The refresh will occur the next time the entry is
  // accessed.
  void SetNeedsRefresh(const std::string& hdfs_lib_file);

  // See comment in GetSoFunctionPtr().
  void DecrementUseCount(LibCacheEntry* entry);

  // Removes the cache entry for 'hdfs_lib_file'
  void RemoveEntry(const std::string& hdfs_lib_file);

  // Removes all cached entries.
  void DropCache();

 private:
  // Singleton instance. Instantiated in Init().
  static boost::scoped_ptr<LibCache> instance_;
<<<<<<< HEAD

  // dlopen() handle for the current process (i.e. impalad).
  void* current_process_handle_;

  // The number of libs that have been copied from HDFS to the local FS.
  // This is appended to the local fs path to remove collisions.
  AtomicInt<int64_t> num_libs_copied_;

=======

  // dlopen() handle for the current process (i.e. impalad).
  void* current_process_handle_;

  // The number of libs that have been copied from HDFS to the local FS.
  // This is appended to the local fs path to remove collisions.
  AtomicInt<int64_t> num_libs_copied_;

>>>>>>> e48c2b48
  // Protects lib_cache_. For lock ordering, this lock must always be taken before
  // the per entry lock.
  boost::mutex lock_;

  // Maps HDFS library path => cache entry.
  // Entries in the cache need to be explicitly deleted.
  typedef boost::unordered_map<std::string, LibCacheEntry*> LibMap;
  LibMap lib_cache_;

  LibCache();
  LibCache(LibCache const& l); // disable copy ctor
  LibCache& operator=(LibCache const& l); // disable assignment

  Status InitInternal();

  // Returns the cache entry for 'hdfs_lib_file'. If this library has not been
  // copied locally, it will copy it and add a new LibCacheEntry to 'lib_cache_'.
  // Result is returned in *entry.
  // No locks should be take before calling this. On return the entry's lock is
  // taken and returned in *entry_lock.
  // If an error is returned, there will be no entry in lib_cache_ and *entry is NULL.
  Status GetCacheEntry(const std::string& hdfs_lib_file, LibType type,
      boost::unique_lock<boost::mutex>* entry_lock, LibCacheEntry** entry);

  // Implementation to get the cache entry for 'hdfs_lib_file'. Errors are returned
  // without evicting the cache entry if the status is not OK and *entry is not NULL.
  Status GetCacheEntryInternal(const std::string& hdfs_lib_file, LibType type,
      boost::unique_lock<boost::mutex>* entry_lock, LibCacheEntry** entry);

  // Utility function for generating a filename unique to this process and
  // 'hdfs_path'. This is to prevent multiple impalad processes or different library files
  // with the same name from clobbering each other. 'hdfs_path' should be the full path
  // (including the filename) of the file we're going to copy to the local FS, and
  // 'local_dir' is the local directory prefix of the returned path.
  std::string MakeLocalPath(const std::string& hdfs_path, const std::string& local_dir);

  // Implementation to remove an entry from the cache.
  // lock_ must be held. The entry's lock should not be held.
  void RemoveEntryInternal(const std::string& hdfs_lib_file,
                           const LibMap::iterator& entry_iterator);
};

}

#endif<|MERGE_RESOLUTION|>--- conflicted
+++ resolved
@@ -75,14 +75,9 @@
                          std::string* local_path);
 
   // Returns status.ok() if the symbol exists in 'hdfs_lib_file', non-ok otherwise.
-<<<<<<< HEAD
-  Status CheckSymbolExists(const std::string& hdfs_lib_file, LibType type,
-                           const std::string& symbol);
-=======
   // If 'quiet' is true, the error status for non-Java unfound symbols will not be logged.
   Status CheckSymbolExists(const std::string& hdfs_lib_file, LibType type,
                            const std::string& symbol, bool quiet = false);
->>>>>>> e48c2b48
 
   // Returns a pointer to the function for the given library and symbol.
   // If 'hdfs_lib_file' is empty, the symbol is looked up in the impalad process.
@@ -94,15 +89,10 @@
   // entry is non-null and *entry is non-null, *entry will be reused (i.e., the use count
   // is not increased). The caller must call DecrementUseCount(*entry) when it is done
   // using fn_ptr and it is no longer valid to use fn_ptr.
-<<<<<<< HEAD
-  Status GetSoFunctionPtr(const std::string& hdfs_lib_file, const std::string& symbol,
-                          void** fn_ptr, LibCacheEntry** entry);
-=======
   //
   // If 'quiet' is true, returned error statuses will not be logged.
   Status GetSoFunctionPtr(const std::string& hdfs_lib_file, const std::string& symbol,
                           void** fn_ptr, LibCacheEntry** entry, bool quiet = false);
->>>>>>> e48c2b48
 
   // Marks the entry for 'hdfs_lib_file' as needing to be refreshed if the file in HDFS is
   // newer than the local cached copied. The refresh will occur the next time the entry is
@@ -121,7 +111,6 @@
  private:
   // Singleton instance. Instantiated in Init().
   static boost::scoped_ptr<LibCache> instance_;
-<<<<<<< HEAD
 
   // dlopen() handle for the current process (i.e. impalad).
   void* current_process_handle_;
@@ -130,16 +119,6 @@
   // This is appended to the local fs path to remove collisions.
   AtomicInt<int64_t> num_libs_copied_;
 
-=======
-
-  // dlopen() handle for the current process (i.e. impalad).
-  void* current_process_handle_;
-
-  // The number of libs that have been copied from HDFS to the local FS.
-  // This is appended to the local fs path to remove collisions.
-  AtomicInt<int64_t> num_libs_copied_;
-
->>>>>>> e48c2b48
   // Protects lib_cache_. For lock ordering, this lock must always be taken before
   // the per entry lock.
   boost::mutex lock_;
