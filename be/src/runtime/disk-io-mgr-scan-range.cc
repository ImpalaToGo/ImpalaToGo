// Copyright 2012 Cloudera Inc.
//
// Licensed under the Apache License, Version 2.0 (the "License");
// you may not use this file except in compliance with the License.
// You may obtain a copy of the License at
//
// http://www.apache.org/licenses/LICENSE-2.0
//
// Unless required by applicable law or agreed to in writing, software
// distributed under the License is distributed on an "AS IS" BASIS,
// WITHOUT WARRANTIES OR CONDITIONS OF ANY KIND, either express or implied.
// See the License for the specific language governing permissions and
// limitations under the License.
#include <fcntl.h>

#include "runtime/disk-io-mgr.h"
#include "runtime/disk-io-mgr-internal.h"
#include "util/error-util.h"
<<<<<<< HEAD
#include "dfs_cache/hadoop-fs-adaptive.h"
=======
>>>>>>> 833f0402
#include "util/hdfs-util.h"

using namespace boost;
using namespace impala;
using namespace std;

// A very large max value to prevent things from going out of control. Not
// expected to ever hit this value (1GB of buffered data per range).
const int MAX_QUEUE_CAPACITY = 128;
const int MIN_QUEUE_CAPACITY = 2;

// Implementation of the ScanRange functionality. Each ScanRange contains a queue
// of ready buffers. For each ScanRange, there is only a single producer and
// consumer thread, i.e. only one disk thread will push to a scan range at
// any time and only one thread will remove from the queue. This is to guarantee
// that buffers are queued and read in file order.

// This must be called with the reader lock taken.
bool DiskIoMgr::ScanRange::EnqueueBuffer(BufferDescriptor* buffer) {
  {
    unique_lock<mutex> scan_range_lock(lock_);
    DCHECK(Validate()) << DebugString();
    DCHECK(!eosr_returned_);
    DCHECK(!eosr_queued_);
    if (is_cancelled_) {
      // Return the buffer, this range has been cancelled
      if (buffer->buffer_ != NULL) {
        ++io_mgr_->num_buffers_in_readers_;
        ++reader_->num_buffers_in_reader_;
      }
      --reader_->num_used_buffers_;
      buffer->Return();
      return false;
    }
    ++reader_->num_ready_buffers_;
    ready_buffers_.push_back(buffer);
    eosr_queued_ = buffer->eosr();

    blocked_on_queue_ = ready_buffers_.size() >= ready_buffers_capacity_;
    if (blocked_on_queue_ && ready_buffers_capacity_ > MIN_QUEUE_CAPACITY) {
      // We have filled the queue, indicating we need back pressure on
      // the producer side (i.e. we are pushing buffers faster than they
      // are pulled off, throttle this range more).
      --ready_buffers_capacity_;
    }
  }

  buffer_ready_cv_.notify_one();

  return blocked_on_queue_;
}

Status DiskIoMgr::ScanRange::GetNext(BufferDescriptor** buffer) {
  *buffer = NULL;

  {
    unique_lock<mutex> scan_range_lock(lock_);
    if (eosr_returned_) return Status::OK;
    DCHECK(Validate()) << DebugString();

    if (ready_buffers_.empty()) {
      // The queue is empty indicating this thread could use more
      // IO. Increase the capacity to allow for more queueing.
      ++ready_buffers_capacity_ ;
      ready_buffers_capacity_ = ::min(ready_buffers_capacity_, MAX_QUEUE_CAPACITY);
    }

    while (ready_buffers_.empty() && !is_cancelled_) {
      buffer_ready_cv_.wait(scan_range_lock);
    }

    if (is_cancelled_) {
      DCHECK(!status_.ok());
      return status_;
    }

    // Remove the first ready buffer from the queue and return it
    DCHECK(!ready_buffers_.empty());
    *buffer = ready_buffers_.front();
    ready_buffers_.pop_front();
    eosr_returned_ = (*buffer)->eosr();
  }

  // Update tracking counters. The buffer has now moved from the IoMgr to the
  // caller.
  ++io_mgr_->num_buffers_in_readers_;
  ++reader_->num_buffers_in_reader_;
  --reader_->num_ready_buffers_;
  --reader_->num_used_buffers_;

  Status status = (*buffer)->status_;
  if (!status.ok()) {
    (*buffer)->Return();
    *buffer = NULL;
    return status;
  }

  unique_lock<mutex> reader_lock(reader_->lock_);
  if (eosr_returned_) {
    reader_->total_range_queue_capacity_ += ready_buffers_capacity_;
    ++reader_->num_finished_ranges_;
    reader_->initial_queue_capacity_ =
        reader_->total_range_queue_capacity_ / reader_->num_finished_ranges_;
  }

  DCHECK(reader_->Validate()) << endl << reader_->DebugString();
  if (reader_->state_ == RequestContext::Cancelled) {
    reader_->blocked_ranges_.Remove(this);
    Cancel(reader_->status_);
    (*buffer)->Return();
    *buffer = NULL;
    return status_;
  }

  bool was_blocked = blocked_on_queue_;
  blocked_on_queue_ = ready_buffers_.size() >= ready_buffers_capacity_;
  if (was_blocked && !blocked_on_queue_ && !eosr_queued_) {
    // This scan range was blocked and is no longer, add it to the reader
    // queue again.
    reader_->blocked_ranges_.Remove(this);
    reader_->ScheduleScanRange(this);
  }
  return Status::OK;
}

void DiskIoMgr::ScanRange::Cancel(const Status& status) {
  // Cancelling a range that was never started, ignore.
  if (io_mgr_ == NULL) return;

  DCHECK(!status.ok());
  {
    // Grab both locks to make sure that all working threads see is_cancelled_.
    unique_lock<mutex> scan_range_lock(lock_);
    unique_lock<mutex> hdfs_lock(hdfs_lock_);
    DCHECK(Validate()) << DebugString();
    if (is_cancelled_) return;
    is_cancelled_ = true;
    status_ = status;
  }
  buffer_ready_cv_.notify_all();
  CleanupQueuedBuffers();

  // For cached buffers, we can't close the range until the cached buffer is returned.
  // Close() is called from DiskIoMgr::ReturnBuffer().
  if (cached_buffer_ == NULL) Close();
}

void DiskIoMgr::ScanRange::CleanupQueuedBuffers() {
  DCHECK(is_cancelled_);
  io_mgr_->num_buffers_in_readers_ += ready_buffers_.size();
  reader_->num_buffers_in_reader_ += ready_buffers_.size();
  reader_->num_used_buffers_ -= ready_buffers_.size();
  reader_->num_ready_buffers_ -= ready_buffers_.size();

  while (!ready_buffers_.empty()) {
    BufferDescriptor* buffer = ready_buffers_.front();
    buffer->Return();
    ready_buffers_.pop_front();
  }
}

string DiskIoMgr::ScanRange::DebugString() const {
  stringstream ss;
  ss << "file=" << file_ << " disk_id=" << disk_id_ << " offset=" << offset_
     << " len=" << len_ << " bytes_read=" << bytes_read_
     << " buffer_queue=" << ready_buffers_.size()
     << " capacity=" << ready_buffers_capacity_
     << " hdfs_file=" << hdfs_file_;
  return ss.str();
}

bool DiskIoMgr::ScanRange::Validate() {
  if (bytes_read_ > len_) {
    LOG(WARNING) << "Bytes read tracking is wrong. Shouldn't read past the scan range."
                 << " bytes_read_=" << bytes_read_ << " len_=" << len_;
    return false;
  }
  if (eosr_returned_ && !eosr_queued_) {
    LOG(WARNING) << "Returned eosr to reader before finishing reading the scan range"
                 << " eosr_returned_=" << eosr_returned_
                 << " eosr_queued_=" << eosr_queued_;
    return false;
  }
  return true;
}

DiskIoMgr::ScanRange::ScanRange(int capacity)
  : ready_buffers_capacity_(capacity) {
  request_type_ = RequestType::READ;
  Reset("", -1, -1, -1, false, false);
}

DiskIoMgr::ScanRange::~ScanRange() {
  DCHECK(hdfs_file_ == NULL) << "File was not closed.";
  DCHECK(cached_buffer_ == NULL) << "Cached buffer was not released.";
}

void DiskIoMgr::ScanRange::Reset(const char* file, int64_t len, int64_t offset,
    int disk_id, bool try_cache, bool expected_local, void* meta_data) {
  DCHECK(ready_buffers_.empty());
  file_ = file;
  len_ = len;
  offset_ = offset;
  disk_id_ = disk_id;
  try_cache_ = try_cache;
  expected_local_ = expected_local;
  meta_data_ = meta_data;
  cached_buffer_ = NULL;
  io_mgr_ = NULL;
  reader_ = NULL;
  hdfs_file_ = NULL;
}

void DiskIoMgr::ScanRange::InitInternal(DiskIoMgr* io_mgr, RequestContext* reader) {
  DCHECK(hdfs_file_ == NULL);
  io_mgr_ = io_mgr;
  reader_ = reader;
  local_file_ = NULL;
  hdfs_file_ = NULL;
  bytes_read_ = 0;
  is_cancelled_ = false;
  eosr_queued_= false;
  eosr_returned_= false;
  blocked_on_queue_ = false;
  if (ready_buffers_capacity_ <= 0) {
    ready_buffers_capacity_ = reader->initial_scan_range_queue_capacity();
    DCHECK_GE(ready_buffers_capacity_, MIN_QUEUE_CAPACITY);
  }
  DCHECK(Validate()) << DebugString();
}

Status DiskIoMgr::ScanRange::Open() {
  unique_lock<mutex> hdfs_lock(hdfs_lock_);
  if (is_cancelled_) return Status::CANCELLED;

  if (reader_->hdfs_connection_.valid) {
    if (hdfs_file_ != NULL) return Status::OK;

    // TODO: is there much overhead opening hdfs files?  Should we try to preserve
    // the handle across multiple scan ranges of a file?
<<<<<<< HEAD
    bool available;
    hdfs_file_ = dfsOpenFile(reader_->hdfs_connection_, file(), O_RDONLY, 0, 0, 0, available);
    VLOG_FILE << "dfsOpenFile() file=" << file();
    if (hdfs_file_ == NULL || !available) {
      return Status(GetHdfsErrorMsg("Failed to open HDFS file ", file_));
    }

    if (dfsSeek(reader_->hdfs_connection_, hdfs_file_, offset_) != status::OK) {
    	dfsCloseFile(reader_->hdfs_connection_, hdfs_file_);
    	VLOG_FILE << "hdfsCloseFile() (error) file=" << file();
    	hdfs_file_ = NULL;

    	string error_msg = GetHdfsErrorMsg("");
    	stringstream ss;
    	ss << "Error seeking to " << offset_ << " in file: " << file_ << " " << error_msg;
    	return Status(ss.str());
=======
    hdfs_file_ = hdfsOpenFile(reader_->hdfs_connection_, file(), O_RDONLY, 0, 0, 0);
    VLOG_FILE << "hdfsOpenFile() file=" << file();
    if (hdfs_file_ == NULL) {
      return Status(GetHdfsErrorMsg("Failed to open HDFS file ", file_));
    }

    if (hdfsSeek(reader_->hdfs_connection_, hdfs_file_, offset_) != 0) {
      hdfsCloseFile(reader_->hdfs_connection_, hdfs_file_);
      VLOG_FILE << "hdfsCloseFile() (error) file=" << file();
      hdfs_file_ = NULL;
      string error_msg = GetHdfsErrorMsg("");
      stringstream ss;
      ss << "Error seeking to " << offset_ << " in file: " << file_ << " " << error_msg;
      return Status(ss.str());
>>>>>>> 833f0402
    }
  } else {
    if (local_file_ != NULL) return Status::OK;

    local_file_ = fopen(file(), "r");
    if (local_file_ == NULL) {
      string error_msg = GetStrErrMsg();
      stringstream ss;
      ss << "Could not open file: " << file_ << ": " << error_msg;
      return Status(ss.str());
    }
    if (fseek(local_file_, offset_, SEEK_SET) == -1) {
      fclose(local_file_);
      local_file_ = NULL;
      string error_msg = GetStrErrMsg();
      fclose(local_file_);
      local_file_ = NULL;

      stringstream ss;
      ss << "Could not seek to " << offset_ << " for file: " << file_
         << ": " << error_msg;
      return Status(ss.str());
    }
  }
  if (ImpaladMetrics::IO_MGR_NUM_OPEN_FILES != NULL) {
    ImpaladMetrics::IO_MGR_NUM_OPEN_FILES->Increment(1L);
  }
  return Status::OK;
}

void DiskIoMgr::ScanRange::Close() {
  unique_lock<mutex> hdfs_lock(hdfs_lock_);
  if (reader_->hdfs_connection_.valid) {
    if (hdfs_file_ == NULL) return;

<<<<<<< HEAD
    dfsReadStatistics* read_statistics;
    if (IsDfsPath(file())) {
    int success = dfsFileGetReadStatistics(reader_->hdfs_connection_, hdfs_file_, &read_statistics);
    if (success == 0) {
      reader_->bytes_read_local_ += read_statistics->totalLocalBytesRead;
      reader_->bytes_read_short_circuit_ += read_statistics->totalShortCircuitBytesRead;
      reader_->bytes_read_dn_cache_ += read_statistics->totalZeroCopyBytesRead;
      
      if (read_statistics->totalLocalBytesRead != read_statistics->totalBytesRead) {
        ++reader_->num_remote_ranges_;
        if (expected_local_) {
          int remote_bytes = read_statistics->totalBytesRead - read_statistics->totalLocalBytesRead;
          reader_->unexpected_remote_bytes_ += remote_bytes;
          VLOG_FILE << "Unexpected remote HDFS read of "
                    << PrettyPrinter::Print(remote_bytes, TCounterType::BYTES)
                    << " for file '" << file_ << "'";

=======
    struct hdfsReadStatistics* stats;
    if (IsDfsPath(file())) {
      int success = hdfsFileGetReadStatistics(hdfs_file_, &stats);
      if (success == 0) {
        reader_->bytes_read_local_ += stats->totalLocalBytesRead;
        reader_->bytes_read_short_circuit_ += stats->totalShortCircuitBytesRead;
        reader_->bytes_read_dn_cache_ += stats->totalZeroCopyBytesRead;
        if (stats->totalLocalBytesRead != stats->totalBytesRead) {
          ++reader_->num_remote_ranges_;
          if (expected_local_) {
            int remote_bytes = stats->totalBytesRead - stats->totalLocalBytesRead;
            reader_->unexpected_remote_bytes_ += remote_bytes;
            VLOG_FILE << "Unexpected remote HDFS read of "
                      << PrettyPrinter::Print(remote_bytes, TCounterType::BYTES)
                      << " for file '" << file_ << "'";
          }
>>>>>>> 833f0402
        }
        hdfsFileFreeReadStatistics(stats);
      }
<<<<<<< HEAD
    }
    dfsFileFreeReadStatistics(reader_->hdfs_connection_, read_statistics);
=======
>>>>>>> 833f0402
    }
    if (cached_buffer_ != NULL) {
      hadoopRzBufferFree(hdfs_file_, cached_buffer_);
      cached_buffer_ = NULL;
    }
<<<<<<< HEAD
    dfsCloseFile(reader_->hdfs_connection_, hdfs_file_);
    VLOG_FILE << "dfsCloseFile() file=" << file();
=======
    hdfsCloseFile(reader_->hdfs_connection_, hdfs_file_);
    VLOG_FILE << "hdfsCloseFile() file=" << file();
>>>>>>> 833f0402
    hdfs_file_ = NULL;
  } else {
    if (local_file_ == NULL) return;
    fclose(local_file_);
    local_file_ = NULL;
  }
  if (ImpaladMetrics::IO_MGR_NUM_OPEN_FILES != NULL) {
    ImpaladMetrics::IO_MGR_NUM_OPEN_FILES->Increment(-1L);
  }
}

// TODO: how do we best use the disk here.  e.g. is it good to break up a
// 1MB read into 8 128K reads?
// TODO: look at linux disk scheduling
Status DiskIoMgr::ScanRange::Read(char* buffer, int64_t* bytes_read, bool* eosr) {
  unique_lock<mutex> hdfs_lock(hdfs_lock_);
  if (is_cancelled_) return Status::CANCELLED;

  *eosr = false;
  *bytes_read = 0;
  int bytes_to_read =
      min(static_cast<int64_t>(io_mgr_->max_buffer_size_), len_ - bytes_read_);

  /** Elena connection is not the handle more and is not nullable */
  if (reader_->hdfs_connection_.valid) {
    DCHECK(hdfs_file_ != NULL);
    // TODO: why is this loop necessary? Can hdfs reads come up short?
    while (*bytes_read < bytes_to_read) {
      int last_read = dfsRead(reader_->hdfs_connection_, hdfs_file_,
          buffer + *bytes_read, bytes_to_read - *bytes_read);
      if (last_read == -1) {
        return Status(GetHdfsErrorMsg("Error reading from HDFS file: ", file_));
      } else if (last_read == 0) {
        // No more bytes in the file.  The scan range went past the end
        *eosr = true;
        break;
      }
      *bytes_read += last_read;
    }
  } else {
    DCHECK(local_file_ != NULL);
    *bytes_read = fread(buffer, 1, bytes_to_read, local_file_);
    if (*bytes_read < 0) {
      string error_msg = GetStrErrMsg();
      stringstream ss;
      ss << "Could not read from " << file_ << " at byte offset: "
         << bytes_read_ << ": " << error_msg;
      return Status(ss.str());
    }
  }
  bytes_read_ += *bytes_read;
  DCHECK_LE(bytes_read_, len_);
  if (bytes_read_ == len_) *eosr = true;
  return Status::OK;
}

Status DiskIoMgr::ScanRange::ReadFromCache(bool* read_succeeded) {
  DCHECK(try_cache_);
  DCHECK_EQ(bytes_read_, 0);
  *read_succeeded = false;
  Status status = Open();
  if (!status.ok()) return status;

  // Cached reads not supported on local filesystem.
  if (reader_->hdfs_connection_.dfs_type == LOCAL ) return Status::OK;

  {
    unique_lock<mutex> hdfs_lock(hdfs_lock_);
    if (is_cancelled_) return Status::CANCELLED;

    DCHECK(hdfs_file_ != NULL);
    DCHECK(cached_buffer_ == NULL);
    cached_buffer_ = _hadoopReadZero(hdfs_file_, io_mgr_->cached_read_options_, len());

    // Data was not cached, caller will fall back to normal read path.
    if (cached_buffer_ == NULL) return Status::OK;
  }

  // Cached read succeeded.
  void* buffer = const_cast<void*>(_hadoopRzBufferGet(cached_buffer_));
  int32_t bytes_read =_hadoopRzBufferLength(cached_buffer_);
  // For now, entire the entire block is cached or none of it.
  // TODO: if HDFS ever changes this, we'll have to handle the case where half
  // the block is cached.
  DCHECK_EQ(bytes_read, len());

  // Create a single buffer desc for the entire scan range and enqueue that.
  BufferDescriptor* desc = io_mgr_->GetBufferDesc(
      reader_, this, reinterpret_cast<char*>(buffer), 0);
  desc->len_ = bytes_read;
  desc->scan_range_offset_ = 0;
  desc->eosr_ = true;
  bytes_read_ = bytes_read;
  EnqueueBuffer(desc);
  if (reader_->bytes_read_counter_ != NULL) {
    COUNTER_ADD(reader_->bytes_read_counter_, bytes_read);
  }
  *read_succeeded = true;
  ++reader_->num_used_buffers_;
  return Status::OK;
}
<|MERGE_RESOLUTION|>--- conflicted
+++ resolved
@@ -16,10 +16,7 @@
 #include "runtime/disk-io-mgr.h"
 #include "runtime/disk-io-mgr-internal.h"
 #include "util/error-util.h"
-<<<<<<< HEAD
 #include "dfs_cache/hadoop-fs-adaptive.h"
-=======
->>>>>>> 833f0402
 #include "util/hdfs-util.h"
 
 using namespace boost;
@@ -260,7 +257,6 @@
 
     // TODO: is there much overhead opening hdfs files?  Should we try to preserve
     // the handle across multiple scan ranges of a file?
-<<<<<<< HEAD
     bool available;
     hdfs_file_ = dfsOpenFile(reader_->hdfs_connection_, file(), O_RDONLY, 0, 0, 0, available);
     VLOG_FILE << "dfsOpenFile() file=" << file();
@@ -277,22 +273,6 @@
     	stringstream ss;
     	ss << "Error seeking to " << offset_ << " in file: " << file_ << " " << error_msg;
     	return Status(ss.str());
-=======
-    hdfs_file_ = hdfsOpenFile(reader_->hdfs_connection_, file(), O_RDONLY, 0, 0, 0);
-    VLOG_FILE << "hdfsOpenFile() file=" << file();
-    if (hdfs_file_ == NULL) {
-      return Status(GetHdfsErrorMsg("Failed to open HDFS file ", file_));
-    }
-
-    if (hdfsSeek(reader_->hdfs_connection_, hdfs_file_, offset_) != 0) {
-      hdfsCloseFile(reader_->hdfs_connection_, hdfs_file_);
-      VLOG_FILE << "hdfsCloseFile() (error) file=" << file();
-      hdfs_file_ = NULL;
-      string error_msg = GetHdfsErrorMsg("");
-      stringstream ss;
-      ss << "Error seeking to " << offset_ << " in file: " << file_ << " " << error_msg;
-      return Status(ss.str());
->>>>>>> 833f0402
     }
   } else {
     if (local_file_ != NULL) return Status::OK;
@@ -328,7 +308,6 @@
   if (reader_->hdfs_connection_.valid) {
     if (hdfs_file_ == NULL) return;
 
-<<<<<<< HEAD
     dfsReadStatistics* read_statistics;
     if (IsDfsPath(file())) {
     int success = dfsFileGetReadStatistics(reader_->hdfs_connection_, hdfs_file_, &read_statistics);
@@ -338,52 +317,26 @@
       reader_->bytes_read_dn_cache_ += read_statistics->totalZeroCopyBytesRead;
       
       if (read_statistics->totalLocalBytesRead != read_statistics->totalBytesRead) {
-        ++reader_->num_remote_ranges_;
-        if (expected_local_) {
-          int remote_bytes = read_statistics->totalBytesRead - read_statistics->totalLocalBytesRead;
-          reader_->unexpected_remote_bytes_ += remote_bytes;
-          VLOG_FILE << "Unexpected remote HDFS read of "
-                    << PrettyPrinter::Print(remote_bytes, TCounterType::BYTES)
-                    << " for file '" << file_ << "'";
-
-=======
-    struct hdfsReadStatistics* stats;
-    if (IsDfsPath(file())) {
-      int success = hdfsFileGetReadStatistics(hdfs_file_, &stats);
-      if (success == 0) {
-        reader_->bytes_read_local_ += stats->totalLocalBytesRead;
-        reader_->bytes_read_short_circuit_ += stats->totalShortCircuitBytesRead;
-        reader_->bytes_read_dn_cache_ += stats->totalZeroCopyBytesRead;
-        if (stats->totalLocalBytesRead != stats->totalBytesRead) {
           ++reader_->num_remote_ranges_;
           if (expected_local_) {
-            int remote_bytes = stats->totalBytesRead - stats->totalLocalBytesRead;
+          int remote_bytes = read_statistics->totalBytesRead - read_statistics->totalLocalBytesRead;
             reader_->unexpected_remote_bytes_ += remote_bytes;
             VLOG_FILE << "Unexpected remote HDFS read of "
                       << PrettyPrinter::Print(remote_bytes, TCounterType::BYTES)
                       << " for file '" << file_ << "'";
+
           }
->>>>>>> 833f0402
         }
-        hdfsFileFreeReadStatistics(stats);
+    }
+    dfsFileFreeReadStatistics(reader_->hdfs_connection_, read_statistics);
       }
-<<<<<<< HEAD
-    }
-    dfsFileFreeReadStatistics(reader_->hdfs_connection_, read_statistics);
-=======
->>>>>>> 833f0402
     }
     if (cached_buffer_ != NULL) {
       hadoopRzBufferFree(hdfs_file_, cached_buffer_);
       cached_buffer_ = NULL;
     }
-<<<<<<< HEAD
     dfsCloseFile(reader_->hdfs_connection_, hdfs_file_);
     VLOG_FILE << "dfsCloseFile() file=" << file();
-=======
-    hdfsCloseFile(reader_->hdfs_connection_, hdfs_file_);
-    VLOG_FILE << "hdfsCloseFile() file=" << file();
->>>>>>> 833f0402
     hdfs_file_ = NULL;
   } else {
     if (local_file_ == NULL) return;
