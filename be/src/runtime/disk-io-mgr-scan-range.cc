// Copyright 2012 Cloudera Inc.
//
// Licensed under the Apache License, Version 2.0 (the "License");
// you may not use this file except in compliance with the License.
// You may obtain a copy of the License at
//
// http://www.apache.org/licenses/LICENSE-2.0
//
// Unless required by applicable law or agreed to in writing, software
// distributed under the License is distributed on an "AS IS" BASIS,
// WITHOUT WARRANTIES OR CONDITIONS OF ANY KIND, either express or implied.
// See the License for the specific language governing permissions and
// limitations under the License.
#include <fcntl.h>

#include "runtime/disk-io-mgr.h"
#include "runtime/disk-io-mgr-internal.h"
#include "util/error-util.h"
#include "dfs_cache/hadoop-fs-adaptive.h"
#include "util/hdfs-util.h"

using namespace boost;
using namespace impala;
using namespace std;

// A very large max value to prevent things from going out of control. Not
// expected to ever hit this value (1GB of buffered data per range).
const int MAX_QUEUE_CAPACITY = 128;
const int MIN_QUEUE_CAPACITY = 2;

// Implementation of the ScanRange functionality. Each ScanRange contains a queue
// of ready buffers. For each ScanRange, there is only a single producer and
// consumer thread, i.e. only one disk thread will push to a scan range at
// any time and only one thread will remove from the queue. This is to guarantee
// that buffers are queued and read in file order.

// This must be called with the reader lock taken.
bool DiskIoMgr::ScanRange::EnqueueBuffer(BufferDescriptor* buffer) {
  {
    unique_lock<mutex> scan_range_lock(lock_);
    DCHECK(Validate()) << DebugString();
    DCHECK(!eosr_returned_);
    DCHECK(!eosr_queued_);
    if (is_cancelled_) {
      // Return the buffer, this range has been cancelled
      if (buffer->buffer_ != NULL) {
        ++io_mgr_->num_buffers_in_readers_;
        ++reader_->num_buffers_in_reader_;
      }
      --reader_->num_used_buffers_;
      buffer->Return();
      return false;
    }
    ++reader_->num_ready_buffers_;
    ready_buffers_.push_back(buffer);
    eosr_queued_ = buffer->eosr();

    blocked_on_queue_ = ready_buffers_.size() >= ready_buffers_capacity_;
    if (blocked_on_queue_ && ready_buffers_capacity_ > MIN_QUEUE_CAPACITY) {
      // We have filled the queue, indicating we need back pressure on
      // the producer side (i.e. we are pushing buffers faster than they
      // are pulled off, throttle this range more).
      --ready_buffers_capacity_;
    }
  }

  buffer_ready_cv_.notify_one();

  return blocked_on_queue_;
}

Status DiskIoMgr::ScanRange::GetNext(BufferDescriptor** buffer) {
  *buffer = NULL;

  {
    unique_lock<mutex> scan_range_lock(lock_);
    if (eosr_returned_) return Status::OK;
    DCHECK(Validate()) << DebugString();

    if (ready_buffers_.empty()) {
      // The queue is empty indicating this thread could use more
      // IO. Increase the capacity to allow for more queueing.
      ++ready_buffers_capacity_ ;
      ready_buffers_capacity_ = ::min(ready_buffers_capacity_, MAX_QUEUE_CAPACITY);
    }

    while (ready_buffers_.empty() && !is_cancelled_) {
      buffer_ready_cv_.wait(scan_range_lock);
    }

    if (is_cancelled_) {
      DCHECK(!status_.ok());
      return status_;
    }

    // Remove the first ready buffer from the queue and return it
    DCHECK(!ready_buffers_.empty());
    *buffer = ready_buffers_.front();
    ready_buffers_.pop_front();
    eosr_returned_ = (*buffer)->eosr();
  }

  // Update tracking counters. The buffer has now moved from the IoMgr to the
  // caller.
  ++io_mgr_->num_buffers_in_readers_;
  ++reader_->num_buffers_in_reader_;
  --reader_->num_ready_buffers_;
  --reader_->num_used_buffers_;

  Status status = (*buffer)->status_;
  if (!status.ok()) {
    (*buffer)->Return();
    *buffer = NULL;
    return status;
  }

  unique_lock<mutex> reader_lock(reader_->lock_);
  if (eosr_returned_) {
    reader_->total_range_queue_capacity_ += ready_buffers_capacity_;
    ++reader_->num_finished_ranges_;
    reader_->initial_queue_capacity_ =
        reader_->total_range_queue_capacity_ / reader_->num_finished_ranges_;
  }

  DCHECK(reader_->Validate()) << endl << reader_->DebugString();
  if (reader_->state_ == RequestContext::Cancelled) {
    reader_->blocked_ranges_.Remove(this);
    Cancel(reader_->status_);
    (*buffer)->Return();
    *buffer = NULL;
    return status_;
  }

  bool was_blocked = blocked_on_queue_;
  blocked_on_queue_ = ready_buffers_.size() >= ready_buffers_capacity_;
  if (was_blocked && !blocked_on_queue_ && !eosr_queued_) {
    // This scan range was blocked and is no longer, add it to the reader
    // queue again.
    reader_->blocked_ranges_.Remove(this);
    reader_->ScheduleScanRange(this);
  }
  return Status::OK;
}

void DiskIoMgr::ScanRange::Cancel(const Status& status) {
  // Cancelling a range that was never started, ignore.
  if (io_mgr_ == NULL) return;

  DCHECK(!status.ok());
  {
    // Grab both locks to make sure that all working threads see is_cancelled_.
    unique_lock<mutex> scan_range_lock(lock_);
    unique_lock<mutex> hdfs_lock(hdfs_lock_);
    DCHECK(Validate()) << DebugString();
    if (is_cancelled_) return;
    is_cancelled_ = true;
    status_ = status;
  }
  buffer_ready_cv_.notify_all();
  CleanupQueuedBuffers();

  // For cached buffers, we can't close the range until the cached buffer is returned.
  // Close() is called from DiskIoMgr::ReturnBuffer().
  if (cached_buffer_ == NULL) Close();
}

void DiskIoMgr::ScanRange::CleanupQueuedBuffers() {
  DCHECK(is_cancelled_);
  io_mgr_->num_buffers_in_readers_ += ready_buffers_.size();
  reader_->num_buffers_in_reader_ += ready_buffers_.size();
  reader_->num_used_buffers_ -= ready_buffers_.size();
  reader_->num_ready_buffers_ -= ready_buffers_.size();

  while (!ready_buffers_.empty()) {
    BufferDescriptor* buffer = ready_buffers_.front();
    buffer->Return();
    ready_buffers_.pop_front();
  }
}

string DiskIoMgr::ScanRange::DebugString() const {
  stringstream ss;
  ss << "file=" << file_ << " disk_id=" << disk_id_ << " offset=" << offset_
     << " len=" << len_ << " bytes_read=" << bytes_read_
     << " buffer_queue=" << ready_buffers_.size()
     << " capacity=" << ready_buffers_capacity_
     << " hdfs_file=" << hdfs_file_;
  return ss.str();
}

bool DiskIoMgr::ScanRange::Validate() {
  if (bytes_read_ > len_) {
    LOG(WARNING) << "Bytes read tracking is wrong. Shouldn't read past the scan range."
                 << " bytes_read_=" << bytes_read_ << " len_=" << len_;
    return false;
  }
  if (eosr_returned_ && !eosr_queued_) {
    LOG(WARNING) << "Returned eosr to reader before finishing reading the scan range"
                 << " eosr_returned_=" << eosr_returned_
                 << " eosr_queued_=" << eosr_queued_;
    return false;
  }
  return true;
}

DiskIoMgr::ScanRange::ScanRange(int capacity)
  : ready_buffers_capacity_(capacity) {
  request_type_ = RequestType::READ;
  Reset(NULL, "", -1, -1, -1, false, false);
}

DiskIoMgr::ScanRange::~ScanRange() {
  DCHECK(hdfs_file_ == NULL) << "File was not closed.";
  DCHECK(cached_buffer_ == NULL) << "Cached buffer was not released.";
}

void DiskIoMgr::ScanRange::Reset(hdfsFS fs, const char* file, int64_t len, int64_t offset,
    int disk_id, bool try_cache, bool expected_local, void* meta_data) {
  DCHECK(ready_buffers_.empty());
  fs_ = fs;
  file_ = file;
  len_ = len;
  offset_ = offset;
  disk_id_ = disk_id;
  try_cache_ = try_cache;
  expected_local_ = expected_local;
  meta_data_ = meta_data;
  cached_buffer_ = NULL;
  io_mgr_ = NULL;
  reader_ = NULL;
  hdfs_file_ = NULL;
}

void DiskIoMgr::ScanRange::InitInternal(DiskIoMgr* io_mgr, RequestContext* reader) {
  DCHECK(hdfs_file_ == NULL);
  io_mgr_ = io_mgr;
  reader_ = reader;
  local_file_ = NULL;
  hdfs_file_ = NULL;
  bytes_read_ = 0;
  is_cancelled_ = false;
  eosr_queued_= false;
  eosr_returned_= false;
  blocked_on_queue_ = false;
  if (ready_buffers_capacity_ <= 0) {
    ready_buffers_capacity_ = reader->initial_scan_range_queue_capacity();
    DCHECK_GE(ready_buffers_capacity_, MIN_QUEUE_CAPACITY);
  }
  DCHECK(Validate()) << DebugString();
}

Status DiskIoMgr::ScanRange::Open() {
  unique_lock<mutex> hdfs_lock(hdfs_lock_);
  if (is_cancelled_) return Status::CANCELLED;

<<<<<<< HEAD
  if (reader_->hdfs_connection_.valid) {
=======
  if (fs_ != NULL) {
>>>>>>> de245589
    if (hdfs_file_ != NULL) return Status::OK;

    // TODO: is there much overhead opening hdfs files?  Should we try to preserve
    // the handle across multiple scan ranges of a file?
<<<<<<< HEAD
    bool available;
    LOG(INFO) << "Scan range is going to open the file \"" << file() <<
    		"\" for read. \n";
    hdfs_file_ = dfsOpenFile(reader_->hdfs_connection_, file(), O_RDONLY, 0, 0, 0, available);
    VLOG_FILE << "dfsOpenFile() file =" << file();
    if (hdfs_file_ == NULL || !available) {
      return Status(GetHdfsErrorMsg("Failed to open DFS file ", file_));
    }

    LOG(INFO) << "Scan range is completed file open for path \"" << file() <<
    		"\". For read. \n";

    if (dfsSeek(reader_->hdfs_connection_, hdfs_file_, offset_) != status::OK) {
    	dfsCloseFile(reader_->hdfs_connection_, hdfs_file_);
    	VLOG_FILE << "dfsCloseFile() (error) file=" << file();
    	hdfs_file_ = NULL;

    	string error_msg = GetHdfsErrorMsg("");
    	stringstream ss;
    	ss << "Error seeking to " << offset_ << " in file: " << file_ << " " << error_msg;
    	return Status(ss.str());
=======
    hdfs_file_ = hdfsOpenFile(fs_, file(), O_RDONLY, 0, 0, 0);
    VLOG_FILE << "hdfsOpenFile() file=" << file();
    if (hdfs_file_ == NULL) {
      return Status(GetHdfsErrorMsg("Failed to open HDFS file ", file_));
    }

    if (hdfsSeek(fs_, hdfs_file_, offset_) != 0) {
      hdfsCloseFile(fs_, hdfs_file_);
      VLOG_FILE << "hdfsCloseFile() (error) file=" << file();
      hdfs_file_ = NULL;
      string error_msg = GetHdfsErrorMsg("");
      stringstream ss;
      ss << "Error seeking to " << offset_ << " in file: " << file_ << " " << error_msg;
      return Status(ss.str());
>>>>>>> de245589
    }
  } else {
    if (local_file_ != NULL) return Status::OK;

    local_file_ = fopen(file(), "r");
    if (local_file_ == NULL) {
      string error_msg = GetStrErrMsg();
      stringstream ss;
      ss << "Could not open file: " << file_ << ": " << error_msg;
      return Status(ss.str());
    }
    if (fseek(local_file_, offset_, SEEK_SET) == -1) {
      fclose(local_file_);
      local_file_ = NULL;
      string error_msg = GetStrErrMsg();

      stringstream ss;
      ss << "Could not seek to " << offset_ << " for file: " << file_
         << ": " << error_msg;
      return Status(ss.str());
    }
  }
  if (ImpaladMetrics::IO_MGR_NUM_OPEN_FILES != NULL) {
    ImpaladMetrics::IO_MGR_NUM_OPEN_FILES->Increment(1L);
  }
  return Status::OK;
}

void DiskIoMgr::ScanRange::Close() {
  unique_lock<mutex> hdfs_lock(hdfs_lock_);
<<<<<<< HEAD
  if (reader_->hdfs_connection_.valid) {
=======
  if (fs_ != NULL) {
>>>>>>> de245589
    if (hdfs_file_ == NULL) return;

    dfsReadStatistics* read_statistics;
    if (IsDfsPath(file())) {
    int success = dfsFileGetReadStatistics(reader_->hdfs_connection_, hdfs_file_, &read_statistics);
    if (success == 0) {
      reader_->bytes_read_local_ += read_statistics->totalLocalBytesRead;
      reader_->bytes_read_short_circuit_ += read_statistics->totalShortCircuitBytesRead;
      reader_->bytes_read_dn_cache_ += read_statistics->totalZeroCopyBytesRead;
      
      if (read_statistics->totalLocalBytesRead != read_statistics->totalBytesRead) {
          ++reader_->num_remote_ranges_;
          if (expected_local_) {
          int remote_bytes = read_statistics->totalBytesRead - read_statistics->totalLocalBytesRead;
            reader_->unexpected_remote_bytes_ += remote_bytes;
            VLOG_FILE << "Unexpected remote HDFS read of "
                      << PrettyPrinter::Print(remote_bytes, TUnit::BYTES)
                      << " for file '" << file_ << "'";

          }
        }
      dfsFileFreeReadStatistics(reader_->hdfs_connection_, read_statistics);
      }
    }
    if (cached_buffer_ != NULL) {
      hadoopRzBufferFree(hdfs_file_, cached_buffer_);
      cached_buffer_ = NULL;
    }
<<<<<<< HEAD
    dfsCloseFile(reader_->hdfs_connection_, hdfs_file_);
    VLOG_FILE << "dfsCloseFile() file=" << file();
=======
    hdfsCloseFile(fs_, hdfs_file_);
    VLOG_FILE << "hdfsCloseFile() file=" << file();
>>>>>>> de245589
    hdfs_file_ = NULL;
  } else {
    if (local_file_ == NULL) return;
    fclose(local_file_);
    local_file_ = NULL;
  }
  if (ImpaladMetrics::IO_MGR_NUM_OPEN_FILES != NULL) {
    ImpaladMetrics::IO_MGR_NUM_OPEN_FILES->Increment(-1L);
  }
}

int64_t DiskIoMgr::ScanRange::MaxReadChunkSize() const {
  // S3 InputStreams don't support DIRECT_READ (i.e. java.nio.ByteBuffer read()
  // interface).  So, hdfsRead() needs to allocate a Java byte[] and copy the data out.
  // Profiles show that both the JNI array allocation and the memcpy adds much more
  // overhead for larger buffers, so limit the size of each read request.  128K was
  // chosen empirically by trying values between 4K and 8M and optimizing for lower CPU
  // utilization and higher S3 througput.
  if (disk_id_ == io_mgr_->RemoteS3DiskId()) {
    DCHECK(IsS3APath(file()));
    return 128 * 1024;
  }
  return numeric_limits<int64_t>::max();
}

// TODO: how do we best use the disk here.  e.g. is it good to break up a
// 1MB read into 8 128K reads?
// TODO: look at linux disk scheduling
Status DiskIoMgr::ScanRange::Read(char* buffer, int64_t* bytes_read, bool* eosr) {
  unique_lock<mutex> hdfs_lock(hdfs_lock_);
  if (is_cancelled_) return Status::CANCELLED;

  *eosr = false;
  *bytes_read = 0;
  // hdfsRead() length argument is an int.  Since max_buffer_size_ type is no bigger
  // than an int, this min() will ensure that we don't overflow the length argument.
  DCHECK_LE(sizeof(io_mgr_->max_buffer_size_), sizeof(int));
  int bytes_to_read =
      min(static_cast<int64_t>(io_mgr_->max_buffer_size_), len_ - bytes_read_);

<<<<<<< HEAD
  /** Elena connection is not the handle more and is not nullable */
  if (reader_->hdfs_connection_.valid) {
    DCHECK(hdfs_file_ != NULL);
    // TODO: why is this loop necessary? Can hdfs reads come up short?
    while (*bytes_read < bytes_to_read) {
      int last_read = dfsRead(reader_->hdfs_connection_, hdfs_file_,
          buffer + *bytes_read, bytes_to_read - *bytes_read);
=======
  if (fs_ != NULL) {
    DCHECK_NOTNULL(hdfs_file_);
    int64_t max_chunk_size = MaxReadChunkSize();
    while (*bytes_read < bytes_to_read) {
      int chunk_size = min(bytes_to_read - *bytes_read, max_chunk_size);
      int last_read = hdfsRead(fs_, hdfs_file_, buffer + *bytes_read, chunk_size);
>>>>>>> de245589
      if (last_read == -1) {
        return Status(GetHdfsErrorMsg("Error reading from HDFS file: ", file_));
      } else if (last_read == 0) {
        // No more bytes in the file. The scan range went past the end.
        *eosr = true;
        break;
      }
      *bytes_read += last_read;
    }
  } else {
    DCHECK(local_file_ != NULL);
    *bytes_read = fread(buffer, 1, bytes_to_read, local_file_);
    if (*bytes_read < 0) {
      string error_msg = GetStrErrMsg();
      stringstream ss;
      ss << "Could not read from " << file_ << " at byte offset: "
         << bytes_read_ << ": " << error_msg;
      return Status(ss.str());
    }
  }
  bytes_read_ += *bytes_read;
  DCHECK_LE(bytes_read_, len_);
  if (bytes_read_ == len_) *eosr = true;
  return Status::OK;
}

Status DiskIoMgr::ScanRange::ReadFromCache(bool* read_succeeded) {
  DCHECK(try_cache_);
  DCHECK_EQ(bytes_read_, 0);
  *read_succeeded = false;
  Status status = Open();
  if (!status.ok()) return status;

<<<<<<< HEAD
  // Cached reads not supported on local filesystem or tachyon.
  if (reader_->hdfs_connection_.dfs_type == local ||
		  reader_->hdfs_connection_.dfs_type == tachyon ) return Status::OK;
=======
  // Cached reads not supported on local filesystem.
  if (fs_ == NULL) return Status::OK;
>>>>>>> de245589

  {
    unique_lock<mutex> hdfs_lock(hdfs_lock_);
    if (is_cancelled_) return Status::CANCELLED;

    DCHECK(hdfs_file_ != NULL);
    DCHECK(cached_buffer_ == NULL);
    cached_buffer_ = _hadoopReadZero(hdfs_file_, io_mgr_->cached_read_options_, len());

    // Data was not cached, caller will fall back to normal read path.
    if (cached_buffer_ == NULL) return Status::OK;
  }

  // Cached read succeeded.
  void* buffer = const_cast<void*>(_hadoopRzBufferGet(cached_buffer_));
  int32_t bytes_read =_hadoopRzBufferLength(cached_buffer_);
  // For now, entire the entire block is cached or none of it.
  // TODO: if HDFS ever changes this, we'll have to handle the case where half
  // the block is cached.
  DCHECK_EQ(bytes_read, len());

  // Create a single buffer desc for the entire scan range and enqueue that.
  BufferDescriptor* desc = io_mgr_->GetBufferDesc(
      reader_, this, reinterpret_cast<char*>(buffer), 0);
  desc->len_ = bytes_read;
  desc->scan_range_offset_ = 0;
  desc->eosr_ = true;
  bytes_read_ = bytes_read;
  EnqueueBuffer(desc);
  if (reader_->bytes_read_counter_ != NULL) {
    COUNTER_ADD(reader_->bytes_read_counter_, bytes_read);
  }
  *read_succeeded = true;
  ++reader_->num_used_buffers_;
  return Status::OK;
}<|MERGE_RESOLUTION|>--- conflicted
+++ resolved
@@ -206,7 +206,7 @@
 DiskIoMgr::ScanRange::ScanRange(int capacity)
   : ready_buffers_capacity_(capacity) {
   request_type_ = RequestType::READ;
-  Reset(NULL, "", -1, -1, -1, false, false);
+  Reset(FileSystemDescriptor::getNull(), "", -1, -1, -1, false, false);
 }
 
 DiskIoMgr::ScanRange::~ScanRange() {
@@ -214,7 +214,7 @@
   DCHECK(cached_buffer_ == NULL) << "Cached buffer was not released.";
 }
 
-void DiskIoMgr::ScanRange::Reset(hdfsFS fs, const char* file, int64_t len, int64_t offset,
+void DiskIoMgr::ScanRange::Reset(dfsFS fs, const char* file, int64_t len, int64_t offset,
     int disk_id, bool try_cache, bool expected_local, void* meta_data) {
   DCHECK(ready_buffers_.empty());
   fs_ = fs;
@@ -253,20 +253,15 @@
   unique_lock<mutex> hdfs_lock(hdfs_lock_);
   if (is_cancelled_) return Status::CANCELLED;
 
-<<<<<<< HEAD
-  if (reader_->hdfs_connection_.valid) {
-=======
-  if (fs_ != NULL) {
->>>>>>> de245589
+  if (fs_.valid) {
     if (hdfs_file_ != NULL) return Status::OK;
 
     // TODO: is there much overhead opening hdfs files?  Should we try to preserve
     // the handle across multiple scan ranges of a file?
-<<<<<<< HEAD
     bool available;
     LOG(INFO) << "Scan range is going to open the file \"" << file() <<
     		"\" for read. \n";
-    hdfs_file_ = dfsOpenFile(reader_->hdfs_connection_, file(), O_RDONLY, 0, 0, 0, available);
+    hdfs_file_ = dfsOpenFile(fs_, file(), O_RDONLY, 0, 0, 0, available);
     VLOG_FILE << "dfsOpenFile() file =" << file();
     if (hdfs_file_ == NULL || !available) {
       return Status(GetHdfsErrorMsg("Failed to open DFS file ", file_));
@@ -275,8 +270,8 @@
     LOG(INFO) << "Scan range is completed file open for path \"" << file() <<
     		"\". For read. \n";
 
-    if (dfsSeek(reader_->hdfs_connection_, hdfs_file_, offset_) != status::OK) {
-    	dfsCloseFile(reader_->hdfs_connection_, hdfs_file_);
+    if (dfsSeek(fs_, hdfs_file_, offset_) != status::OK) {
+    	dfsCloseFile(fs_, hdfs_file_);
     	VLOG_FILE << "dfsCloseFile() (error) file=" << file();
     	hdfs_file_ = NULL;
 
@@ -284,22 +279,6 @@
     	stringstream ss;
     	ss << "Error seeking to " << offset_ << " in file: " << file_ << " " << error_msg;
     	return Status(ss.str());
-=======
-    hdfs_file_ = hdfsOpenFile(fs_, file(), O_RDONLY, 0, 0, 0);
-    VLOG_FILE << "hdfsOpenFile() file=" << file();
-    if (hdfs_file_ == NULL) {
-      return Status(GetHdfsErrorMsg("Failed to open HDFS file ", file_));
-    }
-
-    if (hdfsSeek(fs_, hdfs_file_, offset_) != 0) {
-      hdfsCloseFile(fs_, hdfs_file_);
-      VLOG_FILE << "hdfsCloseFile() (error) file=" << file();
-      hdfs_file_ = NULL;
-      string error_msg = GetHdfsErrorMsg("");
-      stringstream ss;
-      ss << "Error seeking to " << offset_ << " in file: " << file_ << " " << error_msg;
-      return Status(ss.str());
->>>>>>> de245589
     }
   } else {
     if (local_file_ != NULL) return Status::OK;
@@ -330,16 +309,12 @@
 
 void DiskIoMgr::ScanRange::Close() {
   unique_lock<mutex> hdfs_lock(hdfs_lock_);
-<<<<<<< HEAD
-  if (reader_->hdfs_connection_.valid) {
-=======
-  if (fs_ != NULL) {
->>>>>>> de245589
+  if (fs_.valid) {
     if (hdfs_file_ == NULL) return;
 
     dfsReadStatistics* read_statistics;
     if (IsDfsPath(file())) {
-    int success = dfsFileGetReadStatistics(reader_->hdfs_connection_, hdfs_file_, &read_statistics);
+    int success = dfsFileGetReadStatistics(fs_, hdfs_file_, &read_statistics);
     if (success == 0) {
       reader_->bytes_read_local_ += read_statistics->totalLocalBytesRead;
       reader_->bytes_read_short_circuit_ += read_statistics->totalShortCircuitBytesRead;
@@ -356,20 +331,15 @@
 
           }
         }
-      dfsFileFreeReadStatistics(reader_->hdfs_connection_, read_statistics);
+      dfsFileFreeReadStatistics(fs_, read_statistics);
       }
     }
     if (cached_buffer_ != NULL) {
-      hadoopRzBufferFree(hdfs_file_, cached_buffer_);
+      _hadoopRzBufferFree(hdfs_file_, cached_buffer_);
       cached_buffer_ = NULL;
     }
-<<<<<<< HEAD
-    dfsCloseFile(reader_->hdfs_connection_, hdfs_file_);
+    dfsCloseFile(fs_, hdfs_file_);
     VLOG_FILE << "dfsCloseFile() file=" << file();
-=======
-    hdfsCloseFile(fs_, hdfs_file_);
-    VLOG_FILE << "hdfsCloseFile() file=" << file();
->>>>>>> de245589
     hdfs_file_ = NULL;
   } else {
     if (local_file_ == NULL) return;
@@ -410,22 +380,14 @@
   int bytes_to_read =
       min(static_cast<int64_t>(io_mgr_->max_buffer_size_), len_ - bytes_read_);
 
-<<<<<<< HEAD
   /** Elena connection is not the handle more and is not nullable */
-  if (reader_->hdfs_connection_.valid) {
-    DCHECK(hdfs_file_ != NULL);
-    // TODO: why is this loop necessary? Can hdfs reads come up short?
-    while (*bytes_read < bytes_to_read) {
-      int last_read = dfsRead(reader_->hdfs_connection_, hdfs_file_,
-          buffer + *bytes_read, bytes_to_read - *bytes_read);
-=======
-  if (fs_ != NULL) {
+  if (fs_.valid) {
     DCHECK_NOTNULL(hdfs_file_);
     int64_t max_chunk_size = MaxReadChunkSize();
+        
     while (*bytes_read < bytes_to_read) {
       int chunk_size = min(bytes_to_read - *bytes_read, max_chunk_size);
-      int last_read = hdfsRead(fs_, hdfs_file_, buffer + *bytes_read, chunk_size);
->>>>>>> de245589
+      int last_read = dfsRead(fs_, hdfs_file_, buffer + *bytes_read, chunk_size);
       if (last_read == -1) {
         return Status(GetHdfsErrorMsg("Error reading from HDFS file: ", file_));
       } else if (last_read == 0) {
@@ -459,14 +421,9 @@
   Status status = Open();
   if (!status.ok()) return status;
 
-<<<<<<< HEAD
   // Cached reads not supported on local filesystem or tachyon.
-  if (reader_->hdfs_connection_.dfs_type == local ||
-		  reader_->hdfs_connection_.dfs_type == tachyon ) return Status::OK;
-=======
-  // Cached reads not supported on local filesystem.
-  if (fs_ == NULL) return Status::OK;
->>>>>>> de245589
+  if (fs_.dfs_type == local ||
+		  fs_.dfs_type == tachyon ) return Status::OK;
 
   {
     unique_lock<mutex> hdfs_lock(hdfs_lock_);
