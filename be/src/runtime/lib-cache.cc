// Copyright 2012 Cloudera Inc.
//
// Licensed under the Apache License, Version 2.0 (the "License");
// you may not use this file except in compliance with the License.
// You may obtain a copy of the License at
//
// http://www.apache.org/licenses/LICENSE-2.0
//
// Unless required by applicable law or agreed to in writing, software
// distributed under the License is distributed on an "AS IS" BASIS,
// WITHOUT WARRANTIES OR CONDITIONS OF ANY KIND, either express or implied.
// See the License for the specific language governing permissions and
// limitations under the License.

#include "runtime/lib-cache.h"

#include <boost/filesystem.hpp>
#include <boost/foreach.hpp>
#include <boost/thread/locks.hpp>

#include "codegen/llvm-codegen.h"
#include "runtime/hdfs-fs-cache.h"
#include "runtime/runtime-state.h"
#include "util/dynamic-util.h"
#include "util/hash-util.h"
#include "util/hdfs-util.h"
#include "util/path-builder.h"
#include "util/test-info.h"

using namespace boost;
using namespace std;
using namespace impala;

DEFINE_string(local_library_dir, "/tmp",
              "Local directory to copy UDF libraries from HDFS into");

scoped_ptr<LibCache> LibCache::instance_;

struct LibCache::LibCacheEntry {
  // Lock protecting all fields in this entry
  boost::mutex lock;

  // The number of users that are using this cache entry. If this is
  // a .so, we can't dlclose unless the use_count goes to 0.
  int use_count;

  // If true, this cache entry should be removed from lib_cache_ when
  // the use_count goes to 0.
  bool should_remove;

  // If true, we need to check if there is a newer version of the cached library in HDFS
  // on next access. Should hold lock_ to read/write.
  bool check_needs_refresh;

  // The type of this file.
  LibType type;

  // The path on the local file system for this library.
  std::string local_path;

  // Status returned from copying this file from HDFS.
  Status copy_file_status;

  // The last modification time of the HDFS file in seconds.
  time_t last_mod_time;

  // Handle from dlopen.
  void* shared_object_handle;

  // mapping from symbol => address of loaded symbol.
  // Only used if the type is TYPE_SO.
  typedef boost::unordered_map<std::string, void*> SymbolMap;
  SymbolMap symbol_cache;

  // Set of symbols in this entry. This is populated once on load and read
  // only. This is only used if it is a llvm module.
  // TODO: it would be nice to be able to do this for .so's as well but it's
  // not trivial to walk an .so for the symbol table.
  boost::unordered_set<std::string> symbols;

  // Set if an error occurs loading the cache entry before the cache entry
  // can be evicted. This allows other threads that attempt to use the entry
  // before it is removed to return the same error.
  Status loading_status;

  LibCacheEntry() : use_count(0), should_remove(false), check_needs_refresh(false),
                    shared_object_handle(NULL) {}
  ~LibCacheEntry();
};

LibCache::LibCache() : current_process_handle_(NULL) {
}

LibCache::~LibCache() {
  DropCache();
  if (current_process_handle_ != NULL) DynamicClose(current_process_handle_);
}

Status LibCache::Init() {
  DCHECK(LibCache::instance_.get() == NULL);
  LibCache::instance_.reset(new LibCache());
  return LibCache::instance_->InitInternal();
}

Status LibCache::InitInternal() {
  if (TestInfo::is_fe_test()) {
    // In the FE tests, NULL gives the handle to the java process.
    // Explicitly load the fe-support shared object.
    string fe_support_path;
    PathBuilder::GetFullBuildPath("service/libfesupport.so", &fe_support_path);
    RETURN_IF_ERROR(DynamicOpen(fe_support_path.c_str(), &current_process_handle_));
  } else {
    RETURN_IF_ERROR(DynamicOpen(NULL, &current_process_handle_));
  }
  DCHECK(current_process_handle_ != NULL)
      << "We should always be able to get current process handle.";
  return Status::OK;
}

LibCache::LibCacheEntry::~LibCacheEntry() {
  if (shared_object_handle != NULL) {
    DCHECK_EQ(use_count, 0);
    DCHECK(should_remove);
    DynamicClose(shared_object_handle);
  }
  unlink(local_path.c_str());
}

Status LibCache::GetSoFunctionPtr(const string& hdfs_lib_file, const string& symbol,
<<<<<<< HEAD
                                  void** fn_ptr, LibCacheEntry** ent) {
  if (hdfs_lib_file.empty()) {
    // Just loading a function ptr in the current process. No need to take any locks.
    DCHECK(current_process_handle_ != NULL);
    RETURN_IF_ERROR(DynamicLookup(current_process_handle_, symbol.c_str(), fn_ptr));
=======
                                  void** fn_ptr, LibCacheEntry** ent, bool quiet) {
  if (hdfs_lib_file.empty()) {
    // Just loading a function ptr in the current process. No need to take any locks.
    DCHECK(current_process_handle_ != NULL);
    RETURN_IF_ERROR(DynamicLookup(current_process_handle_, symbol.c_str(), fn_ptr, quiet));
>>>>>>> e48c2b48
    return Status::OK;
  }

  LibCacheEntry* entry = NULL;
  unique_lock<mutex> lock;
  if (ent != NULL && *ent != NULL) {
    // Reuse already-cached entry provided by user
    entry = *ent;
    unique_lock<mutex> l(entry->lock);
    lock.swap(l);
  } else {
    RETURN_IF_ERROR(GetCacheEntry(hdfs_lib_file, TYPE_SO, &lock, &entry));
  }
  DCHECK(entry != NULL);
  DCHECK_EQ(entry->type, TYPE_SO);

  LibCacheEntry::SymbolMap::iterator it = entry->symbol_cache.find(symbol);
  if (it != entry->symbol_cache.end()) {
    *fn_ptr = it->second;
  } else {
    RETURN_IF_ERROR(
        DynamicLookup(entry->shared_object_handle, symbol.c_str(), fn_ptr, quiet));
    entry->symbol_cache[symbol] = *fn_ptr;
  }

  DCHECK(*fn_ptr != NULL);
  if (ent != NULL && *ent == NULL) {
    // Only set and increment user's entry if it wasn't already cached
    *ent = entry;
    ++(*ent)->use_count;
  }
  return Status::OK;
}

void LibCache::DecrementUseCount(LibCacheEntry* entry) {
  if (entry == NULL) return;
  bool can_delete = false;
  {
    unique_lock<mutex> lock(entry->lock);;
    --entry->use_count;
    can_delete = (entry->use_count == 0 && entry->should_remove);
  }
  if (can_delete) delete entry;
}

Status LibCache::GetLocalLibPath(const string& hdfs_lib_file, LibType type,
                                 string* local_path) {
  unique_lock<mutex> lock;
  LibCacheEntry* entry = NULL;
  RETURN_IF_ERROR(GetCacheEntry(hdfs_lib_file, type, &lock, &entry));
  DCHECK(entry != NULL);
  DCHECK_EQ(entry->type, type);
  *local_path = entry->local_path;
  return Status::OK;
}

Status LibCache::CheckSymbolExists(const string& hdfs_lib_file, LibType type,
<<<<<<< HEAD
                                   const string& symbol) {
  if (type == TYPE_SO) {
    void* dummy_ptr = NULL;
    return GetSoFunctionPtr(hdfs_lib_file, symbol, &dummy_ptr, NULL);
=======
                                   const string& symbol, bool quiet) {
  if (type == TYPE_SO) {
    void* dummy_ptr = NULL;
    return GetSoFunctionPtr(hdfs_lib_file, symbol, &dummy_ptr, NULL, quiet);
>>>>>>> e48c2b48
  } else if (type == TYPE_IR) {
    unique_lock<mutex> lock;
    LibCacheEntry* entry = NULL;
    RETURN_IF_ERROR(GetCacheEntry(hdfs_lib_file, type, &lock, &entry));
    DCHECK(entry != NULL);
    DCHECK_EQ(entry->type, TYPE_IR);
    if (entry->symbols.find(symbol) == entry->symbols.end()) {
      stringstream ss;
      ss << "Symbol '" << symbol << "' does not exist in module: " << hdfs_lib_file
         << " (local path: " << entry->local_path << ")";
<<<<<<< HEAD
      return Status(ss.str());
=======
      return Status(ss.str(), quiet);
>>>>>>> e48c2b48
    }
    return Status::OK;
  } else if (type == TYPE_JAR) {
    // TODO: figure out how to inspect contents of jars
    unique_lock<mutex> lock;
    LibCacheEntry* dummy_entry = NULL;
    return GetCacheEntry(hdfs_lib_file, type, &lock, &dummy_entry);
  } else {
    DCHECK(false);
    return Status("Shouldn't get here.");
  }
}

void LibCache::SetNeedsRefresh(const string& hdfs_lib_file) {
  unique_lock<mutex> lib_cache_lock(lock_);
  LibMap::iterator it = lib_cache_.find(hdfs_lib_file);
  if (it == lib_cache_.end()) return;
  LibCacheEntry* entry = it->second;

  unique_lock<mutex> entry_lock(entry->lock);
  // Need to hold lock_ before setting check_needs_refresh.
  entry->check_needs_refresh = true;
}

void LibCache::RemoveEntry(const string& hdfs_lib_file) {
  unique_lock<mutex> lib_cache_lock(lock_);
  LibMap::iterator it = lib_cache_.find(hdfs_lib_file);
  if (it == lib_cache_.end()) return;
  RemoveEntryInternal(hdfs_lib_file, it);
}

void LibCache::RemoveEntryInternal(const string& hdfs_lib_file,
                                   const LibMap::iterator& entry_iter) {
  LibCacheEntry* entry = entry_iter->second;
  VLOG(1) << "Removing lib cache entry: " << hdfs_lib_file
          << ", local path: " << entry->local_path;
  unique_lock<mutex> entry_lock(entry->lock);

  // We have both locks so no other thread can be updating lib_cache_ or trying to get
  // the entry.
  lib_cache_.erase(entry_iter);

  entry->should_remove = true;
  DCHECK_GE(entry->use_count, 0);
  bool can_delete = entry->use_count == 0;

  // Now that the entry is removed from the map, it means no future threads
  // can find it->second (the entry), so it is safe to unlock.
  entry_lock.unlock();

  // Now that we've unlocked, we can delete this entry if no one is using it.
  if (can_delete) delete entry;
}

void LibCache::DropCache() {
  unique_lock<mutex> lib_cache_lock(lock_);
  BOOST_FOREACH(LibMap::value_type& v, lib_cache_) {
    bool can_delete = false;
    {
      // Lock to wait for any threads currently processing the entry.
      unique_lock<mutex> entry_lock(v.second->lock);
      v.second->should_remove = true;
      DCHECK_GE(v.second->use_count, 0);
      can_delete = v.second->use_count == 0;
    }
    VLOG(1) << "Removed lib cache entry: " << v.first;
    if (can_delete) delete v.second;
  }
  lib_cache_.clear();
}

Status LibCache::GetCacheEntry(const string& hdfs_lib_file, LibType type,
                               unique_lock<mutex>* entry_lock, LibCacheEntry** entry) {
  Status status;
  {
    // If an error occurs, local_entry_lock is released before calling RemoveEntry()
    // below because it takes the global lock_ which must be acquired before taking entry
    // locks.
    unique_lock<mutex> local_entry_lock;
    status = GetCacheEntryInternal(hdfs_lib_file, type, &local_entry_lock, entry);
    if (status.ok()) {
      entry_lock->swap(local_entry_lock);
      return status;
    }
    if (*entry == NULL) return status;

    // Set loading_status on the entry so that if another thread calls
    // GetCacheEntry() for this lib before this thread is able to acquire lock_ in
    // RemoveEntry(), it is able to return the same error.
    (*entry)->loading_status = status;
  }
  // Takes lock_
  RemoveEntry(hdfs_lib_file);
  return status;
}

Status LibCache::GetCacheEntryInternal(const string& hdfs_lib_file, LibType type,
    unique_lock<mutex>* entry_lock, LibCacheEntry** entry) {
  DCHECK(!hdfs_lib_file.empty());
  *entry = NULL;

  // Check if this file is already cached or an error occured on another thread while
  // loading the library.
  unique_lock<mutex> lib_cache_lock(lock_);
  LibMap::iterator it = lib_cache_.find(hdfs_lib_file);
  if (it != lib_cache_.end()) {
    {
      unique_lock<mutex> local_entry_lock((it->second)->lock);
      if (!(it->second)->loading_status.ok()) {
        // If loading_status is already set, the returned *entry should be NULL.
        DCHECK(*entry == NULL);
        return (it->second)->loading_status;
      }
    }

    *entry = it->second;
    if ((*entry)->check_needs_refresh) {
      // Check if file has been modified since loading the cached copy. If so, remove the
      // cached entry and create a new one.
      (*entry)->check_needs_refresh = false;
      time_t last_mod_time;
<<<<<<< HEAD
      dfsFS hdfs_conn = HdfsFsCache::instance()->GetDefaultConnection();
      Status status = GetLastModificationTime(hdfs_conn, hdfs_lib_file.c_str(),
          &last_mod_time);
=======
      hdfsFS hdfs_conn;
      Status status = HdfsFsCache::instance()->GetConnection(hdfs_lib_file, &hdfs_conn);
      if (!status.ok()) {
        RemoveEntryInternal(hdfs_lib_file, it);
        *entry = NULL;
        return status;
      }
      status = GetLastModificationTime(hdfs_conn, hdfs_lib_file.c_str(), &last_mod_time);
>>>>>>> e48c2b48
      if (!status.ok() || (*entry)->last_mod_time < last_mod_time) {
        RemoveEntryInternal(hdfs_lib_file, it);
        *entry = NULL;
      }
      RETURN_IF_ERROR(status);
    }
  }

  if (*entry != NULL) {
    // Release the lib_cache_ lock. This guarantees other threads looking at other
    // libs can continue.
    lib_cache_lock.unlock();
    unique_lock<mutex> local_entry_lock((*entry)->lock);
    entry_lock->swap(local_entry_lock);

    RETURN_IF_ERROR((*entry)->copy_file_status);
    DCHECK_EQ((*entry)->type, type);
    DCHECK(!(*entry)->local_path.empty());
    return Status::OK;
  }

  // Entry didn't exist. Add the entry then release lock_ (so other libraries
  // can be accessed).
  *entry = new LibCacheEntry();

  // Grab the entry lock before adding it to lib_cache_. We still need to do more
  // work to initialize *entry and we don't want another thread to pick up
  // the uninitialized entry.
  unique_lock<mutex> local_entry_lock((*entry)->lock);
  entry_lock->swap(local_entry_lock);
  lib_cache_[hdfs_lib_file] = *entry;
  lib_cache_lock.unlock();

  // At this point we have the entry lock but not the lib cache lock.
  DCHECK(*entry != NULL);
  (*entry)->type = type;

  // Copy the file
  (*entry)->local_path = MakeLocalPath(hdfs_lib_file, FLAGS_local_library_dir);
  VLOG(1) << "Adding lib cache entry: " << hdfs_lib_file
          << ", local path: " << (*entry)->local_path;

<<<<<<< HEAD
  dfsFS hdfs_conn = HdfsFsCache::instance()->GetDefaultConnection();
  dfsFS local_conn = HdfsFsCache::instance()->GetLocalConnection();
=======
  hdfsFS hdfs_conn, local_conn;
  RETURN_IF_ERROR(HdfsFsCache::instance()->GetConnection(hdfs_lib_file, &hdfs_conn));
  RETURN_IF_ERROR(HdfsFsCache::instance()->GetLocalConnection(&local_conn));
>>>>>>> e48c2b48

  // Note: the file can be updated between getting last_mod_time and copying the file to
  // local_path. This can only result in the file unnecessarily being refreshed, and does
  // not affect correctness.
  (*entry)->copy_file_status = GetLastModificationTime(
      hdfs_conn, hdfs_lib_file.c_str(), &(*entry)->last_mod_time);
  RETURN_IF_ERROR((*entry)->copy_file_status);

  (*entry)->copy_file_status = CopyHdfsFile(
      hdfs_conn, hdfs_lib_file, local_conn, (*entry)->local_path);
  RETURN_IF_ERROR((*entry)->copy_file_status);

  if (type == TYPE_SO) {
    // dlopen the local library
    RETURN_IF_ERROR(
        DynamicOpen((*entry)->local_path.c_str(), &(*entry)->shared_object_handle));
  } else if (type == TYPE_IR) {
    // Load the module and populate all symbols.
    ObjectPool pool;
    scoped_ptr<LlvmCodeGen> codegen;
    RETURN_IF_ERROR(LlvmCodeGen::LoadFromFile(&pool, (*entry)->local_path, &codegen));
    codegen->GetSymbols(&(*entry)->symbols);
  } else {
    DCHECK_EQ(type, TYPE_JAR);
    // Nothing to do.
  }

  return Status::OK;
}

string LibCache::MakeLocalPath(const string& hdfs_path, const string& local_dir) {
  // Append the pid and library number to the local directory.
  filesystem::path src(hdfs_path);
  stringstream dst;
  dst << local_dir << "/" << src.stem().native() << "." << getpid() << "."
      << (num_libs_copied_++) << src.extension().native();
  return dst.str();
}<|MERGE_RESOLUTION|>--- conflicted
+++ resolved
@@ -127,19 +127,11 @@
 }
 
 Status LibCache::GetSoFunctionPtr(const string& hdfs_lib_file, const string& symbol,
-<<<<<<< HEAD
-                                  void** fn_ptr, LibCacheEntry** ent) {
-  if (hdfs_lib_file.empty()) {
-    // Just loading a function ptr in the current process. No need to take any locks.
-    DCHECK(current_process_handle_ != NULL);
-    RETURN_IF_ERROR(DynamicLookup(current_process_handle_, symbol.c_str(), fn_ptr));
-=======
                                   void** fn_ptr, LibCacheEntry** ent, bool quiet) {
   if (hdfs_lib_file.empty()) {
     // Just loading a function ptr in the current process. No need to take any locks.
     DCHECK(current_process_handle_ != NULL);
     RETURN_IF_ERROR(DynamicLookup(current_process_handle_, symbol.c_str(), fn_ptr, quiet));
->>>>>>> e48c2b48
     return Status::OK;
   }
 
@@ -197,17 +189,10 @@
 }
 
 Status LibCache::CheckSymbolExists(const string& hdfs_lib_file, LibType type,
-<<<<<<< HEAD
-                                   const string& symbol) {
-  if (type == TYPE_SO) {
-    void* dummy_ptr = NULL;
-    return GetSoFunctionPtr(hdfs_lib_file, symbol, &dummy_ptr, NULL);
-=======
                                    const string& symbol, bool quiet) {
   if (type == TYPE_SO) {
     void* dummy_ptr = NULL;
     return GetSoFunctionPtr(hdfs_lib_file, symbol, &dummy_ptr, NULL, quiet);
->>>>>>> e48c2b48
   } else if (type == TYPE_IR) {
     unique_lock<mutex> lock;
     LibCacheEntry* entry = NULL;
@@ -218,11 +203,7 @@
       stringstream ss;
       ss << "Symbol '" << symbol << "' does not exist in module: " << hdfs_lib_file
          << " (local path: " << entry->local_path << ")";
-<<<<<<< HEAD
-      return Status(ss.str());
-=======
       return Status(ss.str(), quiet);
->>>>>>> e48c2b48
     }
     return Status::OK;
   } else if (type == TYPE_JAR) {
@@ -344,11 +325,6 @@
       // cached entry and create a new one.
       (*entry)->check_needs_refresh = false;
       time_t last_mod_time;
-<<<<<<< HEAD
-      dfsFS hdfs_conn = HdfsFsCache::instance()->GetDefaultConnection();
-      Status status = GetLastModificationTime(hdfs_conn, hdfs_lib_file.c_str(),
-          &last_mod_time);
-=======
       hdfsFS hdfs_conn;
       Status status = HdfsFsCache::instance()->GetConnection(hdfs_lib_file, &hdfs_conn);
       if (!status.ok()) {
@@ -357,7 +333,6 @@
         return status;
       }
       status = GetLastModificationTime(hdfs_conn, hdfs_lib_file.c_str(), &last_mod_time);
->>>>>>> e48c2b48
       if (!status.ok() || (*entry)->last_mod_time < last_mod_time) {
         RemoveEntryInternal(hdfs_lib_file, it);
         *entry = NULL;
@@ -400,14 +375,9 @@
   VLOG(1) << "Adding lib cache entry: " << hdfs_lib_file
           << ", local path: " << (*entry)->local_path;
 
-<<<<<<< HEAD
-  dfsFS hdfs_conn = HdfsFsCache::instance()->GetDefaultConnection();
-  dfsFS local_conn = HdfsFsCache::instance()->GetLocalConnection();
-=======
   hdfsFS hdfs_conn, local_conn;
   RETURN_IF_ERROR(HdfsFsCache::instance()->GetConnection(hdfs_lib_file, &hdfs_conn));
   RETURN_IF_ERROR(HdfsFsCache::instance()->GetLocalConnection(&local_conn));
->>>>>>> e48c2b48
 
   // Note: the file can be updated between getting last_mod_time and copying the file to
   // local_path. This can only result in the file unnecessarily being refreshed, and does
