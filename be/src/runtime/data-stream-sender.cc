// Copyright 2012 Cloudera Inc.
//
// Licensed under the Apache License, Version 2.0 (the "License");
// you may not use this file except in compliance with the License.
// You may obtain a copy of the License at
//
// http://www.apache.org/licenses/LICENSE-2.0
//
// Unless required by applicable law or agreed to in writing, software
// distributed under the License is distributed on an "AS IS" BASIS,
// WITHOUT WARRANTIES OR CONDITIONS OF ANY KIND, either express or implied.
// See the License for the specific language governing permissions and
// limitations under the License.

#include "runtime/data-stream-sender.h"

#include <iostream>
#include <boost/shared_ptr.hpp>
#include <thrift/protocol/TDebugProtocol.h>

#include "common/logging.h"
#include "exprs/expr.h"
#include "exprs/expr-context.h"
#include "runtime/descriptors.h"
#include "runtime/tuple-row.h"
#include "runtime/row-batch.h"
#include "runtime/raw-value.h"
#include "runtime/runtime-state.h"
#include "runtime/client-cache.h"
#include "runtime/mem-tracker.h"
#include "util/debug-util.h"
#include "util/network-util.h"
#include "rpc/thrift-client.h"
#include "rpc/thrift-util.h"

#include "gen-cpp/Types_types.h"
#include "gen-cpp/ImpalaInternalService.h"
#include "gen-cpp/ImpalaInternalService_types.h"

using namespace std;
using namespace boost;
using namespace apache::thrift;
using namespace apache::thrift::protocol;
using namespace apache::thrift::transport;

namespace impala {

// A channel sends data asynchronously via calls to TransmitData
// to a single destination ipaddress/node.
// It has a fixed-capacity buffer and allows the caller either to add rows to
// that buffer individually (AddRow()), or circumvent the buffer altogether and send
// TRowBatches directly (SendBatch()). Either way, there can only be one in-flight RPC
// at any one time (ie, sending will block if the most recent rpc hasn't finished,
// which allows the receiver node to throttle the sender by withholding acks).
// *Not* thread-safe.
class DataStreamSender::Channel {
 public:
  // Create channel to send data to particular ipaddress/port/query/node
  // combination. buffer_size is specified in bytes and a soft limit on
  // how much tuple data is getting accumulated before being sent; it only applies
  // when data is added via AddRow() and not sent directly via SendBatch().
  Channel(DataStreamSender* parent, const RowDescriptor& row_desc,
          const TNetworkAddress& destination, const TUniqueId& fragment_instance_id,
          PlanNodeId dest_node_id, int buffer_size)
    : parent_(parent),
      buffer_size_(buffer_size),
      client_cache_(NULL),
      row_desc_(row_desc),
      address_(MakeNetworkAddress(destination.hostname, destination.port)),
      fragment_instance_id_(fragment_instance_id),
      dest_node_id_(dest_node_id),
      num_data_bytes_sent_(0),
      rpc_thread_("DataStreamSender", "SenderThread", 1, 1,
          bind<void>(mem_fn(&Channel::TransmitData), this, _1, _2)),
      rpc_in_flight_(false) {
  }

  // Initialize channel.
  // Returns OK if successful, error indication otherwise.
  Status Init(RuntimeState* state);

  // Copies a single row into this channel's output buffer and flushes buffer
  // if it reaches capacity.
  // Returns error status if any of the preceding rpcs failed, OK otherwise.
  Status AddRow(TupleRow* row);

  // Asynchronously sends a row batch.
  // Returns the status of the most recently finished TransmitData
  // rpc (or OK if there wasn't one that hasn't been reported yet).
  Status SendBatch(TRowBatch* batch);

  // Return status of last TransmitData rpc (initiated by the most recent call
  // to either SendBatch() or SendCurrentBatch()).
  Status GetSendStatus();

  // Waits for the rpc thread pool to finish the current rpc.
  void WaitForRpc();

  // Flush buffered rows and close channel.
  // Logs errors if any of the preceding rpcs failed.
  void Close(RuntimeState* state);

  int64_t num_data_bytes_sent() const { return num_data_bytes_sent_; }
  TRowBatch* thrift_batch() { return &thrift_batch_; }

 private:
  DataStreamSender* parent_;
  int buffer_size_;

  ImpalaInternalServiceClientCache* client_cache_;

  const RowDescriptor& row_desc_;
  TNetworkAddress address_;
  TUniqueId fragment_instance_id_;
  PlanNodeId dest_node_id_;

  // the number of TRowBatch.data bytes sent successfully
  int64_t num_data_bytes_sent_;

  // we're accumulating rows into this batch
  scoped_ptr<RowBatch> batch_;
  TRowBatch thrift_batch_;

  // We want to reuse the rpc thread to prevent creating a thread per rowbatch.
  // TODO: currently we only have one batch in flight, but we should buffer more
  // batches. This is a bit tricky since the channels share the outgoing batch
  // pointer we need some mechanism to coordinate when the batch is all done.
  // TODO: if the order of row batches does not matter, we can consider increasing
  // the number of threads.
  ThreadPool<TRowBatch*> rpc_thread_; // sender thread.
  condition_variable rpc_done_cv_;   // signaled when rpc_in_flight_ is set to true.
  mutex rpc_thread_lock_; // Lock with rpc_done_cv_ protecting rpc_in_flight_
  bool rpc_in_flight_;  // true if the rpc_thread_ is busy sending.

  Status rpc_status_;  // status of most recently finished TransmitData rpc

  // Serialize batch_ into thrift_batch_ and send via SendBatch().
  // Returns SendBatch() status.
  Status SendCurrentBatch();

  // Synchronously call TransmitData() on a client from client_cache_ and update
  // rpc_status_ based on return value (or set to error if RPC failed).
  // Called from a thread from the rpc_thread_ pool.
  void TransmitData(int thread_id, const TRowBatch*);
  void TransmitDataHelper(const TRowBatch*);

  Status CloseInternal();
};

Status DataStreamSender::Channel::Init(RuntimeState* state) {
  client_cache_ = state->impalad_client_cache();
  // TODO: figure out how to size batch_
  int capacity = max(1, buffer_size_ / max(row_desc_.GetRowSize(), 1));
  batch_.reset(new RowBatch(row_desc_, capacity, parent_->mem_tracker_.get()));
  return Status::OK;
}

Status DataStreamSender::Channel::SendBatch(TRowBatch* batch) {
  VLOG_ROW << "Channel::SendBatch() instance_id=" << fragment_instance_id_
           << " dest_node=" << dest_node_id_ << " #rows=" << batch->num_rows;
  // return if the previous batch saw an error
  RETURN_IF_ERROR(GetSendStatus());
  {
    unique_lock<mutex> l(rpc_thread_lock_);
    rpc_in_flight_ = true;
  }
  if (!rpc_thread_.Offer(batch)) {
    unique_lock<mutex> l(rpc_thread_lock_);
    rpc_in_flight_ = false;
  }
  return Status::OK;
}

void DataStreamSender::Channel::TransmitData(int thread_id, const TRowBatch* batch) {
  DCHECK(rpc_in_flight_);
  TransmitDataHelper(batch);

  {
    unique_lock<mutex> l(rpc_thread_lock_);
    rpc_in_flight_ = false;
  }
  rpc_done_cv_.notify_one();
}

void DataStreamSender::Channel::TransmitDataHelper(const TRowBatch* batch) {
  DCHECK(batch != NULL);
  try {
    VLOG_ROW << "Channel::TransmitData() instance_id=" << fragment_instance_id_
             << " dest_node=" << dest_node_id_
             << " #rows=" << batch->num_rows;
    TTransmitDataParams params;
    params.protocol_version = ImpalaInternalServiceVersion::V1;
    params.__set_dest_fragment_instance_id(fragment_instance_id_);
    params.__set_dest_node_id(dest_node_id_);
    params.__set_row_batch(*batch);  // yet another copy
    params.__set_eos(false);
    params.__set_sender_id(parent_->sender_id_);

    ImpalaInternalServiceConnection client(client_cache_, address_, &rpc_status_);
    if (!rpc_status_.ok()) return;

    TTransmitDataResult res;
    {
      SCOPED_TIMER(parent_->thrift_transmit_timer_);
      try {
        client->TransmitData(res, params);
      } catch (const TException& e) {
        VLOG_RPC << "Retrying TransmitData: " << e.what();
        rpc_status_ = client.Reopen();
        if (!rpc_status_.ok()) {
          return;
        }
        client->TransmitData(res, params);
      }
    }

    if (res.status.status_code != TStatusCode::OK) {
      rpc_status_ = res.status;
    } else {
      num_data_bytes_sent_ += RowBatch::GetBatchSize(*batch);
      VLOG_ROW << "incremented #data_bytes_sent="
               << num_data_bytes_sent_;
    }
  } catch (TException& e) {
    stringstream msg;
    msg << "TransmitData() to " << address_ << " failed:\n" << e.what();
    rpc_status_ = Status(msg.str());
    return;
  }
}

void DataStreamSender::Channel::WaitForRpc() {
  SCOPED_TIMER(parent_->state_->total_network_send_timer());
  unique_lock<mutex> l(rpc_thread_lock_);
  while (rpc_in_flight_) {
    rpc_done_cv_.wait(l);
  }
}

Status DataStreamSender::Channel::AddRow(TupleRow* row) {
  int row_num = batch_->AddRow();
  if (row_num == RowBatch::INVALID_ROW_INDEX) {
    // batch_ is full, let's send it; but first wait for an ongoing
    // transmission to finish before modifying thrift_batch_
    RETURN_IF_ERROR(SendCurrentBatch());
    row_num = batch_->AddRow();
    DCHECK_NE(row_num, RowBatch::INVALID_ROW_INDEX);
  }

  TupleRow* dest = batch_->GetRow(row_num);
  batch_->CopyRow(row, dest);
  const vector<TupleDescriptor*>& descs = row_desc_.tuple_descriptors();
  for (int i = 0; i < descs.size(); ++i) {
    if (UNLIKELY(row->GetTuple(i) == NULL)) {
      dest->SetTuple(i, NULL);
    } else {
      dest->SetTuple(i, row->GetTuple(i)->DeepCopy(*descs[i],
          batch_->tuple_data_pool()));
    }
  }
  batch_->CommitLastRow();
  return Status::OK;
}

Status DataStreamSender::Channel::SendCurrentBatch() {
  // make sure there's no in-flight TransmitData() call that might still want to
  // access thrift_batch_
  WaitForRpc();
  parent_->SerializeBatch(batch_.get(), &thrift_batch_);
  batch_->Reset();
  RETURN_IF_ERROR(SendBatch(&thrift_batch_));
  return Status::OK;
}

Status DataStreamSender::Channel::GetSendStatus() {
  WaitForRpc();
  if (!rpc_status_.ok()) {
    LOG(ERROR) << "channel send status: " << rpc_status_.GetErrorMsg();
  }
  return rpc_status_;
}

Status DataStreamSender::Channel::CloseInternal() {
  VLOG_RPC << "Channel::Close() instance_id=" << fragment_instance_id_
           << " dest_node=" << dest_node_id_
           << " #rows= " << batch_->num_rows();

  if (batch_->num_rows() > 0) {
    // flush
    RETURN_IF_ERROR(SendCurrentBatch());
  }
  // if the last transmitted batch resulted in a error, return that error
  RETURN_IF_ERROR(GetSendStatus());
  Status status;
  ImpalaInternalServiceConnection client(client_cache_, address_, &status);
  if (!status.ok()) {
    return status;
  }
  try {
    TTransmitDataParams params;
    params.protocol_version = ImpalaInternalServiceVersion::V1;
    params.__set_dest_fragment_instance_id(fragment_instance_id_);
    params.__set_dest_node_id(dest_node_id_);
    params.__set_sender_id(parent_->sender_id_);
    params.__set_eos(true);
    TTransmitDataResult res;
    VLOG_RPC << "calling TransmitData to close channel";
    try {
      client->TransmitData(res, params);
    } catch (const TException& e) {
      VLOG_RPC << "Retrying TransmitData: " << e.what();
      rpc_status_ = client.Reopen();
      if (!rpc_status_.ok()) {
        return rpc_status_;
      }
      client->TransmitData(res, params);
    }
    return Status(res.status);
  } catch (TException& e) {
    stringstream msg;
    msg << "CloseChannel() to " << address_ << " failed:\n" << e.what();
    return Status(msg.str());
  }
  return Status::OK;
}

void DataStreamSender::Channel::Close(RuntimeState* state) {
  state->LogError(CloseInternal());
  rpc_thread_.DrainAndShutdown();
  batch_.reset();
}

DataStreamSender::DataStreamSender(ObjectPool* pool, int sender_id,
    const RowDescriptor& row_desc, const TDataStreamSink& sink,
    const vector<TPlanFragmentDestination>& destinations,
    int per_channel_buffer_size)
  : sender_id_(sender_id),
    pool_(pool),
    row_desc_(row_desc),
    current_channel_idx_(0),
    closed_(false),
    current_thrift_batch_(&thrift_batch1_),
    profile_(NULL),
    serialize_batch_timer_(NULL),
    thrift_transmit_timer_(NULL),
    bytes_sent_counter_(NULL),
    dest_node_id_(sink.dest_node_id) {
  DCHECK_GT(destinations.size(), 0);
  DCHECK(sink.output_partition.type == TPartitionType::UNPARTITIONED
      || sink.output_partition.type == TPartitionType::HASH_PARTITIONED
      || sink.output_partition.type == TPartitionType::RANDOM);
  broadcast_ = sink.output_partition.type == TPartitionType::UNPARTITIONED;
  random_ = sink.output_partition.type == TPartitionType::RANDOM;
  // TODO: use something like google3's linked_ptr here (scoped_ptr isn't copyable)
  for (int i = 0; i < destinations.size(); ++i) {
    channels_.push_back(
        new Channel(this, row_desc, destinations[i].server,
                    destinations[i].fragment_instance_id,
                    sink.dest_node_id, per_channel_buffer_size));
  }

  if (broadcast_ || random_) {
    // Randomize the order we open/transmit to channels to avoid thundering herd problems.
    srand(reinterpret_cast<uint64_t>(this));
    random_shuffle(channels_.begin(), channels_.end());
  }

  if (sink.output_partition.type == TPartitionType::HASH_PARTITIONED) {
    // TODO: move this to Init()? would need to save 'sink' somewhere
    Status status =
        Expr::CreateExprTrees(pool, sink.output_partition.partition_exprs,
                              &partition_expr_ctxs_);
    DCHECK(status.ok());
  }
}

DataStreamSender::~DataStreamSender() {
  // TODO: check that sender was either already closed() or there was an error
  // on some channel
  for (int i = 0; i < channels_.size(); ++i) {
    delete channels_[i];
  }
}

Status DataStreamSender::Prepare(RuntimeState* state) {
  DCHECK(state != NULL);
  state_ = state;
  stringstream title;
  title << "DataStreamSender (dst_id=" << dest_node_id_ << ")";
  profile_ = pool_->Add(new RuntimeProfile(pool_, title.str()));
  SCOPED_TIMER(profile_->total_time_counter());

<<<<<<< HEAD
  RETURN_IF_ERROR(Expr::Prepare(partition_expr_ctxs_, state, row_desc_));

  mem_tracker_.reset(new MemTracker(profile(), -1, -1, "DataStreamSender",
      state->instance_mem_tracker()));
=======
  mem_tracker_.reset(new MemTracker(profile(), -1, -1, "DataStreamSender",
      state->instance_mem_tracker()));
  RETURN_IF_ERROR(
      Expr::Prepare(partition_expr_ctxs_, state, row_desc_, mem_tracker_.get()));

>>>>>>> e48c2b48
  bytes_sent_counter_ =
      ADD_COUNTER(profile(), "BytesSent", TCounterType::BYTES);
  uncompressed_bytes_counter_ =
      ADD_COUNTER(profile(), "UncompressedRowBatchSize", TCounterType::BYTES);
  serialize_batch_timer_ =
      ADD_TIMER(profile(), "SerializeBatchTime");
  thrift_transmit_timer_ = ADD_TIMER(profile(), "ThriftTransmitTime(*)");
  network_throughput_ =
      profile()->AddDerivedCounter("NetworkThroughput(*)", TCounterType::BYTES_PER_SECOND,
          bind<int64_t>(&RuntimeProfile::UnitsPerSecond, bytes_sent_counter_,
                        thrift_transmit_timer_));
  overall_throughput_ =
      profile()->AddDerivedCounter("OverallThroughput", TCounterType::BYTES_PER_SECOND,
           bind<int64_t>(&RuntimeProfile::UnitsPerSecond, bytes_sent_counter_,
                         profile()->total_time_counter()));

  for (int i = 0; i < channels_.size(); ++i) {
    RETURN_IF_ERROR(channels_[i]->Init(state));
  }
  return Status::OK;
}

Status DataStreamSender::Open(RuntimeState* state) {
  return Expr::Open(partition_expr_ctxs_, state);
}

Status DataStreamSender::Send(RuntimeState* state, RowBatch* batch, bool eos) {
  SCOPED_TIMER(profile_->total_time_counter());
  ExprContext::FreeLocalAllocations(partition_expr_ctxs_);
  RETURN_IF_ERROR(state->CheckQueryState());
  DCHECK(!closed_);

  if (broadcast_ || channels_.size() == 1) {
    // current_thrift_batch_ is *not* the one that was written by the last call
    // to Serialize()
    SerializeBatch(batch, current_thrift_batch_, channels_.size());
    // SendBatch() will block if there are still in-flight rpcs (and those will
    // reference the previously written thrift batch)
    for (int i = 0; i < channels_.size(); ++i) {
      RETURN_IF_ERROR(channels_[i]->SendBatch(current_thrift_batch_));
    }
    current_thrift_batch_ =
        (current_thrift_batch_ == &thrift_batch1_ ? &thrift_batch2_ : &thrift_batch1_);
  } else if (random_) {
    // Round-robin batches among channels. Wait for the current channel to finish its
    // rpc before overwriting its batch.
    Channel* current_channel = channels_[current_channel_idx_];
    current_channel->WaitForRpc();
    SerializeBatch(batch, current_channel->thrift_batch());
    current_channel->SendBatch(current_channel->thrift_batch());
    current_channel_idx_ = (current_channel_idx_ + 1) % channels_.size();
  } else {
    // hash-partition batch's rows across channels
    int num_channels = channels_.size();
    for (int i = 0; i < batch->num_rows(); ++i) {
      TupleRow* row = batch->GetRow(i);
      uint32_t hash_val = HashUtil::FNV_SEED;
      for (int i = 0; i < partition_expr_ctxs_.size(); ++i) {
        ExprContext* ctx = partition_expr_ctxs_[i];
        void* partition_val = ctx->GetValue(row);
        // We can't use the crc hash function here because it does not result
        // in uncorrelated hashes with different seeds.  Instead we must use
        // fnv hash.
        // TODO: fix crc hash/GetHashValue()
        hash_val =
            RawValue::GetHashValueFnv(partition_val, ctx->root()->type(), hash_val);
      }

      RETURN_IF_ERROR(channels_[hash_val % num_channels]->AddRow(row));
    }
  }
  return Status::OK;
}

void DataStreamSender::Close(RuntimeState* state) {
  if (closed_) return;
  for (int i = 0; i < channels_.size(); ++i) {
    channels_[i]->Close(state);
  }
  Expr::Close(partition_expr_ctxs_, state);
  closed_ = true;
}

void DataStreamSender::SerializeBatch(RowBatch* src, TRowBatch* dest, int num_receivers) {
  VLOG_ROW << "serializing " << src->num_rows() << " rows";
  {
    SCOPED_TIMER(serialize_batch_timer_);
    int uncompressed_bytes = src->Serialize(dest);
    COUNTER_ADD(bytes_sent_counter_, RowBatch::GetBatchSize(*dest) * num_receivers);
    COUNTER_ADD(uncompressed_bytes_counter_, uncompressed_bytes * num_receivers);
  }
}

int64_t DataStreamSender::GetNumDataBytesSent() const {
  // TODO: do we need synchronization here or are reads & writes to 8-byte ints
  // atomic?
  int64_t result = 0;
  for (int i = 0; i < channels_.size(); ++i) {
    result += channels_[i]->num_data_bytes_sent();
  }
  return result;
}

}<|MERGE_RESOLUTION|>--- conflicted
+++ resolved
@@ -390,18 +390,11 @@
   profile_ = pool_->Add(new RuntimeProfile(pool_, title.str()));
   SCOPED_TIMER(profile_->total_time_counter());
 
-<<<<<<< HEAD
-  RETURN_IF_ERROR(Expr::Prepare(partition_expr_ctxs_, state, row_desc_));
-
-  mem_tracker_.reset(new MemTracker(profile(), -1, -1, "DataStreamSender",
-      state->instance_mem_tracker()));
-=======
   mem_tracker_.reset(new MemTracker(profile(), -1, -1, "DataStreamSender",
       state->instance_mem_tracker()));
   RETURN_IF_ERROR(
       Expr::Prepare(partition_expr_ctxs_, state, row_desc_, mem_tracker_.get()));
 
->>>>>>> e48c2b48
   bytes_sent_counter_ =
       ADD_COUNTER(profile(), "BytesSent", TCounterType::BYTES);
   uncompressed_bytes_counter_ =
