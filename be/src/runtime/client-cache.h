--- conflicted
+++ resolved
@@ -151,12 +151,8 @@
   // Map from client key back to its associated ThriftClientImpl transport. This is where
   // all the clients are actually stored, and client instances are owned by this class and
   // persist for exactly as long as they are present in this map.
-<<<<<<< HEAD
-  typedef boost::unordered_map<ClientKey, boost::shared_ptr<ThriftClientImpl> > ClientMap;
-=======
   // We use a map (vs. unordered_map) so we get iterator consistency across operations.
   typedef std::map<ClientKey, boost::shared_ptr<ThriftClientImpl> > ClientMap;
->>>>>>> e48c2b48
   ClientMap client_map_;
 
   // Number of attempts to make to open a connection. 0 means retry indefinitely.
