// Copyright 2012 Cloudera Inc.
//
// Licensed under the Apache License, Version 2.0 (the "License");
// you may not use this file except in compliance with the License.
// You may obtain a copy of the License at
//
// http://www.apache.org/licenses/LICENSE-2.0
//
// Unless required by applicable law or agreed to in writing, software
// distributed under the License is distributed on an "AS IS" BASIS,
// WITHOUT WARRANTIES OR CONDITIONS OF ANY KIND, either express or implied.
// See the License for the specific language governing permissions and
// limitations under the License.

#include <string>
#include <sstream>

#include "common/logging.h"
#include <boost/algorithm/string/join.hpp>

#include "codegen/llvm-codegen.h"
#include "common/object-pool.h"
#include "common/status.h"
#include "exprs/expr.h"
#include "runtime/buffered-block-mgr.h"
#include "runtime/descriptors.h"
#include "runtime/runtime-state.h"
#include "runtime/timestamp-value.h"
#include "runtime/data-stream-mgr.h"
#include "runtime/data-stream-recvr.h"
#include "util/bitmap.h"
#include "util/cpu-info.h"
#include "util/debug-util.h"
#include "util/disk-info.h"
#include "util/error-util.h"
#include "util/jni-util.h"
#include "util/mem-info.h"

#include <jni.h>
#include <iostream>

DECLARE_int32(max_errors);

using namespace boost;
using namespace llvm;
using namespace std;
using namespace boost::algorithm;

// The fraction of the query mem limit that is used for the block mgr. Operators
// that accumulate memory all use the block mgr so the majority of the memory should
// be allocated to the block mgr. The remaining memory is used by the non-spilling
// operators and should be independent of data size.
static const float BLOCK_MGR_MEM_FRACTION = 0.8f;

// The minimum amount of memory that must be left after the block mgr reserves the
// BLOCK_MGR_MEM_FRACTION. The block limit is:
// min(query_limit * BLOCK_MGR_MEM_FRACTION, query_limit - BLOCK_MGR_MEM_MIN_REMAINING)
// TODO: this value was picked arbitrarily and the tests are written to rely on this
// for the minimum memory required to run the query. Revisit.
static const int64_t BLOCK_MGR_MEM_MIN_REMAINING = 100 * 1024 * 1024;

namespace impala {

RuntimeState::RuntimeState(const TPlanFragmentInstanceCtx& fragment_instance_ctx,
    const string& cgroup, ExecEnv* exec_env)
  : obj_pool_(new ObjectPool()),
    unreported_error_idx_(0),
    fragment_instance_ctx_(fragment_instance_ctx),
    now_(new TimestampValue(fragment_instance_ctx_.query_ctx.now_string.c_str(),
        fragment_instance_ctx_.query_ctx.now_string.size())),
    cgroup_(cgroup),
    profile_(obj_pool_.get(),
        "Fragment " + PrintId(fragment_instance_ctx_.fragment_instance_id)),
    is_cancelled_(false),
    query_resource_mgr_(NULL),
    root_node_id_(-1) {
  Status status = Init(exec_env);
  DCHECK(status.ok()) << status.GetErrorMsg();
}

RuntimeState::RuntimeState(const TQueryCtx& query_ctx)
  : obj_pool_(new ObjectPool()),
    unreported_error_idx_(0),
    now_(new TimestampValue(query_ctx.now_string.c_str(),
        query_ctx.now_string.size())),
    exec_env_(ExecEnv::GetInstance()),
    profile_(obj_pool_.get(), "<unnamed>"),
    is_cancelled_(false),
    query_resource_mgr_(NULL),
    root_node_id_(-1) {
  fragment_instance_ctx_.__set_query_ctx(query_ctx);
  fragment_instance_ctx_.query_ctx.request.query_options.__set_batch_size(
      DEFAULT_BATCH_SIZE);
}

RuntimeState::~RuntimeState() {
  block_mgr_.reset();

  typedef boost::unordered_map<SlotId, Bitmap*>::iterator SlotBitmapIterator;
  for (SlotBitmapIterator it = slot_bitmap_filters_.begin();
       it != slot_bitmap_filters_.end(); ++it) {
    if (it->second != NULL) {
      delete it->second;
      it->second = NULL;
    }
  }

  // query_mem_tracker_ must be valid as long as instance_mem_tracker_ is so
  // delete instance_mem_tracker_ first.
  // LogUsage() walks the MemTracker tree top-down when the memory limit is exceeded.
  // Break the link between the instance_mem_tracker and its parent (query_mem_tracker_)
  // before the instance_mem_tracker_ and its children are destroyed.
  if (instance_mem_tracker_.get() != NULL) {
    // May be NULL if InitMemTrackers() is not called, for example from tests.
    instance_mem_tracker_->UnregisterFromParent();
  }

  instance_mem_tracker_.reset();
  query_mem_tracker_.reset();
}

Status RuntimeState::Init(ExecEnv* exec_env) {
  SCOPED_TIMER(profile_.total_time_counter());
  exec_env_ = exec_env;
  TQueryOptions& query_options =
      fragment_instance_ctx_.query_ctx.request.query_options;
  if (query_options.max_errors <= 0) {
    // TODO: fix linker error and uncomment this
    //query_options_.max_errors = FLAGS_max_errors;
    query_options.max_errors = 100;
  }
  if (query_options.batch_size <= 0) {
    query_options.__set_batch_size(DEFAULT_BATCH_SIZE);
  }

  // Register with the thread mgr
  if (exec_env != NULL) {
    resource_pool_ = exec_env->thread_mgr()->RegisterPool();
    DCHECK(resource_pool_ != NULL);
  }

  total_cpu_timer_ = ADD_TIMER(runtime_profile(), "TotalCpuTime");
  total_storage_wait_timer_ = ADD_TIMER(runtime_profile(), "TotalStorageWaitTime");
  total_network_send_timer_ = ADD_TIMER(runtime_profile(), "TotalNetworkSendTime");
  total_network_receive_timer_ = ADD_TIMER(runtime_profile(), "TotalNetworkReceiveTime");

  return Status::OK;
}

void RuntimeState::InitMemTrackers(const TUniqueId& query_id, const string* pool_name,
    int64_t query_bytes_limit, int64_t query_rm_reservation_limit_bytes) {
  MemTracker* query_parent_tracker = exec_env_->process_mem_tracker();
  if (pool_name != NULL) {
    query_parent_tracker = MemTracker::GetRequestPoolMemTracker(*pool_name,
        query_parent_tracker);
  }
  query_mem_tracker_ =
      MemTracker::GetQueryMemTracker(query_id, query_bytes_limit,
          query_rm_reservation_limit_bytes, query_parent_tracker, query_resource_mgr());
  instance_mem_tracker_.reset(new MemTracker(runtime_profile(), -1, -1,
      runtime_profile()->name(), query_mem_tracker_.get()));
<<<<<<< HEAD

  udf_mem_tracker_.reset(
      new MemTracker(-1, -1, "UDFs", instance_mem_tracker_.get()));
}

Status RuntimeState::CreateBlockMgr() {
  DCHECK(block_mgr_.get() == NULL);

  // Compute the max memory the block mgr will use.
  int64_t block_mgr_limit = query_mem_tracker_->lowest_limit();
  if (block_mgr_limit < 0) block_mgr_limit = numeric_limits<int64_t>::max();
  block_mgr_limit = min(static_cast<int64_t>(block_mgr_limit * BLOCK_MGR_MEM_FRACTION),
      block_mgr_limit - BLOCK_MGR_MEM_MIN_REMAINING);
  if (block_mgr_limit < 0) block_mgr_limit = 0;
  if (query_options().__isset.max_block_mgr_memory &&
      query_options().max_block_mgr_memory > 0) {
    block_mgr_limit = query_options().max_block_mgr_memory;
    LOG(ERROR) << "Block mgr mem limit: "
               << PrettyPrinter::Print(block_mgr_limit, TCounterType::BYTES);
  }

  RETURN_IF_ERROR(BufferedBlockMgr::Create(this, query_mem_tracker(),
        runtime_profile(), block_mgr_limit, io_mgr()->max_read_buffer_size(),
        &block_mgr_));
  return Status::OK;
}

=======
}

Status RuntimeState::CreateBlockMgr() {
  DCHECK(block_mgr_.get() == NULL);

  // Compute the max memory the block mgr will use.
  int64_t block_mgr_limit = query_mem_tracker_->lowest_limit();
  if (block_mgr_limit < 0) block_mgr_limit = numeric_limits<int64_t>::max();
  block_mgr_limit = min(static_cast<int64_t>(block_mgr_limit * BLOCK_MGR_MEM_FRACTION),
      block_mgr_limit - BLOCK_MGR_MEM_MIN_REMAINING);
  if (block_mgr_limit < 0) block_mgr_limit = 0;
  if (query_options().__isset.max_block_mgr_memory &&
      query_options().max_block_mgr_memory > 0) {
    block_mgr_limit = query_options().max_block_mgr_memory;
    LOG(ERROR) << "Block mgr mem limit: "
               << PrettyPrinter::Print(block_mgr_limit, TCounterType::BYTES);
  }

  RETURN_IF_ERROR(BufferedBlockMgr::Create(this, query_mem_tracker(),
        runtime_profile(), block_mgr_limit, io_mgr()->max_read_buffer_size(),
        &block_mgr_));
  return Status::OK;
}

>>>>>>> e48c2b48
void RuntimeState::set_now(const TimestampValue* now) {
  now_.reset(new TimestampValue(*now));
}

Status RuntimeState::CreateCodegen() {
  if (codegen_.get() != NULL) return Status::OK;
  RETURN_IF_ERROR(LlvmCodeGen::LoadImpalaIR(obj_pool_.get(), &codegen_));
  codegen_->EnableOptimizations(true);
  profile_.AddChild(codegen_->runtime_profile());
  return Status::OK;
}

bool RuntimeState::ErrorLogIsEmpty() {
  lock_guard<mutex> l(error_log_lock_);
  return (error_log_.size() == 0);
}

string RuntimeState::ErrorLog() {
  lock_guard<mutex> l(error_log_lock_);
  return join(error_log_, "\n");
}

string RuntimeState::FileErrors() const {
  lock_guard<mutex> l(file_errors_lock_);
  stringstream out;
  for (int i = 0; i < file_errors_.size(); ++i) {
    out << file_errors_[i].second << " errors in " << file_errors_[i].first << endl;
  }
  return out.str();
}

void RuntimeState::ReportFileErrors(const std::string& file_name, int num_errors) {
  lock_guard<mutex> l(file_errors_lock_);
  file_errors_.push_back(make_pair(file_name, num_errors));
}

bool RuntimeState::LogError(const string& error) {
  lock_guard<mutex> l(error_log_lock_);
  if (error_log_.size() < query_options().max_errors) {
    VLOG_QUERY << "Error from query " << query_id() << ": " << error;
    error_log_.push_back(error);
    return true;
  }
  return false;
}

void RuntimeState::LogError(const Status& status) {
  if (status.ok()) return;
  // Don't log cancelled or mem limit exceeded to the log.
  // For cancelled, he error message is not useful ("Cancelled") and can happen due to
  // a limit clause.
  // For mem limit exceeded, the query will report it via SetMemLimitExceeded which
  // makes the status error message redundant.
  if (status.IsCancelled() || status.IsMemLimitExceeded()) return;
  LogError(status.GetErrorMsg());
}

void RuntimeState::GetUnreportedErrors(vector<string>* new_errors) {
  lock_guard<mutex> l(error_log_lock_);
  if (unreported_error_idx_ < error_log_.size()) {
    new_errors->assign(error_log_.begin() + unreported_error_idx_, error_log_.end());
    unreported_error_idx_ = error_log_.size();
  }
}

Status RuntimeState::SetMemLimitExceeded(MemTracker* tracker,
    int64_t failed_allocation_size) {
  DCHECK_GE(failed_allocation_size, 0);
  {
    lock_guard<mutex> l(query_status_lock_);
    if (query_status_.ok()) {
      query_status_ = Status::MEM_LIMIT_EXCEEDED;
    } else {
      return query_status_;
    }
  }

  DCHECK(query_mem_tracker_.get() != NULL);
  stringstream ss;
  ss << "Memory Limit Exceeded\n";
  if (failed_allocation_size != 0) {
    DCHECK(tracker != NULL);
    ss << "  " << tracker->label() << " could not allocate "
       << PrettyPrinter::Print(failed_allocation_size, TCounterType::BYTES)
       << " without exceeding limit."
       << endl;
  }

  if (exec_env_->process_mem_tracker()->LimitExceeded()) {
    ss << exec_env_->process_mem_tracker()->LogUsage();
  } else {
    ss << query_mem_tracker_->LogUsage();
  }
  LogError(ss.str());
  // Add warning about missing stats.
  if (query_ctx().__isset.tables_missing_stats
      && !query_ctx().tables_missing_stats.empty()) {
    LogError(GetTablesMissingStatsWarning(query_ctx().tables_missing_stats));
  }
  DCHECK(query_status_.IsMemLimitExceeded());
  return query_status_;
}

Status RuntimeState::CheckQueryState() {
  // TODO: it would be nice if this also checked for cancellation, but doing so breaks
  // cases where we use Status::CANCELLED to indicate that the limit was reached.
  if (instance_mem_tracker_->AnyLimitExceeded()) return SetMemLimitExceeded();
  lock_guard<mutex> l(query_status_lock_);
  return query_status_;
}

void RuntimeState::AddBitmapFilter(SlotId slot, Bitmap* bitmap,
    bool* acquired_ownership) {
  *acquired_ownership = false;
  if (bitmap != NULL) {
    ScopedSpinLock l(&bitmap_lock_);
    if (slot_bitmap_filters_.find(slot) != slot_bitmap_filters_.end()) {
      Bitmap* existing_bitmap = slot_bitmap_filters_[slot];
      DCHECK_NOTNULL(existing_bitmap);
      existing_bitmap->And(bitmap);
    } else {
      // This is the first time we set the slot_bitmap_filters_[slot]. We avoid
      // allocating a new bitmap by using the passed bitmap.
      slot_bitmap_filters_[slot] = bitmap;
      *acquired_ownership = true;
    }
  }
}

Status RuntimeState::GetCodegen(LlvmCodeGen** codegen, bool initialize) {
  if (codegen_.get() == NULL && initialize) RETURN_IF_ERROR(CreateCodegen());
  *codegen = codegen_.get();
  return Status::OK;
}

}<|MERGE_RESOLUTION|>--- conflicted
+++ resolved
@@ -159,10 +159,6 @@
           query_rm_reservation_limit_bytes, query_parent_tracker, query_resource_mgr());
   instance_mem_tracker_.reset(new MemTracker(runtime_profile(), -1, -1,
       runtime_profile()->name(), query_mem_tracker_.get()));
-<<<<<<< HEAD
-
-  udf_mem_tracker_.reset(
-      new MemTracker(-1, -1, "UDFs", instance_mem_tracker_.get()));
 }
 
 Status RuntimeState::CreateBlockMgr() {
@@ -187,32 +183,6 @@
   return Status::OK;
 }
 
-=======
-}
-
-Status RuntimeState::CreateBlockMgr() {
-  DCHECK(block_mgr_.get() == NULL);
-
-  // Compute the max memory the block mgr will use.
-  int64_t block_mgr_limit = query_mem_tracker_->lowest_limit();
-  if (block_mgr_limit < 0) block_mgr_limit = numeric_limits<int64_t>::max();
-  block_mgr_limit = min(static_cast<int64_t>(block_mgr_limit * BLOCK_MGR_MEM_FRACTION),
-      block_mgr_limit - BLOCK_MGR_MEM_MIN_REMAINING);
-  if (block_mgr_limit < 0) block_mgr_limit = 0;
-  if (query_options().__isset.max_block_mgr_memory &&
-      query_options().max_block_mgr_memory > 0) {
-    block_mgr_limit = query_options().max_block_mgr_memory;
-    LOG(ERROR) << "Block mgr mem limit: "
-               << PrettyPrinter::Print(block_mgr_limit, TCounterType::BYTES);
-  }
-
-  RETURN_IF_ERROR(BufferedBlockMgr::Create(this, query_mem_tracker(),
-        runtime_profile(), block_mgr_limit, io_mgr()->max_read_buffer_size(),
-        &block_mgr_));
-  return Status::OK;
-}
-
->>>>>>> e48c2b48
 void RuntimeState::set_now(const TimestampValue* now) {
   now_.reset(new TimestampValue(*now));
 }
