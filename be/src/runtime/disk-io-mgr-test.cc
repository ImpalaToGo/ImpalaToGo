// Copyright 2012 Cloudera Inc.
//
// Licensed under the Apache License, Version 2.0 (the "License");
// you may not use this file except in compliance with the License.
// You may obtain a copy of the License at
//
// http://www.apache.org/licenses/LICENSE-2.0
//
// Unless required by applicable law or agreed to in writing, software
// distributed under the License is distributed on an "AS IS" BASIS,
// WITHOUT WARRANTIES OR CONDITIONS OF ANY KIND, either express or implied.
// See the License for the specific language governing permissions and
// limitations under the License.

#include <sched.h>
#include <boost/bind.hpp>
#include <boost/thread/thread.hpp>

#include <gtest/gtest.h>

#include "codegen/llvm-codegen.h"
#include "runtime/disk-io-mgr.h"
#include "runtime/disk-io-mgr-stress.h"
#include "runtime/mem-tracker.h"
#include "runtime/thread-resource-mgr.h"
#include "util/cpu-info.h"
#include "util/disk-info.h"
#include "util/thread.h"

using namespace std;
using namespace boost;

const int MIN_BUFFER_SIZE = 512;
const int MAX_BUFFER_SIZE = 1024;
const int LARGE_MEM_LIMIT = 1024 * 1024 * 1024;

namespace impala {

class DiskIoMgrTest : public testing::Test {
 public:
  void WriteValidateCallback(int num_writes, DiskIoMgr::WriteRange** written_range,
      DiskIoMgr* io_mgr, DiskIoMgr::RequestContext* reader, int32_t* data,
      Status expected_status, const Status& status) {
    if (expected_status.code() == TStatusCode::CANCELLED) {
      EXPECT_TRUE(status.ok() || status.IsCancelled());
    } else {
      EXPECT_TRUE(status.code() == expected_status.code());
    }
    if (status.ok()) {
      DiskIoMgr::ScanRange* scan_range = pool_->Add(new DiskIoMgr::ScanRange());
      scan_range->Reset((*written_range)->file(), (*written_range)->len(),
<<<<<<< HEAD
          (*written_range)->offset(), 0, false);
=======
          (*written_range)->offset(), 0, false, false);
>>>>>>> e48c2b48
      ValidateSyncRead(io_mgr, reader, scan_range, reinterpret_cast<const char*>(data),
          sizeof(int32_t));
    }

    {
      lock_guard<mutex> l(written_mutex_);
      ++num_ranges_written_;
      if (num_ranges_written_ == num_writes) writes_done_.notify_one();
    }
  }

  void WriteCompleteCallback(int num_writes, const Status& status) {
    EXPECT_TRUE(status.ok());
    {
      lock_guard<mutex> l(written_mutex_);
      ++num_ranges_written_;
      if (num_ranges_written_ == num_writes) writes_done_.notify_all();
    }
  }

 protected:
  void CreateTempFile(const char* filename, const char* data) {
    FILE* file = fopen(filename, "w");
    EXPECT_TRUE(file != NULL);
    fwrite(data, 1, strlen(data), file);
    fclose(file);
  }

  int CreateTempFile(const char* filename, int file_size) {
    FILE* file = fopen(filename, "w");
    EXPECT_TRUE(file != NULL);
    int success = fclose(file);
    if (success != 0) {
      LOG(ERROR) << "Error closing file " << filename;
      return success;
    }
    return truncate(filename, file_size);
  }

  // Validates that buffer[i] is \0 or expected[i]
  static void ValidateEmptyOrCorrect(const char* expected, const char* buffer, int len) {
    for (int i = 0; i < len; ++i) {
      if (buffer[i] != '\0') {
        EXPECT_EQ(expected[i], buffer[i]) << (int)expected[i] << " != " << (int)buffer[i];
      }
    }
  }

  static void ValidateSyncRead(DiskIoMgr* io_mgr, DiskIoMgr::RequestContext* reader,
      DiskIoMgr::ScanRange* range, const char* expected, int expected_len = -1) {
    DiskIoMgr::BufferDescriptor* buffer;
    Status status = io_mgr->Read(reader, range, &buffer);
    ASSERT_TRUE(status.ok());
    ASSERT_TRUE(buffer != NULL);
    EXPECT_EQ(buffer->len(), range->len());
    if (expected_len < 0) expected_len = strlen(expected);
    int cmp = memcmp(buffer->buffer(), expected, expected_len);
    EXPECT_TRUE(cmp == 0);
    buffer->Return();
  }

  static void ValidateScanRange(DiskIoMgr::ScanRange* range, const char* expected,
      int expected_len, const Status& expected_status) {
    char result[expected_len + 1];
    memset(result, 0, expected_len + 1);

    while (true) {
      DiskIoMgr::BufferDescriptor* buffer = NULL;
      Status status = range->GetNext(&buffer);
      ASSERT_TRUE(status.ok() || status.code() == expected_status.code());
      if (buffer == NULL || !status.ok()) {
        if (buffer != NULL) buffer->Return();
        break;
      }
      memcpy(result + range->offset() + buffer->scan_range_offset(),
          buffer->buffer(), buffer->len());
      buffer->Return();
    }
    ValidateEmptyOrCorrect(expected, result, expected_len);
  }

  // Continues pulling scan ranges from the io mgr until they are all done.
  // Updates num_ranges_processed with the number of ranges seen by this thread.
  static void ScanRangeThread(DiskIoMgr* io_mgr, DiskIoMgr::RequestContext* reader,
      const char* expected_result, int expected_len, const Status& expected_status,
      int max_ranges, AtomicInt<int>* num_ranges_processed) {
    int num_ranges = 0;
    while (max_ranges == 0 || num_ranges < max_ranges) {
      DiskIoMgr::ScanRange* range;
      Status status = io_mgr->GetNextRange(reader, &range);
      ASSERT_TRUE(status.ok() || status.code() == expected_status.code());
      if (range == NULL) break;
      ValidateScanRange(range, expected_result, expected_len, expected_status);
      ++(*num_ranges_processed);
      ++num_ranges;
    }
  }

  DiskIoMgr::ScanRange* InitRange(int num_buffers, const char* file_path, int offset,
      int len, int disk_id, void* meta_data = NULL, bool is_cached = false) {
    DiskIoMgr::ScanRange* range = pool_->Add(new DiskIoMgr::ScanRange(num_buffers));
    range->Reset(file_path, len, offset, disk_id, is_cached, meta_data);
    return range;
  }

  scoped_ptr<ObjectPool> pool_;

  mutex written_mutex_;
  condition_variable writes_done_;
  int num_ranges_written_;
};

// Test a single writer with multiple disks and threads per disk. Each WriteRange
// writes random 4-byte integers, and upon completion, the written data is validated
// by reading the data back via a separate IoMgr instance. All writes are expected to
// complete successfully.
TEST_F(DiskIoMgrTest, SingleWriter) {
  MemTracker mem_tracker(LARGE_MEM_LIMIT);
  num_ranges_written_ = 0;
  string tmp_file = "/tmp/disk_io_mgr_test.txt";
  int num_ranges = 100;
  int64_t file_size = 1024 * 1024;
  int64_t cur_offset = 0;
  int success = CreateTempFile(tmp_file.c_str(), file_size);
  if (success != 0) {
    LOG(ERROR) << "Error creating temp file " << tmp_file.c_str() << " of size " <<
        file_size;
    EXPECT_TRUE(false);
  }

  scoped_ptr<DiskIoMgr> read_io_mgr(new DiskIoMgr(1, 1, 1, 10));
  MemTracker reader_mem_tracker(LARGE_MEM_LIMIT);
  Status status = read_io_mgr->Init(&reader_mem_tracker);
  ASSERT_TRUE(status.ok());
  DiskIoMgr::RequestContext* reader;
<<<<<<< HEAD

  // Elena : the connection is now to nullable type
  status = read_io_mgr->RegisterContext(FileSystemDescriptor::getNull(), &reader, &reader_mem_tracker);
=======
  status = read_io_mgr->RegisterContext(NULL, &reader, &reader_mem_tracker);
>>>>>>> e48c2b48
  ASSERT_TRUE(status.ok());
  for (int num_threads_per_disk = 1; num_threads_per_disk <= 5; ++num_threads_per_disk) {
    for (int num_disks = 1; num_disks <= 5; num_disks += 2) {
      pool_.reset(new ObjectPool);
      DiskIoMgr io_mgr(num_disks, num_threads_per_disk, 1, 10);
      status = io_mgr.Init(&mem_tracker);
      ASSERT_TRUE(status.ok());
      DiskIoMgr::RequestContext* writer;
<<<<<<< HEAD
      io_mgr.RegisterContext(FileSystemDescriptor::getNull(), &writer, &mem_tracker);
=======
      io_mgr.RegisterContext(NULL, &writer, &mem_tracker);
>>>>>>> e48c2b48
      for (int i = 0; i < num_ranges; ++i) {
        int32_t* data = pool_->Add(new int32_t);
        *data = rand();
        DiskIoMgr::WriteRange** new_range = pool_->Add(new DiskIoMgr::WriteRange*);
        DiskIoMgr::WriteRange::WriteDoneCallback callback =
            bind(mem_fn(&DiskIoMgrTest::WriteValidateCallback), this, num_ranges,
                new_range, read_io_mgr.get(), reader, data, Status::OK, _1);
        *new_range = pool_->Add(new DiskIoMgr::WriteRange(tmp_file, cur_offset,
            num_ranges % num_disks, callback));
        (*new_range)->SetData(reinterpret_cast<uint8_t*>(data), sizeof(int32_t));
        Status add_status = io_mgr.AddWriteRange(writer, *new_range);
        EXPECT_TRUE(add_status.ok());
        cur_offset += sizeof(int32_t);
      }

      {
        unique_lock<mutex> lock(written_mutex_);
        while (num_ranges_written_ < num_ranges) writes_done_.wait(lock);
      }
      num_ranges_written_ = 0;
      io_mgr.UnregisterContext(writer);
    }
  }

  read_io_mgr->UnregisterContext(reader);
  read_io_mgr.reset();
}
// Perform invalid writes (e.g. non-existent file, negative offset) and validate
// that an error status is returned via the write callback.
TEST_F(DiskIoMgrTest, InvalidWrite) {
  MemTracker mem_tracker(LARGE_MEM_LIMIT);
  num_ranges_written_ = 0;
  string tmp_file = "/tmp/non-existent.txt";
  DiskIoMgr io_mgr(1, 1, 1, 10);
  Status status = io_mgr.Init(&mem_tracker);
  ASSERT_TRUE(status.ok());
  DiskIoMgr::RequestContext* writer;
<<<<<<< HEAD
  // Elena : the connection is now to nullable type
  FileSystemDescriptor nulldescriptor;
  nulldescriptor.valid = false;

  status = io_mgr.RegisterContext(nulldescriptor, &writer);
=======
  status = io_mgr.RegisterContext(NULL, &writer);
>>>>>>> e48c2b48
  pool_.reset(new ObjectPool);
  int32_t* data = pool_->Add(new int32_t);
  *data = rand();

  // Write to a non-existent file.
  DiskIoMgr::WriteRange** new_range = pool_->Add(new DiskIoMgr::WriteRange*);
  DiskIoMgr::WriteRange::WriteDoneCallback callback =
      bind(mem_fn(&DiskIoMgrTest::WriteValidateCallback), this, 2,
          new_range, (DiskIoMgr*)NULL, (DiskIoMgr::RequestContext*)NULL,
          data, Status(TStatusCode::RUNTIME_ERROR), _1);
  *new_range = pool_->Add(new DiskIoMgr::WriteRange(tmp_file, rand(), 0, callback));

  (*new_range)->SetData(reinterpret_cast<uint8_t*>(data), sizeof(int32_t));
  status = io_mgr.AddWriteRange(writer, *new_range);
  EXPECT_TRUE(status.ok());

  // Write to a bad location in a file that exists.
  tmp_file = "/tmp/disk_io_mgr_test.txt";
  int success = CreateTempFile(tmp_file.c_str(), 100);
  if (success != 0) {
    LOG(ERROR) << "Error creating temp file " << tmp_file.c_str() << " of size 100";
    EXPECT_TRUE(false);
  }

  new_range = pool_->Add(new DiskIoMgr::WriteRange*);
  callback = bind(mem_fn(&DiskIoMgrTest::WriteValidateCallback), this, 2,
      new_range, (DiskIoMgr*)NULL, (DiskIoMgr::RequestContext*)NULL,
      data, Status(TStatusCode::RUNTIME_ERROR), _1);

  *new_range = pool_->Add(new DiskIoMgr::WriteRange(tmp_file, -1, 0, callback));
  (*new_range)->SetData(reinterpret_cast<uint8_t*>(data), sizeof(int32_t));
  status = io_mgr.AddWriteRange(writer, *new_range);
  EXPECT_TRUE(status.ok());

  {
    unique_lock<mutex> lock(written_mutex_);
    while (num_ranges_written_ < 2) writes_done_.wait(lock);
  }
  num_ranges_written_ = 0;
  io_mgr.UnregisterContext(writer);
}

// Issue a number of writes, cancel the writer context and issue more writes.
// AddWriteRange() is expected to succeed before the cancel and fail after it.
// The writes themselves may finish with status cancelled or ok.
TEST_F(DiskIoMgrTest, SingleWriterCancel) {
  MemTracker mem_tracker(LARGE_MEM_LIMIT);
  num_ranges_written_ = 0;
  string tmp_file = "/tmp/disk_io_mgr_test.txt";
  int num_ranges = 100;
  int num_ranges_before_cancel = 25;
  int64_t file_size = 1024 * 1024;
  int64_t cur_offset = 0;
  int success = CreateTempFile(tmp_file.c_str(), file_size);
  if (success != 0) {
    LOG(ERROR) << "Error creating temp file " << tmp_file.c_str() << " of size " <<
        file_size;
    EXPECT_TRUE(false);
  }

  scoped_ptr<DiskIoMgr> read_io_mgr(new DiskIoMgr(1, 1, 1, 10));
  MemTracker reader_mem_tracker(LARGE_MEM_LIMIT);
  Status status = read_io_mgr->Init(&reader_mem_tracker);
  ASSERT_TRUE(status.ok());
  DiskIoMgr::RequestContext* reader;
<<<<<<< HEAD

  // Elena : the connection is now to nullable type

  status = read_io_mgr->RegisterContext(FileSystemDescriptor::getNull(), &reader, &reader_mem_tracker);
=======
  status = read_io_mgr->RegisterContext(NULL, &reader, &reader_mem_tracker);
>>>>>>> e48c2b48
  ASSERT_TRUE(status.ok());
  for (int num_threads_per_disk = 1; num_threads_per_disk <= 5; ++num_threads_per_disk) {
    for (int num_disks = 1; num_disks <= 5; num_disks += 2) {
      pool_.reset(new ObjectPool);
      DiskIoMgr io_mgr(num_disks, num_threads_per_disk, 1, 10);
      status = io_mgr.Init(&mem_tracker);
      DiskIoMgr::RequestContext* writer;
<<<<<<< HEAD
      io_mgr.RegisterContext(FileSystemDescriptor::getNull(), &writer, &mem_tracker);
=======
      io_mgr.RegisterContext(NULL, &writer, &mem_tracker);
>>>>>>> e48c2b48
      Status validate_status = Status::OK;
      for (int i = 0; i < num_ranges; ++i) {
        if (i == num_ranges_before_cancel) {
          io_mgr.CancelContext(writer);
          validate_status = Status::CANCELLED;
        }
        int32_t* data = pool_->Add(new int32_t);
        *data = rand();
        DiskIoMgr::WriteRange** new_range = pool_->Add(new DiskIoMgr::WriteRange*);
        DiskIoMgr::WriteRange::WriteDoneCallback callback =
            bind(mem_fn(&DiskIoMgrTest::WriteValidateCallback), this,
                num_ranges_before_cancel, new_range, read_io_mgr.get(), reader, data,
                Status::CANCELLED, _1);
        *new_range = pool_->Add(new DiskIoMgr::WriteRange(tmp_file, cur_offset,
            num_ranges % num_disks, callback));
        (*new_range)->SetData(reinterpret_cast<uint8_t*>(data), sizeof(int32_t));
        cur_offset += sizeof(int32_t);
        Status add_status = io_mgr.AddWriteRange(writer, *new_range);
        EXPECT_TRUE(add_status.code() == validate_status.code());
      }

      {
        unique_lock<mutex> lock(written_mutex_);
        while (num_ranges_written_ < num_ranges_before_cancel) writes_done_.wait(lock);
      }
      num_ranges_written_ = 0;
      io_mgr.UnregisterContext(writer);
    }
  }

  read_io_mgr->UnregisterContext(reader);
  read_io_mgr.reset();
}

// Basic test with a single reader, testing multiple threads, disks and a different
// number of buffers.
TEST_F(DiskIoMgrTest, SingleReader) {
  MemTracker mem_tracker(LARGE_MEM_LIMIT);
  const char* tmp_file = "/tmp/disk_io_mgr_test.txt";
  const char* data = "abcdefghijklm";
  int len = strlen(data);
  CreateTempFile(tmp_file, data);

  int64_t iters = 0;
  for (int num_threads_per_disk = 1; num_threads_per_disk <= 5; ++num_threads_per_disk) {
    for (int num_disks = 1; num_disks <= 5; num_disks += 2) {
      for (int num_buffers = 1; num_buffers <= 5; ++num_buffers) {
        for (int num_read_threads = 1; num_read_threads <= 5; ++num_read_threads) {
          pool_.reset(new ObjectPool);
          LOG(INFO) << "Starting test with num_threads_per_disk=" << num_threads_per_disk
                    << " num_disk=" << num_disks << " num_buffers=" << num_buffers
                    << " num_read_threads=" << num_read_threads;

          if (++iters % 5000 == 0) LOG(ERROR) << "Starting iteration " << iters;
          DiskIoMgr io_mgr(num_disks, num_threads_per_disk, 1, 1);

          Status status = io_mgr.Init(&mem_tracker);
          ASSERT_TRUE(status.ok());
          MemTracker reader_mem_tracker;
          DiskIoMgr::RequestContext* reader;
<<<<<<< HEAD

          // Elena : the connection is now to nullable type

          status = io_mgr.RegisterContext(FileSystemDescriptor::getNull(), &reader, &reader_mem_tracker);
=======
          status = io_mgr.RegisterContext(NULL, &reader, &reader_mem_tracker);
>>>>>>> e48c2b48
          ASSERT_TRUE(status.ok());

          vector<DiskIoMgr::ScanRange*> ranges;
          for (int i = 0; i < len; ++i) {
            int disk_id = i % num_disks;
            ranges.push_back(InitRange(num_buffers, tmp_file, 0, len, disk_id));
          }
          status = io_mgr.AddScanRanges(reader, ranges);
          ASSERT_TRUE(status.ok());

          AtomicInt<int> num_ranges_processed;
          thread_group threads;
          for (int i = 0; i < num_read_threads; ++i) {
            threads.add_thread(new thread(ScanRangeThread, &io_mgr, reader, data,
                len, Status::OK, 0, &num_ranges_processed));
          }
          threads.join_all();

          EXPECT_EQ(num_ranges_processed, ranges.size());
          io_mgr.UnregisterContext(reader);
          EXPECT_EQ(reader_mem_tracker.consumption(), 0);
        }
      }
    }
  }
  EXPECT_EQ(mem_tracker.consumption(), 0);
}

// This test issues adding additional scan ranges while there are some still in flight.
TEST_F(DiskIoMgrTest, AddScanRangeTest) {
  MemTracker mem_tracker(LARGE_MEM_LIMIT);
  const char* tmp_file = "/tmp/disk_io_mgr_test.txt";
  const char* data = "abcdefghijklm";
  int len = strlen(data);
  CreateTempFile(tmp_file, data);

  int64_t iters = 0;
  for (int num_threads_per_disk = 1; num_threads_per_disk <= 5; ++num_threads_per_disk) {
    for (int num_disks = 1; num_disks <= 5; num_disks += 2) {
      for (int num_buffers = 1; num_buffers <= 5; ++num_buffers) {
        pool_.reset(new ObjectPool);
        LOG(INFO) << "Starting test with num_threads_per_disk=" << num_threads_per_disk
                  << " num_disk=" << num_disks << " num_buffers=" << num_buffers;

        if (++iters % 5000 == 0) LOG(ERROR) << "Starting iteration " << iters;
        DiskIoMgr io_mgr(num_disks, num_threads_per_disk, 1, 1);

        Status status = io_mgr.Init(&mem_tracker);
        ASSERT_TRUE(status.ok());
        MemTracker reader_mem_tracker;
        DiskIoMgr::RequestContext* reader;
<<<<<<< HEAD

        // Elena : the connection is now to nullable type

        status = io_mgr.RegisterContext(FileSystemDescriptor::getNull(), &reader, &reader_mem_tracker);
=======
        status = io_mgr.RegisterContext(NULL, &reader, &reader_mem_tracker);
>>>>>>> e48c2b48
        ASSERT_TRUE(status.ok());

        vector<DiskIoMgr::ScanRange*> ranges_first_half;
        vector<DiskIoMgr::ScanRange*> ranges_second_half;
        for (int i = 0; i < len; ++i) {
          int disk_id = i % num_disks;
          if (i > len / 2) {
            ranges_second_half.push_back(
                InitRange(num_buffers, tmp_file, i, 1, disk_id));
          } else {
            ranges_first_half.push_back(InitRange(num_buffers, tmp_file, i, 1, disk_id));
          }
        }
        AtomicInt<int> num_ranges_processed;

        // Issue first half the scan ranges.
        status = io_mgr.AddScanRanges(reader, ranges_first_half);
        ASSERT_TRUE(status.ok());

        // Read a couple of them
        ScanRangeThread(&io_mgr, reader, data, strlen(data), Status::OK, 2,
            &num_ranges_processed);

        // Issue second half
        status = io_mgr.AddScanRanges(reader, ranges_second_half);
        ASSERT_TRUE(status.ok());

        // Start up some threads and then cancel
        thread_group threads;
        for (int i = 0; i < 3; ++i) {
          threads.add_thread(new thread(ScanRangeThread, &io_mgr, reader, data,
              strlen(data), Status::CANCELLED, 0, &num_ranges_processed));
        }

        threads.join_all();
        EXPECT_EQ(num_ranges_processed, len);
        io_mgr.UnregisterContext(reader);
        EXPECT_EQ(reader_mem_tracker.consumption(), 0);
      }
    }
  }
  EXPECT_EQ(mem_tracker.consumption(), 0);
}

// Test to make sure that sync reads and async reads work together
// Note: this test is constructed so the number of buffers is greater than the
// number of scan ranges.
TEST_F(DiskIoMgrTest, SyncReadTest) {
  MemTracker mem_tracker(LARGE_MEM_LIMIT);
  const char* tmp_file = "/tmp/disk_io_mgr_test.txt";
  const char* data = "abcdefghijklm";
  int len = strlen(data);
  CreateTempFile(tmp_file, data);

  int64_t iters = 0;
  for (int num_threads_per_disk = 1; num_threads_per_disk <= 5; ++num_threads_per_disk) {
    for (int num_disks = 1; num_disks <= 5; num_disks += 2) {
      for (int num_buffers = 1; num_buffers <= 5; ++num_buffers) {
        pool_.reset(new ObjectPool);
        LOG(INFO) << "Starting test with num_threads_per_disk=" << num_threads_per_disk
                  << " num_disk=" << num_disks << " num_buffers=" << num_buffers;

        if (++iters % 5000 == 0) LOG(ERROR) << "Starting iteration " << iters;
        DiskIoMgr io_mgr(
            num_disks, num_threads_per_disk, MIN_BUFFER_SIZE, MAX_BUFFER_SIZE);

        Status status = io_mgr.Init(&mem_tracker);
        ASSERT_TRUE(status.ok());
        MemTracker reader_mem_tracker;
        DiskIoMgr::RequestContext* reader;
<<<<<<< HEAD

        // Elena : the connection is now to nullable type
        status = io_mgr.RegisterContext(FileSystemDescriptor::getNull(), &reader, &reader_mem_tracker);
=======
        status = io_mgr.RegisterContext(NULL, &reader, &reader_mem_tracker);
>>>>>>> e48c2b48
        ASSERT_TRUE(status.ok());

        DiskIoMgr::ScanRange* complete_range = InitRange(1, tmp_file, 0, strlen(data), 0);

        // Issue some reads before the async ones are issued
        ValidateSyncRead(&io_mgr, reader, complete_range, data);
        ValidateSyncRead(&io_mgr, reader, complete_range, data);

        vector<DiskIoMgr::ScanRange*> ranges;
        for (int i = 0; i < len; ++i) {
          int disk_id = i % num_disks;
          ranges.push_back(InitRange(num_buffers, tmp_file, 0, len, disk_id));
        }
        status = io_mgr.AddScanRanges(reader, ranges);
        ASSERT_TRUE(status.ok());

        AtomicInt<int> num_ranges_processed;
        thread_group threads;
        for (int i = 0; i < 5; ++i) {
          threads.add_thread(new thread(ScanRangeThread, &io_mgr, reader, data,
              strlen(data), Status::OK, 0, &num_ranges_processed));
        }

        // Issue some more sync ranges
        for (int i = 0; i < 5; ++i) {
          sched_yield();
          ValidateSyncRead(&io_mgr, reader, complete_range, data);
        }

        threads.join_all();

        ValidateSyncRead(&io_mgr, reader, complete_range, data);
        ValidateSyncRead(&io_mgr, reader, complete_range, data);

        EXPECT_EQ(num_ranges_processed, ranges.size());
        io_mgr.UnregisterContext(reader);
        EXPECT_EQ(reader_mem_tracker.consumption(), 0);
      }
    }
  }
  EXPECT_EQ(mem_tracker.consumption(), 0);
}

// Tests a single reader cancelling half way through scan ranges.
TEST_F(DiskIoMgrTest, SingleReaderCancel) {
  MemTracker mem_tracker(LARGE_MEM_LIMIT);
  const char* tmp_file = "/tmp/disk_io_mgr_test.txt";
  const char* data = "abcdefghijklm";
  int len = strlen(data);
  CreateTempFile(tmp_file, data);

  int64_t iters = 0;
  for (int num_threads_per_disk = 1; num_threads_per_disk <= 5; ++num_threads_per_disk) {
    for (int num_disks = 1; num_disks <= 5; num_disks += 2) {
      for (int num_buffers = 1; num_buffers <= 5; ++num_buffers) {
        pool_.reset(new ObjectPool);
        LOG(INFO) << "Starting test with num_threads_per_disk=" << num_threads_per_disk
                  << " num_disk=" << num_disks << " num_buffers=" << num_buffers;

        if (++iters % 5000 == 0) LOG(ERROR) << "Starting iteration " << iters;
        DiskIoMgr io_mgr(num_disks, num_threads_per_disk, 1, 1);

        Status status = io_mgr.Init(&mem_tracker);
        ASSERT_TRUE(status.ok());
        MemTracker reader_mem_tracker;
        DiskIoMgr::RequestContext* reader;
<<<<<<< HEAD

        // Elena : the connection is now to nullable type
        status = io_mgr.RegisterContext(FileSystemDescriptor::getNull(), &reader, &reader_mem_tracker);
=======
        status = io_mgr.RegisterContext(NULL, &reader, &reader_mem_tracker);
>>>>>>> e48c2b48
        ASSERT_TRUE(status.ok());

        vector<DiskIoMgr::ScanRange*> ranges;
        for (int i = 0; i < len; ++i) {
          int disk_id = i % num_disks;
          ranges.push_back(InitRange(num_buffers, tmp_file, 0, len, disk_id));
        }
        status = io_mgr.AddScanRanges(reader, ranges);
        ASSERT_TRUE(status.ok());

        AtomicInt<int> num_ranges_processed;
        int num_succesful_ranges = ranges.size() / 2;
        // Read half the ranges
        for (int i = 0; i < num_succesful_ranges; ++i) {
          ScanRangeThread(&io_mgr, reader, data, strlen(data), Status::OK, 1,
              &num_ranges_processed);
        }
        EXPECT_EQ(num_ranges_processed, num_succesful_ranges);

        // Start up some threads and then cancel
        thread_group threads;
        for (int i = 0; i < 3; ++i) {
          threads.add_thread(new thread(ScanRangeThread, &io_mgr, reader, data,
              strlen(data), Status::CANCELLED, 0, &num_ranges_processed));
        }

        io_mgr.CancelContext(reader);
        sched_yield();

        threads.join_all();
        EXPECT_TRUE(io_mgr.context_status(reader).IsCancelled());
        io_mgr.UnregisterContext(reader);
        EXPECT_EQ(reader_mem_tracker.consumption(), 0);
      }
    }
  }
  EXPECT_EQ(mem_tracker.consumption(), 0);
}

// Test when the reader goes over the mem limit
TEST_F(DiskIoMgrTest, MemLimits) {
  const char* tmp_file = "/tmp/disk_io_mgr_test.txt";
  const char* data = "abcdefghijklm";
  int len = strlen(data);
  CreateTempFile(tmp_file, data);

  const int num_buffers = 25;
  // Give the reader more buffers than the limit
  const int mem_limit_num_buffers = 2;

  int64_t iters = 0;
  {
    pool_.reset(new ObjectPool);
    if (++iters % 1000 == 0) LOG(ERROR) << "Starting iteration " << iters;

    MemTracker mem_tracker(mem_limit_num_buffers * MAX_BUFFER_SIZE);
    DiskIoMgr io_mgr(1, 1, MIN_BUFFER_SIZE, MAX_BUFFER_SIZE);

    Status status = io_mgr.Init(&mem_tracker);
    ASSERT_TRUE(status.ok());
    MemTracker reader_mem_tracker;
    DiskIoMgr::RequestContext* reader;
<<<<<<< HEAD

    // Elena : the connection is now to nullable type
    status = io_mgr.RegisterContext(FileSystemDescriptor::getNull(), &reader, &reader_mem_tracker);
=======
    status = io_mgr.RegisterContext(NULL, &reader, &reader_mem_tracker);
>>>>>>> e48c2b48
    ASSERT_TRUE(status.ok());

    vector<DiskIoMgr::ScanRange*> ranges;
    for (int i = 0; i < num_buffers; ++i) {
      ranges.push_back(InitRange(num_buffers, tmp_file, 0, len, 0));
    }
    status = io_mgr.AddScanRanges(reader, ranges);
    ASSERT_TRUE(status.ok());

    // Don't return buffers to force memory pressure
    vector<DiskIoMgr::BufferDescriptor*> buffers;

    AtomicInt<int> num_ranges_processed;
    ScanRangeThread(&io_mgr, reader, data, strlen(data), Status::MEM_LIMIT_EXCEEDED,
        1, &num_ranges_processed);

    char result[strlen(data) + 1];
    // Keep reading new ranges without returning buffers. This forces us
    // to go over the limit eventually.
    while (true) {
      memset(result, 0, strlen(data) + 1);
      DiskIoMgr::ScanRange* range = NULL;
      status = io_mgr.GetNextRange(reader, &range);
      ASSERT_TRUE(status.ok() || status.IsMemLimitExceeded());
      if (range == NULL) break;

      while (true) {
        DiskIoMgr::BufferDescriptor* buffer = NULL;
        Status status = range->GetNext(&buffer);
        ASSERT_TRUE(status.ok() || status.IsMemLimitExceeded());
        if (buffer == NULL) break;
        memcpy(result + range->offset() + buffer->scan_range_offset(),
            buffer->buffer(), buffer->len());
        buffers.push_back(buffer);
      }
      ValidateEmptyOrCorrect(data, result, strlen(data));
    }

    for (int i = 0; i < buffers.size(); ++i) {
      buffers[i]->Return();
    }

    EXPECT_TRUE(io_mgr.context_status(reader).IsMemLimitExceeded());
    io_mgr.UnregisterContext(reader);
    EXPECT_EQ(reader_mem_tracker.consumption(), 0);
  }
}

// Test when some scan ranges are marked as being cached.
// Since these files are not in HDFS, the cached path always fails so this
// only tests the fallback mechanism.
// TODO: we can fake the cached read path without HDFS
TEST_F(DiskIoMgrTest, CachedReads) {
  MemTracker mem_tracker(LARGE_MEM_LIMIT);
  const char* tmp_file = "/tmp/disk_io_mgr_test.txt";
  const char* data = "abcdefghijklm";
  int len = strlen(data);
  CreateTempFile(tmp_file, data);

  const int num_disks = 2;
  const int num_buffers = 3;

  int64_t iters = 0;
  {
    pool_.reset(new ObjectPool);
    if (++iters % 5000 == 0) LOG(ERROR) << "Starting iteration " << iters;
    DiskIoMgr io_mgr(num_disks, 1, MIN_BUFFER_SIZE, MAX_BUFFER_SIZE);

    Status status = io_mgr.Init(&mem_tracker);
    ASSERT_TRUE(status.ok());
    MemTracker reader_mem_tracker;
    DiskIoMgr::RequestContext* reader;
<<<<<<< HEAD

    // Elena : the connection is now to nullable type
    status = io_mgr.RegisterContext(FileSystemDescriptor::getNull(), &reader, &reader_mem_tracker);
=======
    status = io_mgr.RegisterContext(NULL, &reader, &reader_mem_tracker);
>>>>>>> e48c2b48
    ASSERT_TRUE(status.ok());

    DiskIoMgr::ScanRange* complete_range =
        InitRange(1, tmp_file, 0, strlen(data), 0, NULL, true);

    // Issue some reads before the async ones are issued
    ValidateSyncRead(&io_mgr, reader, complete_range, data);
    ValidateSyncRead(&io_mgr, reader, complete_range, data);

    vector<DiskIoMgr::ScanRange*> ranges;
    for (int i = 0; i < len; ++i) {
      int disk_id = i % num_disks;
      ranges.push_back(InitRange(num_buffers, tmp_file, 0, len, disk_id, NULL, true));
    }
    status = io_mgr.AddScanRanges(reader, ranges);
    ASSERT_TRUE(status.ok());

    AtomicInt<int> num_ranges_processed;
    thread_group threads;
    for (int i = 0; i < 5; ++i) {
      threads.add_thread(new thread(ScanRangeThread, &io_mgr, reader, data,
          strlen(data), Status::OK, 0, &num_ranges_processed));
    }

    // Issue some more sync ranges
    for (int i = 0; i < 5; ++i) {
      sched_yield();
      ValidateSyncRead(&io_mgr, reader, complete_range, data);
    }

    threads.join_all();

    ValidateSyncRead(&io_mgr, reader, complete_range, data);
    ValidateSyncRead(&io_mgr, reader, complete_range, data);

    EXPECT_EQ(num_ranges_processed, ranges.size());
    io_mgr.UnregisterContext(reader);
    EXPECT_EQ(reader_mem_tracker.consumption(), 0);
  }
  EXPECT_EQ(mem_tracker.consumption(), 0);
}

TEST_F(DiskIoMgrTest, MultipleReaderWriter) {
  MemTracker mem_tracker(LARGE_MEM_LIMIT);
  const int ITERATIONS = 1;
  const char* data = "abcdefghijklmnopqrstuvwxyz";
  const int num_contexts = 5;
  const int file_size = 4 * 1024;
  const int num_writes_queued = 5;
  const int num_reads_queued = 5;

  string file_name = "/tmp/disk_io_mgr_test.txt";
  int success = CreateTempFile(file_name.c_str(), file_size);
  if (success != 0) {
    LOG(ERROR) << "Error creating temp file " << file_name.c_str() << " of size " <<
        file_size;
    ASSERT_TRUE(false);
  }

  int64_t iters = 0;
  vector<DiskIoMgr::RequestContext*> contexts(num_contexts);
  Status status;
  for (int iteration = 0; iteration < ITERATIONS; ++iteration) {
    for (int threads_per_disk = 1; threads_per_disk <= 5; ++threads_per_disk) {
      for (int num_disks = 1; num_disks <= 5; num_disks += 2) {
        DiskIoMgr io_mgr(num_disks, threads_per_disk, MIN_BUFFER_SIZE, MAX_BUFFER_SIZE);
        io_mgr.Init(&mem_tracker);
<<<<<<< HEAD

        // Elena : the connection is now to nullable type
        for (int file_index = 0; file_index < num_contexts; ++file_index) {
          status = io_mgr.RegisterContext(FileSystemDescriptor::getNull(), &contexts[file_index]);
=======
        for (int file_index = 0; file_index < num_contexts; ++file_index) {
          status = io_mgr.RegisterContext(NULL, &contexts[file_index]);
>>>>>>> e48c2b48
          ASSERT_TRUE(status.ok());
        }
        pool_.reset(new ObjectPool);
        int read_offset = 0;
        int write_offset = 0;
        while (read_offset < file_size) {
          for (int context_index = 0; context_index < num_contexts; ++context_index) {
            if (++iters % 5000 == 0) LOG(ERROR) << "Starting iteration " << iters;
            AtomicInt<int> num_ranges_processed;
            thread_group threads;
            vector<DiskIoMgr::ScanRange*> ranges;
            int num_scan_ranges = min<int>(num_reads_queued, write_offset - read_offset);
            for (int i = 0; i < num_scan_ranges; ++i) {
              ranges.push_back(InitRange(1, file_name.c_str(), read_offset, 1,
                  i % num_disks));
              threads.add_thread(new thread(ScanRangeThread, &io_mgr,
                  contexts[context_index],
                  reinterpret_cast<const char*>(data + (read_offset % strlen(data))), 1,
                  Status::OK, num_scan_ranges, &num_ranges_processed));
              ++read_offset;
            }

            num_ranges_written_ = 0;
            int num_write_ranges = min<int>(num_writes_queued, file_size - write_offset);
            for (int i = 0; i < num_write_ranges; ++i) {
              DiskIoMgr::WriteRange::WriteDoneCallback callback =
                  bind(mem_fn(&DiskIoMgrTest::WriteCompleteCallback),
                      this, num_write_ranges, _1);
              DiskIoMgr::WriteRange* new_range = pool_->Add(
                  new DiskIoMgr::WriteRange(file_name,
                      write_offset, i % num_disks, callback));
              new_range->SetData(reinterpret_cast<const uint8_t*>
                  (data + (write_offset % strlen(data))), 1);
              status = io_mgr.AddWriteRange(contexts[context_index], new_range);
              ++write_offset;
            }

            {
              unique_lock<mutex> lock(written_mutex_);
              while (num_ranges_written_ < num_write_ranges) writes_done_.wait(lock);
            }

            threads.join_all();
          } // for (int context_index
        } // while (read_offset < file_size)


        for (int file_index = 0; file_index < num_contexts; ++file_index) {
          io_mgr.UnregisterContext(contexts[file_index]);
        }
      } // for (int num_disks
    } // for (int threads_per_disk
  } // for (int iteration
}

// This test will test multiple concurrent reads each reading a different file.
TEST_F(DiskIoMgrTest, MultipleReader) {
  MemTracker mem_tracker(LARGE_MEM_LIMIT);
  const int NUM_READERS = 5;
  const int DATA_LEN = 50;
  const int ITERATIONS = 25;
  const int NUM_THREADS_PER_READER = 3;

  vector<string> file_names;
  vector<string> data;
  vector<DiskIoMgr::RequestContext*> readers;
  vector<char*> results;

  file_names.resize(NUM_READERS);
  readers.resize(NUM_READERS);
  data.resize(NUM_READERS);
  results.resize(NUM_READERS);

  // Initialize data for each reader.  The data will be
  // 'abcd...' for reader one, 'bcde...' for reader two (wrapping around at 'z')
  for (int i = 0; i < NUM_READERS; ++i) {
    char buf[DATA_LEN];
    for (int j = 0; j < DATA_LEN; ++j) {
      int c = (j + i) % 26;
      buf[j] = 'a' + c;
    }
    data[i] = string(buf, DATA_LEN);

    stringstream ss;
    ss << "/tmp/disk_io_mgr_test" << i << ".txt";
    file_names[i] = ss.str();
    CreateTempFile(ss.str().c_str(), data[i].c_str());

    results[i] = new char[DATA_LEN + 1];
    memset(results[i], 0, DATA_LEN + 1);
  }

  // This exercises concurrency, run the test multiple times
  int64_t iters = 0;
  for (int iteration = 0; iteration < ITERATIONS; ++iteration) {
    for (int threads_per_disk = 1; threads_per_disk <= 5; ++threads_per_disk) {
      for (int num_disks = 1; num_disks <= 5; num_disks += 2) {
        for (int num_buffers = 1; num_buffers <= 5; ++num_buffers) {
          pool_.reset(new ObjectPool);
          LOG(INFO) << "Starting test with num_threads_per_disk=" << threads_per_disk
                    << " num_disk=" << num_disks << " num_buffers=" << num_buffers;
          if (++iters % 2500 == 0) LOG(ERROR) << "Starting iteration " << iters;

          DiskIoMgr io_mgr(num_disks, threads_per_disk, MIN_BUFFER_SIZE, MAX_BUFFER_SIZE);
          Status status = io_mgr.Init(&mem_tracker);
          ASSERT_TRUE(status.ok());

          // Elena : the connection is now to nullable type
          for (int i = 0; i < NUM_READERS; ++i) {
<<<<<<< HEAD
            status = io_mgr.RegisterContext(FileSystemDescriptor::getNull(), &readers[i], NULL);
=======
            status = io_mgr.RegisterContext(NULL, &readers[i], NULL);
>>>>>>> e48c2b48
            ASSERT_TRUE(status.ok());

            vector<DiskIoMgr::ScanRange*> ranges;
            for (int j = 0; j < DATA_LEN; ++j) {
              int disk_id = j % num_disks;
              ranges.push_back(
                  InitRange(num_buffers,file_names[i].c_str(), j, 1, disk_id));
            }
            status = io_mgr.AddScanRanges(readers[i], ranges);
            ASSERT_TRUE(status.ok());
          }

          AtomicInt<int> num_ranges_processed;
          thread_group threads;
          for (int i = 0; i < NUM_READERS; ++i) {
            for (int j = 0; j < NUM_THREADS_PER_READER; ++j) {
              threads.add_thread(new thread(ScanRangeThread, &io_mgr, readers[i],
                  data[i].c_str(), data[i].size(), Status::OK, 0,
                  &num_ranges_processed));
            }
          }
          threads.join_all();
          EXPECT_EQ(num_ranges_processed, DATA_LEN * NUM_READERS);
          for (int i = 0; i < NUM_READERS; ++i) {
            io_mgr.UnregisterContext(readers[i]);
          }
        }
      }
    }
  }
  EXPECT_EQ(mem_tracker.consumption(), 0);
}

// Stress test for multiple clients with cancellation
// TODO: the stress app should be expanded to include sync reads and adding scan
// ranges in the middle.
TEST_F(DiskIoMgrTest, StressTest) {
  // Run the test with 5 disks, 5 threads per disk, 10 clients and with cancellation
  DiskIoMgrStress test(5, 5, 10, true);
  test.Run(2); // In seconds
}

TEST_F(DiskIoMgrTest, Buffers) {
  // Test default min/max buffer size
  int min_buffer_size = 1024;
  int max_buffer_size = 8 * 1024 * 1024; // 8 MB
  MemTracker mem_tracker(max_buffer_size * 2);

  DiskIoMgr io_mgr(1, 1, min_buffer_size, max_buffer_size);
  Status status = io_mgr.Init(&mem_tracker);
  ASSERT_TRUE(status.ok());
  ASSERT_EQ(mem_tracker.consumption(), 0);

  // buffer length should be rounded up to min buffer size
  int64_t buffer_len = 1;
  char* buf = io_mgr.GetFreeBuffer(&buffer_len);
  EXPECT_EQ(buffer_len, min_buffer_size);
  EXPECT_EQ(io_mgr.num_allocated_buffers_, 1);
  io_mgr.ReturnFreeBuffer(buf, buffer_len);
  EXPECT_EQ(mem_tracker.consumption(), min_buffer_size);

  // reuse buffer
  buffer_len = min_buffer_size;
  buf = io_mgr.GetFreeBuffer(&buffer_len);
  EXPECT_EQ(buffer_len, min_buffer_size);
  EXPECT_EQ(io_mgr.num_allocated_buffers_, 1);
  io_mgr.ReturnFreeBuffer(buf, buffer_len);
  EXPECT_EQ(mem_tracker.consumption(), min_buffer_size);

  // bump up to next buffer size
  buffer_len = min_buffer_size + 1;
  buf = io_mgr.GetFreeBuffer(&buffer_len);
  EXPECT_EQ(buffer_len, min_buffer_size * 2);
  EXPECT_EQ(io_mgr.num_allocated_buffers_, 2);
  EXPECT_EQ(mem_tracker.consumption(), min_buffer_size * 3);

  // gc unused buffer
  io_mgr.GcIoBuffers();
  EXPECT_EQ(io_mgr.num_allocated_buffers_, 1);
  EXPECT_EQ(mem_tracker.consumption(), min_buffer_size * 2);

  io_mgr.ReturnFreeBuffer(buf, buffer_len);

  // max buffer size
  buffer_len = max_buffer_size;
  buf = io_mgr.GetFreeBuffer(&buffer_len);
  EXPECT_EQ(buffer_len, max_buffer_size);
  EXPECT_EQ(io_mgr.num_allocated_buffers_, 2);
  io_mgr.ReturnFreeBuffer(buf, buffer_len);
  EXPECT_EQ(mem_tracker.consumption(), min_buffer_size * 2 + max_buffer_size);

  // gc buffers
  io_mgr.GcIoBuffers();
  EXPECT_EQ(io_mgr.num_allocated_buffers_, 0);
  EXPECT_EQ(mem_tracker.consumption(), 0);
}

}

int main(int argc, char **argv) {
  google::InitGoogleLogging(argv[0]);
  ::testing::InitGoogleTest(&argc, argv);
  impala::CpuInfo::Init();
  impala::DiskInfo::Init();
  impala::InitThreading();
  return RUN_ALL_TESTS();
}<|MERGE_RESOLUTION|>--- conflicted
+++ resolved
@@ -49,11 +49,7 @@
     if (status.ok()) {
       DiskIoMgr::ScanRange* scan_range = pool_->Add(new DiskIoMgr::ScanRange());
       scan_range->Reset((*written_range)->file(), (*written_range)->len(),
-<<<<<<< HEAD
-          (*written_range)->offset(), 0, false);
-=======
           (*written_range)->offset(), 0, false, false);
->>>>>>> e48c2b48
       ValidateSyncRead(io_mgr, reader, scan_range, reinterpret_cast<const char*>(data),
           sizeof(int32_t));
     }
@@ -189,13 +185,9 @@
   Status status = read_io_mgr->Init(&reader_mem_tracker);
   ASSERT_TRUE(status.ok());
   DiskIoMgr::RequestContext* reader;
-<<<<<<< HEAD
 
   // Elena : the connection is now to nullable type
   status = read_io_mgr->RegisterContext(FileSystemDescriptor::getNull(), &reader, &reader_mem_tracker);
-=======
-  status = read_io_mgr->RegisterContext(NULL, &reader, &reader_mem_tracker);
->>>>>>> e48c2b48
   ASSERT_TRUE(status.ok());
   for (int num_threads_per_disk = 1; num_threads_per_disk <= 5; ++num_threads_per_disk) {
     for (int num_disks = 1; num_disks <= 5; num_disks += 2) {
@@ -204,11 +196,7 @@
       status = io_mgr.Init(&mem_tracker);
       ASSERT_TRUE(status.ok());
       DiskIoMgr::RequestContext* writer;
-<<<<<<< HEAD
       io_mgr.RegisterContext(FileSystemDescriptor::getNull(), &writer, &mem_tracker);
-=======
-      io_mgr.RegisterContext(NULL, &writer, &mem_tracker);
->>>>>>> e48c2b48
       for (int i = 0; i < num_ranges; ++i) {
         int32_t* data = pool_->Add(new int32_t);
         *data = rand();
@@ -246,15 +234,11 @@
   Status status = io_mgr.Init(&mem_tracker);
   ASSERT_TRUE(status.ok());
   DiskIoMgr::RequestContext* writer;
-<<<<<<< HEAD
   // Elena : the connection is now to nullable type
   FileSystemDescriptor nulldescriptor;
   nulldescriptor.valid = false;
 
   status = io_mgr.RegisterContext(nulldescriptor, &writer);
-=======
-  status = io_mgr.RegisterContext(NULL, &writer);
->>>>>>> e48c2b48
   pool_.reset(new ObjectPool);
   int32_t* data = pool_->Add(new int32_t);
   *data = rand();
@@ -320,14 +304,10 @@
   Status status = read_io_mgr->Init(&reader_mem_tracker);
   ASSERT_TRUE(status.ok());
   DiskIoMgr::RequestContext* reader;
-<<<<<<< HEAD
 
   // Elena : the connection is now to nullable type
 
   status = read_io_mgr->RegisterContext(FileSystemDescriptor::getNull(), &reader, &reader_mem_tracker);
-=======
-  status = read_io_mgr->RegisterContext(NULL, &reader, &reader_mem_tracker);
->>>>>>> e48c2b48
   ASSERT_TRUE(status.ok());
   for (int num_threads_per_disk = 1; num_threads_per_disk <= 5; ++num_threads_per_disk) {
     for (int num_disks = 1; num_disks <= 5; num_disks += 2) {
@@ -335,11 +315,7 @@
       DiskIoMgr io_mgr(num_disks, num_threads_per_disk, 1, 10);
       status = io_mgr.Init(&mem_tracker);
       DiskIoMgr::RequestContext* writer;
-<<<<<<< HEAD
       io_mgr.RegisterContext(FileSystemDescriptor::getNull(), &writer, &mem_tracker);
-=======
-      io_mgr.RegisterContext(NULL, &writer, &mem_tracker);
->>>>>>> e48c2b48
       Status validate_status = Status::OK;
       for (int i = 0; i < num_ranges; ++i) {
         if (i == num_ranges_before_cancel) {
@@ -400,14 +376,10 @@
           ASSERT_TRUE(status.ok());
           MemTracker reader_mem_tracker;
           DiskIoMgr::RequestContext* reader;
-<<<<<<< HEAD
 
           // Elena : the connection is now to nullable type
 
           status = io_mgr.RegisterContext(FileSystemDescriptor::getNull(), &reader, &reader_mem_tracker);
-=======
-          status = io_mgr.RegisterContext(NULL, &reader, &reader_mem_tracker);
->>>>>>> e48c2b48
           ASSERT_TRUE(status.ok());
 
           vector<DiskIoMgr::ScanRange*> ranges;
@@ -459,14 +431,10 @@
         ASSERT_TRUE(status.ok());
         MemTracker reader_mem_tracker;
         DiskIoMgr::RequestContext* reader;
-<<<<<<< HEAD
 
         // Elena : the connection is now to nullable type
 
         status = io_mgr.RegisterContext(FileSystemDescriptor::getNull(), &reader, &reader_mem_tracker);
-=======
-        status = io_mgr.RegisterContext(NULL, &reader, &reader_mem_tracker);
->>>>>>> e48c2b48
         ASSERT_TRUE(status.ok());
 
         vector<DiskIoMgr::ScanRange*> ranges_first_half;
@@ -537,13 +505,9 @@
         ASSERT_TRUE(status.ok());
         MemTracker reader_mem_tracker;
         DiskIoMgr::RequestContext* reader;
-<<<<<<< HEAD
 
         // Elena : the connection is now to nullable type
         status = io_mgr.RegisterContext(FileSystemDescriptor::getNull(), &reader, &reader_mem_tracker);
-=======
-        status = io_mgr.RegisterContext(NULL, &reader, &reader_mem_tracker);
->>>>>>> e48c2b48
         ASSERT_TRUE(status.ok());
 
         DiskIoMgr::ScanRange* complete_range = InitRange(1, tmp_file, 0, strlen(data), 0);
@@ -610,13 +574,9 @@
         ASSERT_TRUE(status.ok());
         MemTracker reader_mem_tracker;
         DiskIoMgr::RequestContext* reader;
-<<<<<<< HEAD
 
         // Elena : the connection is now to nullable type
         status = io_mgr.RegisterContext(FileSystemDescriptor::getNull(), &reader, &reader_mem_tracker);
-=======
-        status = io_mgr.RegisterContext(NULL, &reader, &reader_mem_tracker);
->>>>>>> e48c2b48
         ASSERT_TRUE(status.ok());
 
         vector<DiskIoMgr::ScanRange*> ranges;
@@ -679,13 +639,9 @@
     ASSERT_TRUE(status.ok());
     MemTracker reader_mem_tracker;
     DiskIoMgr::RequestContext* reader;
-<<<<<<< HEAD
 
     // Elena : the connection is now to nullable type
     status = io_mgr.RegisterContext(FileSystemDescriptor::getNull(), &reader, &reader_mem_tracker);
-=======
-    status = io_mgr.RegisterContext(NULL, &reader, &reader_mem_tracker);
->>>>>>> e48c2b48
     ASSERT_TRUE(status.ok());
 
     vector<DiskIoMgr::ScanRange*> ranges;
@@ -758,13 +714,9 @@
     ASSERT_TRUE(status.ok());
     MemTracker reader_mem_tracker;
     DiskIoMgr::RequestContext* reader;
-<<<<<<< HEAD
 
     // Elena : the connection is now to nullable type
     status = io_mgr.RegisterContext(FileSystemDescriptor::getNull(), &reader, &reader_mem_tracker);
-=======
-    status = io_mgr.RegisterContext(NULL, &reader, &reader_mem_tracker);
->>>>>>> e48c2b48
     ASSERT_TRUE(status.ok());
 
     DiskIoMgr::ScanRange* complete_range =
@@ -832,15 +784,10 @@
       for (int num_disks = 1; num_disks <= 5; num_disks += 2) {
         DiskIoMgr io_mgr(num_disks, threads_per_disk, MIN_BUFFER_SIZE, MAX_BUFFER_SIZE);
         io_mgr.Init(&mem_tracker);
-<<<<<<< HEAD
 
         // Elena : the connection is now to nullable type
         for (int file_index = 0; file_index < num_contexts; ++file_index) {
           status = io_mgr.RegisterContext(FileSystemDescriptor::getNull(), &contexts[file_index]);
-=======
-        for (int file_index = 0; file_index < num_contexts; ++file_index) {
-          status = io_mgr.RegisterContext(NULL, &contexts[file_index]);
->>>>>>> e48c2b48
           ASSERT_TRUE(status.ok());
         }
         pool_.reset(new ObjectPool);
@@ -896,6 +843,155 @@
   } // for (int iteration
 }
 
+// Test when some scan ranges are marked as being cached.
+// Since these files are not in HDFS, the cached path always fails so this
+// only tests the fallback mechanism.
+// TODO: we can fake the cached read path without HDFS
+TEST_F(DiskIoMgrTest, CachedReads) {
+  MemTracker mem_tracker(LARGE_MEM_LIMIT);
+  const char* tmp_file = "/tmp/disk_io_mgr_test.txt";
+  const char* data = "abcdefghijklm";
+  int len = strlen(data);
+  CreateTempFile(tmp_file, data);
+
+  const int num_disks = 2;
+  const int num_buffers = 3;
+
+  int64_t iters = 0;
+  {
+    pool_.reset(new ObjectPool);
+    if (++iters % 5000 == 0) LOG(ERROR) << "Starting iteration " << iters;
+    DiskIoMgr io_mgr(num_disks, 1, MIN_BUFFER_SIZE, MAX_BUFFER_SIZE);
+
+    Status status = io_mgr.Init(&mem_tracker);
+    ASSERT_TRUE(status.ok());
+    MemTracker reader_mem_tracker;
+    DiskIoMgr::RequestContext* reader;
+    status = io_mgr.RegisterContext(NULL, &reader, &reader_mem_tracker);
+    ASSERT_TRUE(status.ok());
+
+    DiskIoMgr::ScanRange* complete_range =
+        InitRange(1, tmp_file, 0, strlen(data), 0, NULL, true);
+
+    // Issue some reads before the async ones are issued
+    ValidateSyncRead(&io_mgr, reader, complete_range, data);
+    ValidateSyncRead(&io_mgr, reader, complete_range, data);
+
+    vector<DiskIoMgr::ScanRange*> ranges;
+    for (int i = 0; i < len; ++i) {
+      int disk_id = i % num_disks;
+      ranges.push_back(InitRange(num_buffers, tmp_file, 0, len, disk_id, NULL, true));
+    }
+    status = io_mgr.AddScanRanges(reader, ranges);
+    ASSERT_TRUE(status.ok());
+
+    AtomicInt<int> num_ranges_processed;
+    thread_group threads;
+    for (int i = 0; i < 5; ++i) {
+      threads.add_thread(new thread(ScanRangeThread, &io_mgr, reader, data,
+          strlen(data), Status::OK, 0, &num_ranges_processed));
+    }
+
+    // Issue some more sync ranges
+    for (int i = 0; i < 5; ++i) {
+      sched_yield();
+      ValidateSyncRead(&io_mgr, reader, complete_range, data);
+    }
+
+    threads.join_all();
+
+    ValidateSyncRead(&io_mgr, reader, complete_range, data);
+    ValidateSyncRead(&io_mgr, reader, complete_range, data);
+
+    EXPECT_EQ(num_ranges_processed, ranges.size());
+    io_mgr.UnregisterContext(reader);
+    EXPECT_EQ(reader_mem_tracker.consumption(), 0);
+  }
+  EXPECT_EQ(mem_tracker.consumption(), 0);
+}
+
+TEST_F(DiskIoMgrTest, MultipleReaderWriter) {
+  MemTracker mem_tracker(LARGE_MEM_LIMIT);
+  const int ITERATIONS = 1;
+  const char* data = "abcdefghijklmnopqrstuvwxyz";
+  const int num_contexts = 5;
+  const int file_size = 4 * 1024;
+  const int num_writes_queued = 5;
+  const int num_reads_queued = 5;
+
+  string file_name = "/tmp/disk_io_mgr_test.txt";
+  int success = CreateTempFile(file_name.c_str(), file_size);
+  if (success != 0) {
+    LOG(ERROR) << "Error creating temp file " << file_name.c_str() << " of size " <<
+        file_size;
+    ASSERT_TRUE(false);
+  }
+
+  int64_t iters = 0;
+  vector<DiskIoMgr::RequestContext*> contexts(num_contexts);
+  Status status;
+  for (int iteration = 0; iteration < ITERATIONS; ++iteration) {
+    for (int threads_per_disk = 1; threads_per_disk <= 5; ++threads_per_disk) {
+      for (int num_disks = 1; num_disks <= 5; num_disks += 2) {
+        DiskIoMgr io_mgr(num_disks, threads_per_disk, MIN_BUFFER_SIZE, MAX_BUFFER_SIZE);
+        io_mgr.Init(&mem_tracker);
+        for (int file_index = 0; file_index < num_contexts; ++file_index) {
+          status = io_mgr.RegisterContext(NULL, &contexts[file_index]);
+          ASSERT_TRUE(status.ok());
+        }
+        pool_.reset(new ObjectPool);
+        int read_offset = 0;
+        int write_offset = 0;
+        while (read_offset < file_size) {
+          for (int context_index = 0; context_index < num_contexts; ++context_index) {
+            if (++iters % 5000 == 0) LOG(ERROR) << "Starting iteration " << iters;
+            AtomicInt<int> num_ranges_processed;
+            thread_group threads;
+            vector<DiskIoMgr::ScanRange*> ranges;
+            int num_scan_ranges = min<int>(num_reads_queued, write_offset - read_offset);
+            for (int i = 0; i < num_scan_ranges; ++i) {
+              ranges.push_back(InitRange(1, file_name.c_str(), read_offset, 1,
+                  i % num_disks));
+              threads.add_thread(new thread(ScanRangeThread, &io_mgr,
+                  contexts[context_index],
+                  reinterpret_cast<const char*>(data + (read_offset % strlen(data))), 1,
+                  Status::OK, num_scan_ranges, &num_ranges_processed));
+              ++read_offset;
+            }
+
+            num_ranges_written_ = 0;
+            int num_write_ranges = min<int>(num_writes_queued, file_size - write_offset);
+            for (int i = 0; i < num_write_ranges; ++i) {
+              DiskIoMgr::WriteRange::WriteDoneCallback callback =
+                  bind(mem_fn(&DiskIoMgrTest::WriteCompleteCallback),
+                      this, num_write_ranges, _1);
+              DiskIoMgr::WriteRange* new_range = pool_->Add(
+                  new DiskIoMgr::WriteRange(file_name,
+                      write_offset, i % num_disks, callback));
+              new_range->SetData(reinterpret_cast<const uint8_t*>
+                  (data + (write_offset % strlen(data))), 1);
+              status = io_mgr.AddWriteRange(contexts[context_index], new_range);
+              ++write_offset;
+            }
+
+            {
+              unique_lock<mutex> lock(written_mutex_);
+              while (num_ranges_written_ < num_write_ranges) writes_done_.wait(lock);
+            }
+
+            threads.join_all();
+          } // for (int context_index
+        } // while (read_offset < file_size)
+
+
+        for (int file_index = 0; file_index < num_contexts; ++file_index) {
+          io_mgr.UnregisterContext(contexts[file_index]);
+        }
+      } // for (int num_disks
+    } // for (int threads_per_disk
+  } // for (int iteration
+}
+
 // This test will test multiple concurrent reads each reading a different file.
 TEST_F(DiskIoMgrTest, MultipleReader) {
   MemTracker mem_tracker(LARGE_MEM_LIMIT);
@@ -950,11 +1046,7 @@
 
           // Elena : the connection is now to nullable type
           for (int i = 0; i < NUM_READERS; ++i) {
-<<<<<<< HEAD
             status = io_mgr.RegisterContext(FileSystemDescriptor::getNull(), &readers[i], NULL);
-=======
-            status = io_mgr.RegisterContext(NULL, &readers[i], NULL);
->>>>>>> e48c2b48
             ASSERT_TRUE(status.ok());
 
             vector<DiskIoMgr::ScanRange*> ranges;
