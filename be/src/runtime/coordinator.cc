--- conflicted
+++ resolved
@@ -54,11 +54,7 @@
 #include "util/container-util.h"
 #include "util/network-util.h"
 #include "util/llama-util.h"
-<<<<<<< HEAD
-#include "util/table-printer.h"
-=======
 #include "util/summary-util.h"
->>>>>>> e48c2b48
 #include "gen-cpp/ImpalaInternalService.h"
 #include "gen-cpp/ImpalaInternalService_types.h"
 #include "gen-cpp/Frontend_types.h"
@@ -299,12 +295,8 @@
       << "because nodes cannot be cancelled in Close()";
 }
 
-<<<<<<< HEAD
-Status Coordinator::Exec(QuerySchedule& schedule, vector<ExprContext*>* output_expr_ctxs) {
-=======
 Status Coordinator::Exec(QuerySchedule& schedule,
     vector<ExprContext*>* output_expr_ctxs) {
->>>>>>> e48c2b48
   const TQueryExecRequest& request = schedule.request();
   DCHECK_GT(request.fragments.size(), 0);
   needs_finalization_ = request.__isset.finalize_params;
@@ -353,17 +345,12 @@
     // coordinator fragment have been prepared in executor_->Prepare().
     DCHECK(output_expr_ctxs != NULL);
     RETURN_IF_ERROR(Expr::CreateExprTrees(
-<<<<<<< HEAD
-        runtime_state()->obj_pool(), request.fragments[0].output_exprs, output_expr_ctxs));
-    RETURN_IF_ERROR(Expr::Prepare(*output_expr_ctxs, runtime_state(), row_desc()));
-=======
         runtime_state()->obj_pool(), request.fragments[0].output_exprs,
         output_expr_ctxs));
     MemTracker* output_expr_tracker = runtime_state()->obj_pool()->Add(new MemTracker(
         -1, -1, "Output exprs", runtime_state()->instance_mem_tracker(), false));
     RETURN_IF_ERROR(Expr::Prepare(
         *output_expr_ctxs, runtime_state(), row_desc(), output_expr_tracker));
->>>>>>> e48c2b48
   } else {
     // The coordinator instance may require a query mem tracker even if there is no
     // coordinator fragment. For example, result-caching tracks memory via the query mem
@@ -496,11 +483,43 @@
   return query_status_;
 }
 
-<<<<<<< HEAD
-void Coordinator::PopulatePathPermissionCache(dfsFS fs, const string& path_str,
-=======
+
+  return Status::OK;
+}
+
+Status Coordinator::GetStatus() {
+  lock_guard<mutex> l(lock_);
+  return query_status_;
+}
+
+Status Coordinator::UpdateStatus(const Status& status, const TUniqueId* instance_id) {
+  {
+    lock_guard<mutex> l(lock_);
+
+    // The query is done and we are just waiting for remote fragments to clean up.
+    // Ignore their cancelled updates.
+    if (returned_all_results_ && status.IsCancelled()) return query_status_;
+
+    // nothing to update
+    if (status.ok()) return query_status_;
+
+    // don't override an error status; also, cancellation has already started
+    if (!query_status_.ok()) return query_status_;
+
+    query_status_ = status;
+    CancelInternal();
+  }
+
+  // Log the id of the fragment that first failed so we can track it down easier.
+  if (instance_id != NULL) {
+    VLOG_QUERY << "Query id=" << query_id_ << " failed because fragment id="
+               << *instance_id << " failed.";
+  }
+
+  return query_status_;
+}
+
 void Coordinator::PopulatePathPermissionCache(hdfsFS fs, const string& path_str,
->>>>>>> e48c2b48
     PermissionCache* permissions_cache) {
   // Find out if the path begins with a hdfs:// -style prefix, and remove it and the
   // location (e.g. host:port) if so.
@@ -543,21 +562,13 @@
   BOOST_FOREACH(const string& path, prefixes) {
     PermissionCache::const_iterator it = permissions_cache->find(path);
     if (it == permissions_cache->end()) {
-<<<<<<< HEAD
       dfsFileInfo* info = dfsGetPathInfo(fs, path.c_str());
-=======
-      hdfsFileInfo* info = hdfsGetPathInfo(fs, path.c_str());
->>>>>>> e48c2b48
       if (info != NULL) {
         // File exists, so fill the cache with its current permissions.
         permissions_cache->insert(
             make_pair(path, make_pair(false, info->mPermissions)));
         permissions = info->mPermissions;
-<<<<<<< HEAD
         dfsFreeFileInfo(fs, info, 1);
-=======
-        hdfsFreeFileInfo(info, 1);
->>>>>>> e48c2b48
       } else {
         // File doesn't exist, so we need to set its permissions to its immediate parent
         // once it's been created.
@@ -570,18 +581,13 @@
 }
 
 Status Coordinator::FinalizeSuccessfulInsert() {
-<<<<<<< HEAD
-  dfsFS hdfs_connection = HdfsFsCache::instance()->GetDefaultConnection();
   PermissionCache permissions_cache;
-=======
-  PermissionCache permissions_cache;
-  hdfsFS hdfs_connection;
+  dfsFS hdfs_connection;
   // InsertStmt ensures that all partitions are on the same filesystem as the table's
   // base directory, so opening a single connection is okay.
   // TODO: modify this code so that restriction can be lifted.
   RETURN_IF_ERROR(HdfsFsCache::instance()->GetConnection(
       finalize_params_.hdfs_base_dir, &hdfs_connection));
->>>>>>> e48c2b48
 
   // INSERT finalization happens in the five following steps
   // 1. If OVERWRITE, remove all the files in the target directory
@@ -645,12 +651,8 @@
         if (FLAGS_insert_inherit_permissions) {
           PopulatePathPermissionCache(hdfs_connection, part_path, &permissions_cache);
         }
-<<<<<<< HEAD
         bool available;
         if ((dfsExists(hdfs_connection, part_path.c_str() , &available) == 0) && available) {
-=======
-        if (hdfsExists(hdfs_connection, part_path.c_str()) != -1) {
->>>>>>> e48c2b48
           partition_create_ops.Add(DELETE_THEN_CREATE, part_path);
         } else {
           // Otherwise just create the directory.
@@ -661,12 +663,8 @@
       if (FLAGS_insert_inherit_permissions) {
         PopulatePathPermissionCache(hdfs_connection, part_path, &permissions_cache);
       }
-<<<<<<< HEAD
       bool available;
       if ((dfsExists(hdfs_connection, part_path.c_str(), &available) == 0 ) && !available) {
-=======
-      if (hdfsExists(hdfs_connection, part_path.c_str()) == -1) {
->>>>>>> e48c2b48
         partition_create_ops.Add(CREATE_DIR, part_path);
       }
     }
@@ -767,12 +765,7 @@
     return_status = FinalizeSuccessfulInsert();
   }
 
-<<<<<<< HEAD
-  DCHECK(finalize_params_.__isset.staging_dir);
-
   dfsFS hdfs_connection = HdfsFsCache::instance()->GetDefaultConnection();
-=======
->>>>>>> e48c2b48
   stringstream staging_dir;
   DCHECK(finalize_params_.__isset.staging_dir);
   staging_dir << finalize_params_.staging_dir << "/" << PrintId(query_id_,"_") << "/";
@@ -780,11 +773,7 @@
   hdfsFS hdfs_conn;
   RETURN_IF_ERROR(HdfsFsCache::instance()->GetConnection(staging_dir.str(), &hdfs_conn));
   VLOG_QUERY << "Removing staging directory: " << staging_dir.str();
-<<<<<<< HEAD
   dfsDelete(hdfs_connection, staging_dir.str().c_str(), 1);
-=======
-  hdfsDelete(hdfs_conn, staging_dir.str().c_str(), 1);
->>>>>>> e48c2b48
 
   return return_status;
 }
@@ -1000,10 +989,7 @@
     // instance of this profile so the average is just the coordinator profile.
     if (i == 0 && has_coordinator_fragment) {
       fragment_profiles_[i].averaged_profile = executor_->profile();
-<<<<<<< HEAD
-=======
       fragment_profiles_[i].num_instances = 1;
->>>>>>> e48c2b48
       continue;
     }
     fragment_profiles_[i].averaged_profile =
@@ -1287,11 +1273,8 @@
       // Update the average profile for the fragment corresponding to this instance.
       exec_state->profile->ComputeTimeInProfile();
       UpdateAverageProfile(exec_state);
-<<<<<<< HEAD
-=======
       UpdateExecSummary(exec_state->fragment_idx, exec_state->instance_idx,
           exec_state->profile);
->>>>>>> e48c2b48
     }
     if (!exec_state->profile_created) {
       CollectScanNodeCounters(exec_state->profile, &exec_state->aggregate_counters);
@@ -1440,14 +1423,6 @@
   data.root_profile->AddChild(backend_exec_state->profile);
 }
 
-<<<<<<< HEAD
-void Coordinator::UpdateExecSummary(RuntimeProfile* profile) {
-  vector<RuntimeProfile*> children;
-  profile->GetAllChildren(&children);
-
-  for (int j = 0; j < children.size(); ++j) {
-    int id = ExecNode::GetNodeIdFromProfile(children[j]);
-=======
 void Coordinator::UpdateExecSummary(int fragment_idx, int instance_idx,
     RuntimeProfile* profile) {
   vector<RuntimeProfile*> children;
@@ -1456,28 +1431,10 @@
   ScopedSpinLock l(&exec_summary_lock_);
   for (int i = 0; i < children.size(); ++i) {
     int id = ExecNode::GetNodeIdFromProfile(children[i]);
->>>>>>> e48c2b48
     if (id == -1) continue;
 
     TPlanNodeExecSummary& exec_summary =
         exec_summary_.nodes[plan_node_id_to_summary_map_[id]];
-<<<<<<< HEAD
-    TExecStats stats;
-
-    RuntimeProfile::Counter* rows_counter = children[j]->GetCounter("RowsReturned");
-    RuntimeProfile::Counter* mem_counter = children[j]->GetCounter("PeakMemoryUsage");
-    if (rows_counter != NULL) stats.__set_cardinality(rows_counter->value());
-    if (mem_counter != NULL) stats.__set_memory_used(mem_counter->value());
-    stats.__set_latency_ns(children[j]->local_time());
-    // TODO: we don't track cpu time per node now. Do that.
-    exec_summary.__isset.exec_stats = true;
-
-    // TODO: we can't call UpdateExecSummary until the query is complete because
-    // we just keep appending to exec_summary.exec_stats. We already maintain
-    // fragment instance so this shouldn't be hard to fix.
-    exec_summary.exec_stats.push_back(stats);
-  }
-=======
     if (exec_summary.exec_stats.empty()) {
       // First time, make an exec_stats for each instance this plan node is running on.
       DCHECK_LT(fragment_idx, fragment_profiles_.size());
@@ -1495,7 +1452,6 @@
     exec_summary.__isset.exec_stats = true;
   }
   VLOG(2) << PrintExecSummary(exec_summary_);
->>>>>>> e48c2b48
 }
 
 // This function appends summary information to the query_profile_ before
@@ -1514,11 +1470,7 @@
   // fraction of time spent in each node.
   if (executor_.get() != NULL) {
     executor_->profile()->ComputeTimeInProfile();
-<<<<<<< HEAD
-    UpdateExecSummary(executor_->profile());
-=======
     UpdateExecSummary(0, 0, executor_->profile());
->>>>>>> e48c2b48
   }
 
   if (!backend_exec_states_.empty()) {
@@ -1527,12 +1479,8 @@
       backend_exec_states_[i]->profile->ComputeTimeInProfile();
       UpdateAverageProfile(backend_exec_states_[i]);
       ComputeFragmentSummaryStats(backend_exec_states_[i]);
-<<<<<<< HEAD
-      UpdateExecSummary(backend_exec_states_[i]->profile);
-=======
       UpdateExecSummary(backend_exec_states_[i]->fragment_idx,
           backend_exec_states_[i]->instance_idx, backend_exec_states_[i]->profile);
->>>>>>> e48c2b48
     }
 
     InstanceComparator comparator;
