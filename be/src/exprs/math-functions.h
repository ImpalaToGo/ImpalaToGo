--- conflicted
+++ resolved
@@ -33,16 +33,12 @@
  public:
   static DoubleVal Pi(FunctionContext*);
   static DoubleVal E(FunctionContext*);
-<<<<<<< HEAD
-  static DoubleVal Abs(FunctionContext*, const DoubleVal&);
-=======
   static BigIntVal Abs(FunctionContext*, const BigIntVal&);
   static DoubleVal Abs(FunctionContext*, const DoubleVal&);
   static FloatVal Abs(FunctionContext*, const FloatVal&);
   static IntVal Abs(FunctionContext*, const IntVal&);
   static SmallIntVal Abs(FunctionContext*, const SmallIntVal&);
   static TinyIntVal Abs(FunctionContext*, const TinyIntVal&);
->>>>>>> e48c2b48
   static DoubleVal Sin(FunctionContext*, const DoubleVal&);
   static DoubleVal Asin(FunctionContext*, const DoubleVal&);
   static DoubleVal Cos(FunctionContext*, const DoubleVal&);
