// Copyright 2012 Cloudera Inc.
//
// Licensed under the Apache License, Version 2.0 (the "License");
// you may not use this file except in compliance with the License.
// You may obtain a copy of the License at
//
// http://www.apache.org/licenses/LICENSE-2.0
//
// Unless required by applicable law or agreed to in writing, software
// distributed under the License is distributed on an "AS IS" BASIS,
// WITHOUT WARRANTIES OR CONDITIONS OF ANY KIND, either express or implied.
// See the License for the specific language governing permissions and
// limitations under the License.

#include "exprs/hive-udf-call.h"

#include <jni.h>
#include <sstream>
#include <string>

#include "codegen/llvm-codegen.h"
#include "exprs/anyval-util.h"
#include "exprs/expr-context.h"
#include "rpc/thrift-util.h"
#include "runtime/lib-cache.h"
#include "runtime/runtime-state.h"
#include "util/bit-util.h"
#include "util/jni-util.h"

#include "gen-cpp/Frontend_types.h"

using namespace std;
using namespace boost;

const char* EXECUTOR_CLASS = "com/cloudera/impala/hive/executor/UdfExecutor";
const char* EXECUTOR_CTOR_SIGNATURE ="([B)V";
const char* EXECUTOR_EVALUATE_SIGNATURE = "()V";
const char* EXECUTOR_CLOSE_SIGNATURE = "()V";

namespace impala {

struct JniContext {
<<<<<<< HEAD
  jclass class_;
  jobject executor_;
  jmethodID evaluate_id_;
  jmethodID close_id_;
=======
  jclass cl;
  jobject executor;
  jmethodID evalute_id;
  jmethodID close_id;
>>>>>>> e48c2b48

  uint8_t* input_values_buffer;
  uint8_t* input_nulls_buffer;
  uint8_t* output_value_buffer;
  uint8_t output_null_value;
  bool warning_logged;

  AnyVal* output_anyval;

  AnyVal* output_anyval_;

  JniContext() {
    executor = NULL;
    input_values_buffer = NULL;
    input_nulls_buffer = NULL;
    output_value_buffer = NULL;
    warning_logged = false;
  }
};

HiveUdfCall::HiveUdfCall(const TExprNode& node)
  : Expr(node),
    input_buffer_size_(0) {
  DCHECK_EQ(node.node_type, TExprNodeType::FUNCTION_CALL);
  DCHECK_EQ(node.fn.binary_type, TFunctionBinaryType::HIVE);
}

AnyVal* HiveUdfCall::Evaluate(ExprContext* ctx, TupleRow* row) {
  FunctionContext* fn_ctx = ctx->fn_context(context_index_);
  JniContext* jni_ctx = reinterpret_cast<JniContext*>(
      fn_ctx->GetFunctionState(FunctionContext::THREAD_LOCAL));
  DCHECK(jni_ctx != NULL);

  JNIEnv* env = getJNIEnv();
  if (env == NULL) {
<<<<<<< HEAD
    fn_ctx->AddWarning("Could not get JNIEnv.");
    return NULL;
  }

  // Evaluate all the children values and put the results in input_values_buffer_
=======
    stringstream ss;
    ss << "Hive UDF path=" << fn_.hdfs_location << " class=" << fn_.scalar_fn.symbol
      << " failed due to JNI issue getting the JNIEnv object";
    fn_ctx->SetError(ss.str().c_str());
    jni_ctx->output_anyval->is_null = true;
    return jni_ctx->output_anyval;
  }

  // Evaluate all the children values and put the results in input_values_buffer
>>>>>>> e48c2b48
  for (int i = 0; i < GetNumChildren(); ++i) {
    void* v = ctx->GetValue(GetChild(i), row);

    if (v == NULL) {
<<<<<<< HEAD
      jni_ctx->input_nulls_buffer_[i] = 1;
    } else {
      uint8_t* input_ptr = jni_ctx->input_values_buffer_ + input_byte_offsets_[i];
      jni_ctx->input_nulls_buffer_[i] = 0;
=======
      jni_ctx->input_nulls_buffer[i] = 1;
    } else {
      uint8_t* input_ptr = jni_ctx->input_values_buffer + input_byte_offsets_[i];
      jni_ctx->input_nulls_buffer[i] = 0;
>>>>>>> e48c2b48
      switch (GetChild(i)->type().type) {
        case TYPE_BOOLEAN:
        case TYPE_TINYINT:
          // Using explicit sizes helps the compiler unroll memcpy
          memcpy(input_ptr, v, 1);
          break;
        case TYPE_SMALLINT:
          memcpy(input_ptr, v, 2);
          break;
        case TYPE_INT:
        case TYPE_FLOAT:
          memcpy(input_ptr, v, 4);
          break;
        case TYPE_BIGINT:
        case TYPE_DOUBLE:
          memcpy(input_ptr, v, 8);
          break;
        case TYPE_TIMESTAMP:
        case TYPE_STRING:
        case TYPE_VARCHAR:
          memcpy(input_ptr, v, 16);
          break;
        default:
          DCHECK(false) << "NYI";
      }
    }
  }

  // Using this version of Call has the lowest overhead. This eliminates the
  // vtable lookup and setting up return stacks.
  env->CallNonvirtualVoidMethodA(
<<<<<<< HEAD
      jni_ctx->executor_, jni_ctx->class_, jni_ctx->evaluate_id_, NULL);
  Status status = JniUtil::GetJniExceptionMsg(env);
  if (!status.ok()) {
    stringstream ss;
    ss << "Hive UDF path=" << fn_.hdfs_location << " class=" << fn_.scalar_fn.symbol
       << " failed due to: " << status.GetErrorMsg();
    fn_ctx->AddWarning(ss.str().c_str());
    return NULL;
  }

  // Write output_value_buffer_ to output_anyval_
  if (jni_ctx->output_null_value_) {
    jni_ctx->output_anyval_->is_null = true;
  } else {
    AnyValUtil::SetAnyVal(jni_ctx->output_value_buffer_, type(), jni_ctx->output_anyval_);
  }
  return jni_ctx->output_anyval_;
=======
      jni_ctx->executor, jni_ctx->cl, jni_ctx->evalute_id, NULL);
  Status status = JniUtil::GetJniExceptionMsg(env);
  if (!status.ok()) {
    if (!jni_ctx->warning_logged) {
      stringstream ss;
      ss << "Hive UDF path=" << fn_.hdfs_location << " class=" << fn_.scalar_fn.symbol
        << " failed due to: " << status.GetErrorMsg();
      fn_ctx->AddWarning(ss.str().c_str());
      jni_ctx->warning_logged = true;
    }
    jni_ctx->output_anyval->is_null = true;
    return jni_ctx->output_anyval;
  }

  // Write output_value_buffer to output_anyval
  if (jni_ctx->output_null_value) {
    jni_ctx->output_anyval->is_null = true;
  } else {
    AnyValUtil::SetAnyVal(jni_ctx->output_value_buffer, type(), jni_ctx->output_anyval);
  }
  return jni_ctx->output_anyval;
>>>>>>> e48c2b48
}

Status HiveUdfCall::Prepare(RuntimeState* state, const RowDescriptor& row_desc,
                            ExprContext* ctx) {
  RETURN_IF_ERROR(Expr::Prepare(state, row_desc, ctx));

  // Copy the Hive Jar from hdfs to local file system.
  RETURN_IF_ERROR(LibCache::instance()->GetLocalLibPath(
      fn_.hdfs_location, LibCache::TYPE_JAR, &local_location_));

  // Initialize input_byte_offsets_ and input_buffer_size_
  for (int i = 0; i < GetNumChildren(); ++i) {
    input_byte_offsets_.push_back(input_buffer_size_);
    input_buffer_size_ += GetChild(i)->type().GetSlotSize();
    // Align all values up to 8 bytes. We don't care about footprint since we allocate
    // one buffer for all rows and we never copy the entire buffer.
    input_buffer_size_ = BitUtil::RoundUpNumBytes(input_buffer_size_) * 8;
  }

  // Register FunctionContext in ExprContext
  RegisterFunctionContext(ctx, state);

  return Status::OK;
}

Status HiveUdfCall::Open(RuntimeState* state, ExprContext* ctx,
                         FunctionContext::FunctionStateScope scope) {
  RETURN_IF_ERROR(Expr::Open(state, ctx, scope));

  // Create a JniContext in this thread's FunctionContext
  FunctionContext* fn_ctx = ctx->fn_context(context_index_);
  JniContext* jni_ctx = new JniContext;
  fn_ctx->SetFunctionState(FunctionContext::THREAD_LOCAL, jni_ctx);

  JNIEnv* env = getJNIEnv();
  if (env == NULL) return Status("Failed to get/create JVM");

<<<<<<< HEAD
  RETURN_IF_ERROR(JniUtil::GetGlobalClassRef(env, EXECUTOR_CLASS, &jni_ctx->class_));
  jmethodID executor_ctor = env->GetMethodID(
      jni_ctx->class_, "<init>", EXECUTOR_CTOR_SIGNATURE);
  RETURN_ERROR_IF_EXC(env);
  jni_ctx->evaluate_id_ = env->GetMethodID(
      jni_ctx->class_, "evaluate", EXECUTOR_EVALUATE_SIGNATURE);
  RETURN_ERROR_IF_EXC(env);
  jni_ctx->close_id_ = env->GetMethodID(
      jni_ctx->class_, "close", EXECUTOR_CLOSE_SIGNATURE);
=======
  RETURN_IF_ERROR(JniUtil::GetGlobalClassRef(env, EXECUTOR_CLASS, &jni_ctx->cl));
  jmethodID executor_ctor = env->GetMethodID(
      jni_ctx->cl, "<init>", EXECUTOR_CTOR_SIGNATURE);
  RETURN_ERROR_IF_EXC(env);
  jni_ctx->evalute_id = env->GetMethodID(
      jni_ctx->cl, "evaluate", EXECUTOR_EVALUATE_SIGNATURE);
  RETURN_ERROR_IF_EXC(env);
  jni_ctx->close_id = env->GetMethodID(
      jni_ctx->cl, "close", EXECUTOR_CLOSE_SIGNATURE);
>>>>>>> e48c2b48
  RETURN_ERROR_IF_EXC(env);

  THiveUdfExecutorCtorParams ctor_params;
  ctor_params.fn = fn_;
  ctor_params.local_location = local_location_;
  ctor_params.input_byte_offsets = input_byte_offsets_;
<<<<<<< HEAD

  jni_ctx->input_values_buffer_ = new uint8_t[input_buffer_size_];
  jni_ctx->input_nulls_buffer_ = new uint8_t[GetNumChildren()];
  jni_ctx->output_value_buffer_ = new uint8_t[type().GetSlotSize()];

  ctor_params.input_buffer_ptr = (int64_t)jni_ctx->input_values_buffer_;
  ctor_params.input_nulls_ptr = (int64_t)jni_ctx->input_nulls_buffer_;
  ctor_params.output_buffer_ptr = (int64_t)jni_ctx->output_value_buffer_;
  ctor_params.output_null_ptr = (int64_t)&jni_ctx->output_null_value_;
=======

  jni_ctx->input_values_buffer = new uint8_t[input_buffer_size_];
  jni_ctx->input_nulls_buffer = new uint8_t[GetNumChildren()];
  jni_ctx->output_value_buffer = new uint8_t[type().GetSlotSize()];

  ctor_params.input_buffer_ptr = (int64_t)jni_ctx->input_values_buffer;
  ctor_params.input_nulls_ptr = (int64_t)jni_ctx->input_nulls_buffer;
  ctor_params.output_buffer_ptr = (int64_t)jni_ctx->output_value_buffer;
  ctor_params.output_null_ptr = (int64_t)&jni_ctx->output_null_value;
>>>>>>> e48c2b48

  jbyteArray ctor_params_bytes;

  // Add a scoped cleanup jni reference object. This cleans up local refs made
  // below.
  JniLocalFrame jni_frame;
  RETURN_IF_ERROR(jni_frame.push(env));

  RETURN_IF_ERROR(SerializeThriftMsg(env, &ctor_params, &ctor_params_bytes));
  // Create the java executor object
<<<<<<< HEAD
  jni_ctx->executor_ = env->NewObject(jni_ctx->class_,
      executor_ctor, ctor_params_bytes);
  RETURN_ERROR_IF_EXC(env);
  jni_ctx->executor_ = env->NewGlobalRef(jni_ctx->executor_);

  jni_ctx->output_anyval_ = CreateAnyVal(type_);
=======
  jni_ctx->executor = env->NewObject(jni_ctx->cl,
      executor_ctor, ctor_params_bytes);
  RETURN_ERROR_IF_EXC(env);
  jni_ctx->executor = env->NewGlobalRef(jni_ctx->executor);

  jni_ctx->output_anyval = CreateAnyVal(type_);
>>>>>>> e48c2b48

  return Status::OK;
}

void HiveUdfCall::Close(RuntimeState* state, ExprContext* ctx,
                        FunctionContext::FunctionStateScope scope) {
  FunctionContext* fn_ctx = ctx->fn_context(context_index_);
  JniContext* jni_ctx = reinterpret_cast<JniContext*>(
      fn_ctx->GetFunctionState(FunctionContext::THREAD_LOCAL));

  if (jni_ctx != NULL) {
    JNIEnv* env = getJNIEnv();
<<<<<<< HEAD
    if (jni_ctx->executor_ != NULL) {
      env->CallNonvirtualVoidMethodA(
          jni_ctx->executor_, jni_ctx->class_, jni_ctx->close_id_, NULL);
      env->DeleteGlobalRef(jni_ctx->executor_);
=======
    if (jni_ctx->executor != NULL) {
      env->CallNonvirtualVoidMethodA(
          jni_ctx->executor, jni_ctx->cl, jni_ctx->close_id, NULL);
      env->DeleteGlobalRef(jni_ctx->executor);
>>>>>>> e48c2b48
      // Clear any exceptions. Not much we can do about them here.
      Status status = JniUtil::GetJniExceptionMsg(env);
      if (!status.ok()) VLOG_QUERY << status.GetErrorMsg();
    }
<<<<<<< HEAD
    delete[] jni_ctx->input_values_buffer_;
    delete[] jni_ctx->input_nulls_buffer_;
    delete[] jni_ctx->output_value_buffer_;

    delete jni_ctx->output_anyval_;
=======
    delete[] jni_ctx->input_values_buffer;
    delete[] jni_ctx->input_nulls_buffer;
    delete[] jni_ctx->output_value_buffer;

    delete jni_ctx->output_anyval;
>>>>>>> e48c2b48
  } else {
    DCHECK(!ctx->opened_);
  }

  Expr::Close(state, ctx, scope);
}

Status HiveUdfCall::GetCodegendComputeFn(RuntimeState* state, llvm::Function** fn) {
  return GetCodegendComputeFnWrapper(state, fn);
}

string HiveUdfCall::DebugString() const {
  stringstream out;
  out << "HiveUdfCall(hdfs_location=" << fn_.hdfs_location
      << " classname=" << fn_.scalar_fn.symbol << " "
      << Expr::DebugString() << ")";
  return out.str();
}

BooleanVal HiveUdfCall::GetBooleanVal(ExprContext* ctx, TupleRow* row) {
  DCHECK_EQ(type_.type, TYPE_BOOLEAN);
  return *reinterpret_cast<BooleanVal*>(Evaluate(ctx, row));
}

TinyIntVal HiveUdfCall::GetTinyIntVal(ExprContext* ctx, TupleRow* row) {
  DCHECK_EQ(type_.type, TYPE_TINYINT);
  return *reinterpret_cast<TinyIntVal*>(Evaluate(ctx, row));
}

SmallIntVal HiveUdfCall::GetSmallIntVal(ExprContext* ctx, TupleRow* row) {
  DCHECK_EQ(type_.type, TYPE_SMALLINT);
  return * reinterpret_cast<SmallIntVal*>(Evaluate(ctx, row));
}

IntVal HiveUdfCall::GetIntVal(ExprContext* ctx, TupleRow* row) {
  DCHECK_EQ(type_.type, TYPE_INT);
  return *reinterpret_cast<IntVal*>(Evaluate(ctx, row));
}

BigIntVal HiveUdfCall::GetBigIntVal(ExprContext* ctx, TupleRow* row) {
  DCHECK_EQ(type_.type, TYPE_BIGINT);
  return *reinterpret_cast<BigIntVal*>(Evaluate(ctx, row));
}

FloatVal HiveUdfCall::GetFloatVal(ExprContext* ctx, TupleRow* row) {
  DCHECK_EQ(type_.type, TYPE_FLOAT);
  return *reinterpret_cast<FloatVal*>(Evaluate(ctx, row));
}

DoubleVal HiveUdfCall::GetDoubleVal(ExprContext* ctx, TupleRow* row) {
  DCHECK_EQ(type_.type, TYPE_DOUBLE);
  return *reinterpret_cast<DoubleVal*>(Evaluate(ctx, row));
}

StringVal HiveUdfCall::GetStringVal(ExprContext* ctx, TupleRow* row) {
  DCHECK_EQ(type_.type, TYPE_STRING);
  return *reinterpret_cast<StringVal*>(Evaluate(ctx, row));
}

TimestampVal HiveUdfCall::GetTimestampVal(ExprContext* ctx, TupleRow* row) {
  DCHECK_EQ(type_.type, TYPE_TIMESTAMP);
  return *reinterpret_cast<TimestampVal*>(Evaluate(ctx, row));
}

DecimalVal HiveUdfCall::GetDecimalVal(ExprContext* ctx, TupleRow* row) {
  DCHECK_EQ(type_.type, TYPE_DECIMAL);
  return *reinterpret_cast<DecimalVal*>(Evaluate(ctx, row));
}

}<|MERGE_RESOLUTION|>--- conflicted
+++ resolved
@@ -40,17 +40,10 @@
 namespace impala {
 
 struct JniContext {
-<<<<<<< HEAD
-  jclass class_;
-  jobject executor_;
-  jmethodID evaluate_id_;
-  jmethodID close_id_;
-=======
   jclass cl;
   jobject executor;
   jmethodID evalute_id;
   jmethodID close_id;
->>>>>>> e48c2b48
 
   uint8_t* input_values_buffer;
   uint8_t* input_nulls_buffer;
@@ -59,8 +52,6 @@
   bool warning_logged;
 
   AnyVal* output_anyval;
-
-  AnyVal* output_anyval_;
 
   JniContext() {
     executor = NULL;
@@ -86,13 +77,6 @@
 
   JNIEnv* env = getJNIEnv();
   if (env == NULL) {
-<<<<<<< HEAD
-    fn_ctx->AddWarning("Could not get JNIEnv.");
-    return NULL;
-  }
-
-  // Evaluate all the children values and put the results in input_values_buffer_
-=======
     stringstream ss;
     ss << "Hive UDF path=" << fn_.hdfs_location << " class=" << fn_.scalar_fn.symbol
       << " failed due to JNI issue getting the JNIEnv object";
@@ -102,22 +86,14 @@
   }
 
   // Evaluate all the children values and put the results in input_values_buffer
->>>>>>> e48c2b48
   for (int i = 0; i < GetNumChildren(); ++i) {
     void* v = ctx->GetValue(GetChild(i), row);
 
     if (v == NULL) {
-<<<<<<< HEAD
-      jni_ctx->input_nulls_buffer_[i] = 1;
-    } else {
-      uint8_t* input_ptr = jni_ctx->input_values_buffer_ + input_byte_offsets_[i];
-      jni_ctx->input_nulls_buffer_[i] = 0;
-=======
       jni_ctx->input_nulls_buffer[i] = 1;
     } else {
       uint8_t* input_ptr = jni_ctx->input_values_buffer + input_byte_offsets_[i];
       jni_ctx->input_nulls_buffer[i] = 0;
->>>>>>> e48c2b48
       switch (GetChild(i)->type().type) {
         case TYPE_BOOLEAN:
         case TYPE_TINYINT:
@@ -149,25 +125,6 @@
   // Using this version of Call has the lowest overhead. This eliminates the
   // vtable lookup and setting up return stacks.
   env->CallNonvirtualVoidMethodA(
-<<<<<<< HEAD
-      jni_ctx->executor_, jni_ctx->class_, jni_ctx->evaluate_id_, NULL);
-  Status status = JniUtil::GetJniExceptionMsg(env);
-  if (!status.ok()) {
-    stringstream ss;
-    ss << "Hive UDF path=" << fn_.hdfs_location << " class=" << fn_.scalar_fn.symbol
-       << " failed due to: " << status.GetErrorMsg();
-    fn_ctx->AddWarning(ss.str().c_str());
-    return NULL;
-  }
-
-  // Write output_value_buffer_ to output_anyval_
-  if (jni_ctx->output_null_value_) {
-    jni_ctx->output_anyval_->is_null = true;
-  } else {
-    AnyValUtil::SetAnyVal(jni_ctx->output_value_buffer_, type(), jni_ctx->output_anyval_);
-  }
-  return jni_ctx->output_anyval_;
-=======
       jni_ctx->executor, jni_ctx->cl, jni_ctx->evalute_id, NULL);
   Status status = JniUtil::GetJniExceptionMsg(env);
   if (!status.ok()) {
@@ -189,7 +146,6 @@
     AnyValUtil::SetAnyVal(jni_ctx->output_value_buffer, type(), jni_ctx->output_anyval);
   }
   return jni_ctx->output_anyval;
->>>>>>> e48c2b48
 }
 
 Status HiveUdfCall::Prepare(RuntimeState* state, const RowDescriptor& row_desc,
@@ -227,17 +183,6 @@
   JNIEnv* env = getJNIEnv();
   if (env == NULL) return Status("Failed to get/create JVM");
 
-<<<<<<< HEAD
-  RETURN_IF_ERROR(JniUtil::GetGlobalClassRef(env, EXECUTOR_CLASS, &jni_ctx->class_));
-  jmethodID executor_ctor = env->GetMethodID(
-      jni_ctx->class_, "<init>", EXECUTOR_CTOR_SIGNATURE);
-  RETURN_ERROR_IF_EXC(env);
-  jni_ctx->evaluate_id_ = env->GetMethodID(
-      jni_ctx->class_, "evaluate", EXECUTOR_EVALUATE_SIGNATURE);
-  RETURN_ERROR_IF_EXC(env);
-  jni_ctx->close_id_ = env->GetMethodID(
-      jni_ctx->class_, "close", EXECUTOR_CLOSE_SIGNATURE);
-=======
   RETURN_IF_ERROR(JniUtil::GetGlobalClassRef(env, EXECUTOR_CLASS, &jni_ctx->cl));
   jmethodID executor_ctor = env->GetMethodID(
       jni_ctx->cl, "<init>", EXECUTOR_CTOR_SIGNATURE);
@@ -247,24 +192,12 @@
   RETURN_ERROR_IF_EXC(env);
   jni_ctx->close_id = env->GetMethodID(
       jni_ctx->cl, "close", EXECUTOR_CLOSE_SIGNATURE);
->>>>>>> e48c2b48
   RETURN_ERROR_IF_EXC(env);
 
   THiveUdfExecutorCtorParams ctor_params;
   ctor_params.fn = fn_;
   ctor_params.local_location = local_location_;
   ctor_params.input_byte_offsets = input_byte_offsets_;
-<<<<<<< HEAD
-
-  jni_ctx->input_values_buffer_ = new uint8_t[input_buffer_size_];
-  jni_ctx->input_nulls_buffer_ = new uint8_t[GetNumChildren()];
-  jni_ctx->output_value_buffer_ = new uint8_t[type().GetSlotSize()];
-
-  ctor_params.input_buffer_ptr = (int64_t)jni_ctx->input_values_buffer_;
-  ctor_params.input_nulls_ptr = (int64_t)jni_ctx->input_nulls_buffer_;
-  ctor_params.output_buffer_ptr = (int64_t)jni_ctx->output_value_buffer_;
-  ctor_params.output_null_ptr = (int64_t)&jni_ctx->output_null_value_;
-=======
 
   jni_ctx->input_values_buffer = new uint8_t[input_buffer_size_];
   jni_ctx->input_nulls_buffer = new uint8_t[GetNumChildren()];
@@ -274,7 +207,6 @@
   ctor_params.input_nulls_ptr = (int64_t)jni_ctx->input_nulls_buffer;
   ctor_params.output_buffer_ptr = (int64_t)jni_ctx->output_value_buffer;
   ctor_params.output_null_ptr = (int64_t)&jni_ctx->output_null_value;
->>>>>>> e48c2b48
 
   jbyteArray ctor_params_bytes;
 
@@ -285,21 +217,12 @@
 
   RETURN_IF_ERROR(SerializeThriftMsg(env, &ctor_params, &ctor_params_bytes));
   // Create the java executor object
-<<<<<<< HEAD
-  jni_ctx->executor_ = env->NewObject(jni_ctx->class_,
-      executor_ctor, ctor_params_bytes);
-  RETURN_ERROR_IF_EXC(env);
-  jni_ctx->executor_ = env->NewGlobalRef(jni_ctx->executor_);
-
-  jni_ctx->output_anyval_ = CreateAnyVal(type_);
-=======
   jni_ctx->executor = env->NewObject(jni_ctx->cl,
       executor_ctor, ctor_params_bytes);
   RETURN_ERROR_IF_EXC(env);
   jni_ctx->executor = env->NewGlobalRef(jni_ctx->executor);
 
   jni_ctx->output_anyval = CreateAnyVal(type_);
->>>>>>> e48c2b48
 
   return Status::OK;
 }
@@ -312,34 +235,19 @@
 
   if (jni_ctx != NULL) {
     JNIEnv* env = getJNIEnv();
-<<<<<<< HEAD
-    if (jni_ctx->executor_ != NULL) {
-      env->CallNonvirtualVoidMethodA(
-          jni_ctx->executor_, jni_ctx->class_, jni_ctx->close_id_, NULL);
-      env->DeleteGlobalRef(jni_ctx->executor_);
-=======
     if (jni_ctx->executor != NULL) {
       env->CallNonvirtualVoidMethodA(
           jni_ctx->executor, jni_ctx->cl, jni_ctx->close_id, NULL);
       env->DeleteGlobalRef(jni_ctx->executor);
->>>>>>> e48c2b48
       // Clear any exceptions. Not much we can do about them here.
       Status status = JniUtil::GetJniExceptionMsg(env);
       if (!status.ok()) VLOG_QUERY << status.GetErrorMsg();
     }
-<<<<<<< HEAD
-    delete[] jni_ctx->input_values_buffer_;
-    delete[] jni_ctx->input_nulls_buffer_;
-    delete[] jni_ctx->output_value_buffer_;
-
-    delete jni_ctx->output_anyval_;
-=======
     delete[] jni_ctx->input_values_buffer;
     delete[] jni_ctx->input_nulls_buffer;
     delete[] jni_ctx->output_value_buffer;
 
     delete jni_ctx->output_anyval;
->>>>>>> e48c2b48
   } else {
     DCHECK(!ctx->opened_);
   }
