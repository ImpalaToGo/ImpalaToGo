--- conflicted
+++ resolved
@@ -179,13 +179,10 @@
   static void HllMerge(FunctionContext*, const StringVal& src, StringVal* dst);
   static BigIntVal HllFinalize(FunctionContext*, const StringVal& src);
 
-<<<<<<< HEAD
-=======
   // Utility method to compute the final result of an HLL estimation from num_buckets
   // estimates.
   static uint64_t HllFinalEstimate(const uint8_t* buckets, int32_t num_buckets);
 
->>>>>>> e48c2b48
   // Knuth's variance algorithm, more numerically stable than canonical stddev
   // algorithms; reference implementation:
   // http://en.wikipedia.org/wiki/Algorithms_for_calculating_variance#Online_algorithm
