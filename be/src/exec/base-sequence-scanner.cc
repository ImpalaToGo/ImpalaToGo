// Copyright 2012 Cloudera Inc.
//
// Licensed under the Apache License, Version 2.0 (the "License");
// you may not use this file except in compliance with the License.
// You may obtain a copy of the License at
//
// http://www.apache.org/licenses/LICENSE-2.0
//
// Unless required by applicable law or agreed to in writing, software
// distributed under the License is distributed on an "AS IS" BASIS,
// WITHOUT WARRANTIES OR CONDITIONS OF ANY KIND, either express or implied.
// See the License for the specific language governing permissions and
// limitations under the License.

#include <boost/bind.hpp>

#include "exec/base-sequence-scanner.h"

#include "exec/hdfs-scan-node.h"
#include "exec/scanner-context.inline.h"
#include "runtime/runtime-state.h"
#include "runtime/string-search.h"
#include "util/codec.h"

using namespace boost;
using namespace impala;
using namespace std;

const int BaseSequenceScanner::HEADER_SIZE = 1024;
const int BaseSequenceScanner::SYNC_MARKER = -1;

// Constants used in ReadPastSize()
static const double BLOCK_SIZE_PADDING_PERCENT = 0.1;
static const int REMAINING_BLOCK_SIZE_GUESS = 100 * 1024; // bytes
static const int MIN_SYNC_READ_SIZE = 10 * 1024; // bytes

// Macro to convert between SerdeUtil errors to Status returns.
#define RETURN_IF_FALSE(x) if (UNLIKELY(!(x))) return parse_status_

Status BaseSequenceScanner::IssueInitialRanges(HdfsScanNode* scan_node,
    const vector<HdfsFileDesc*>& files) {
  // Issue just the header range for each file.  When the header is complete,
  // we'll issue the splits for that file.  Splits cannot be processed until the
  // header is parsed (the header object is then shared across splits for that file).
  vector<DiskIoMgr::ScanRange*> header_ranges;
  for (int i = 0; i < files.size(); ++i) {
    ScanRangeMetadata* metadata =
        reinterpret_cast<ScanRangeMetadata*>(files[i]->splits[0]->meta_data());
    // The header is almost always a remote read. Set the disk id to -1 and indicate
    // it is not cached.
    // TODO: add remote disk id and plumb that through to the io mgr.  It should have
    // 1 queue for each NIC as well?
    DiskIoMgr::ScanRange* header_range = scan_node->AllocateScanRange(
<<<<<<< HEAD
        files[i]->filename.c_str(), HEADER_SIZE, 0, metadata->partition_id, -1, false);
=======
        files[i]->filename.c_str(), HEADER_SIZE, 0, metadata->partition_id, -1, false,
        false);
>>>>>>> e48c2b48
    header_ranges.push_back(header_range);
  }
  RETURN_IF_ERROR(scan_node->AddDiskIoRanges(header_ranges));
  return Status::OK;
}

BaseSequenceScanner::BaseSequenceScanner(HdfsScanNode* node, RuntimeState* state)
  : HdfsScanner(node, state),
    header_(NULL),
    block_start_(0),
    total_block_size_(0),
    num_syncs_(0) {
}

BaseSequenceScanner::~BaseSequenceScanner() {
}

Status BaseSequenceScanner::Prepare(ScannerContext* context) {
  RETURN_IF_ERROR(HdfsScanner::Prepare(context));
  stream_->set_read_past_size_cb(bind(&BaseSequenceScanner::ReadPastSize, this, _1));
  bytes_skipped_counter_ = ADD_COUNTER(
      scan_node_->runtime_profile(), "BytesSkipped", TCounterType::BYTES);
  return Status::OK;
}

void BaseSequenceScanner::Close() {
  VLOG_FILE << "Bytes read past scan range: " << -stream_->bytes_left();
  VLOG_FILE << "Average block size: "
            << (num_syncs_ > 1 ? total_block_size_ / (num_syncs_ - 1) : 0);
  // Need to close the decompressor before releasing the resources at AddFinalRowBatch(),
  // because in some cases there is memory allocated in decompressor_'s temp_memory_pool_.
  if (decompressor_.get() != NULL) {
    decompressor_->Close();
    decompressor_.reset(NULL);
  }
  AttachPool(data_buffer_pool_.get(), false);
  AddFinalRowBatch();
  if (!only_parsing_header_) {
    scan_node_->RangeComplete(file_format(), header_->compression_type);
  }
  HdfsScanner::Close();
}

Status BaseSequenceScanner::ProcessSplit() {
  header_ = reinterpret_cast<FileHeader*>(
      scan_node_->GetFileMetadata(stream_->filename()));
  if (header_ == NULL) {
    // This is the initial scan range just to parse the header
    only_parsing_header_ = true;
    header_ = state_->obj_pool()->Add(AllocateFileHeader());
    Status status = ReadFileHeader();
    if (!status.ok()) {
      if (state_->abort_on_error()) return status;
      state_->LogError(status);
      // We need to complete the ranges for this file.
      CloseFileRanges(stream_->filename());
      return Status::OK;
    }

    // Header is parsed, set the metadata in the scan node and issue more ranges
    scan_node_->SetFileMetadata(stream_->filename(), header_);
    HdfsFileDesc* desc = scan_node_->GetFileDesc(stream_->filename());
    scan_node_->AddDiskIoRanges(desc);
    return Status::OK;
  }

  // Initialize state for new scan range
  finished_ = false;
  // If the file is compressed, the buffers in the stream_ are not used directly.
  if (header_->is_compressed) stream_->set_contains_tuple_data(false);
  RETURN_IF_ERROR(InitNewRange());

  Status status = Status::OK;

  // Skip to the first record
  if (stream_->file_offset() < header_->header_size) {
    // If the scan range starts within the header, skip to the end of the header so we
    // don't accidentally skip to an extra sync within the header
    RETURN_IF_FALSE(stream_->SkipBytes(
        header_->header_size - stream_->file_offset(), &parse_status_));
  }
  RETURN_IF_ERROR(SkipToSync(header_->sync, SYNC_HASH_SIZE));

  // Process Range.
  while (!finished_) {
    status = ProcessRange();
    if (status.ok()) break;
    if (status.IsCancelled() || status.IsMemLimitExceeded()) return status;

    // Log error from file format parsing.
    stringstream ss;
    ss << "Problem parsing file " << stream_->filename() << " at ";
    if (stream_->eof()) {
      ss << "end of file";
    } else {
      ss << "offset " << stream_->file_offset();
    }
    ss << ": " << status.GetErrorMsg();
    state_->LogError(ss.str());

    // If abort on error then return, otherwise try to recover.
    if (state_->abort_on_error()) return status;

    // Recover by skipping to the next sync.
    parse_status_ = Status::OK;
    int64_t error_offset = stream_->file_offset();
    status = SkipToSync(header_->sync, SYNC_HASH_SIZE);
    COUNTER_ADD(bytes_skipped_counter_, stream_->file_offset() - error_offset);
    RETURN_IF_ERROR(status);
    DCHECK(parse_status_.ok());
  }

  // All done with this scan range.
  return Status::OK;
}

Status BaseSequenceScanner::ReadSync() {
  // We are finished when we read a sync marker occurring completely in the next
  // scan range
  finished_ = stream_->eosr();

  uint8_t* hash;
  int64_t out_len;
  RETURN_IF_FALSE(stream_->GetBytes(SYNC_HASH_SIZE, &hash, &out_len, &parse_status_));
  if (out_len != SYNC_HASH_SIZE || memcmp(hash, header_->sync, SYNC_HASH_SIZE)) {
    stringstream ss;
    ss  << "Bad synchronization marker" << endl
        << "  Expected: '"
        << ReadWriteUtil::HexDump(header_->sync, SYNC_HASH_SIZE) << "'" << endl
        << "  Actual:   '"
        << ReadWriteUtil::HexDump(hash, SYNC_HASH_SIZE) << "'";
    return Status(ss.str());
  }
  finished_ |= stream_->eof();
  total_block_size_ += stream_->file_offset() - block_start_;
  block_start_ = stream_->file_offset();
  ++num_syncs_;
  return Status::OK;
}

int BaseSequenceScanner::FindSyncBlock(const uint8_t* buffer, int buffer_len,
                                       const uint8_t* sync, int sync_len) {
  char* sync_str = reinterpret_cast<char*>(const_cast<uint8_t*>(sync));
  StringValue needle = StringValue(sync_str, sync_len);

  StringValue haystack(
      const_cast<char*>(reinterpret_cast<const char*>(buffer)), buffer_len);

  StringSearch search(&needle);
  int offset = search.Search(&haystack);

  if (offset != -1) {
    // Advance offset past sync
    offset += sync_len;
  }
  return offset;
}

Status BaseSequenceScanner::SkipToSync(const uint8_t* sync, int sync_size) {
  // offset into current buffer of end of sync (once found, -1 until then)
  int offset = -1;
  uint8_t* buffer;
  int64_t buffer_len;
  Status status;

  // Read buffers until we find a sync or reach the end of the scan range. If we read all
  // the buffers remaining in the scan range and none of them contain a sync (including a
  // sync that starts at the end of this scan range and continues into the next one), then
  // there are no more syncs in this scan range and we're finished.
  while (!stream_->eosr()) {
    // Check if there's a sync fully contained in the current buffer
    RETURN_IF_ERROR(stream_->GetBuffer(true, &buffer, &buffer_len));
    offset = FindSyncBlock(buffer, buffer_len, sync, sync_size);
    DCHECK_LE(offset, buffer_len);
    if (offset != -1) break;

    // No sync found in the current buffer, so check if there's a sync spanning the
    // current buffer and the next. First we skip so there are sync_size - 1 bytes left,
    // then we read these bytes plus the first sync_size - 1 bytes of the next buffer.
    // This guarantees that we find any syncs that start in the current buffer and end in
    // the next buffer.
    int64_t to_skip = max(static_cast<int64_t>(0), buffer_len - (sync_size - 1));
    RETURN_IF_FALSE(stream_->SkipBytes(to_skip, &parse_status_));
    // Peek so we don't advance stream_ into the next buffer. If we don't find a sync here
    // then we'll need to check all of the next buffer, including the first sync_size -1
    // bytes.
    RETURN_IF_FALSE(stream_->GetBytes(
        (sync_size - 1) * 2, &buffer, &buffer_len, &parse_status_, true));
    offset = FindSyncBlock(buffer, buffer_len, sync, sync_size);
    DCHECK_LE(offset, buffer_len);
    if (offset != -1) break;

    // No sync starting in this buffer, so advance stream_ to the beginning of the next
    // buffer.
    RETURN_IF_ERROR(stream_->GetBuffer(false, &buffer, &buffer_len));
  }

  if (offset == -1) {
    // No more syncs in this scan range
    DCHECK(stream_->eosr());
    finished_ = true;
    return Status::OK;
  }
  DCHECK_GE(offset, sync_size);

  // Make sure sync starts in our scan range
  if (offset - sync_size >= stream_->bytes_left()) {
    finished_ = true;
    return Status::OK;
  }

  RETURN_IF_FALSE(stream_->SkipBytes(offset, &parse_status_));
  VLOG_FILE << "Found sync for: " << stream_->filename()
            << " at " << stream_->file_offset() - sync_size;
  if (stream_->eof()) finished_ = true;
  block_start_ = stream_->file_offset();
  ++num_syncs_;
  return Status::OK;
}

void BaseSequenceScanner::CloseFileRanges(const char* filename) {
  DCHECK(only_parsing_header_);
  HdfsFileDesc* desc = scan_node_->GetFileDesc(filename);
  const vector<DiskIoMgr::ScanRange*>& splits = desc->splits;
  for (int i = 0; i < splits.size(); ++i) {
    COUNTER_ADD(bytes_skipped_counter_, splits[i]->len());
    scan_node_->RangeComplete(file_format(), THdfsCompression::NONE);
  }
}

int BaseSequenceScanner::ReadPastSize(int64_t file_offset) {
  DCHECK_GE(total_block_size_, 0);
  if (total_block_size_ == 0) {
    // This scan range didn't include a complete block, so we have no idea how many bytes
    // remain in the block. Guess.
    return REMAINING_BLOCK_SIZE_GUESS;
  }
  DCHECK_GE(num_syncs_, 2);
  int average_block_size = total_block_size_ / (num_syncs_ - 1);

  // Number of bytes read in the current block
  int block_bytes_read = file_offset - block_start_;
  DCHECK_GE(block_bytes_read, 0);
  int bytes_left = max(average_block_size - block_bytes_read, 0);
  // Include some padding
  bytes_left += average_block_size * BLOCK_SIZE_PADDING_PERCENT;

  int max_read_size = state_->io_mgr()->max_read_buffer_size();
  return min(max(bytes_left, MIN_SYNC_READ_SIZE), max_read_size);
}<|MERGE_RESOLUTION|>--- conflicted
+++ resolved
@@ -51,12 +51,8 @@
     // TODO: add remote disk id and plumb that through to the io mgr.  It should have
     // 1 queue for each NIC as well?
     DiskIoMgr::ScanRange* header_range = scan_node->AllocateScanRange(
-<<<<<<< HEAD
-        files[i]->filename.c_str(), HEADER_SIZE, 0, metadata->partition_id, -1, false);
-=======
         files[i]->filename.c_str(), HEADER_SIZE, 0, metadata->partition_id, -1, false,
         false);
->>>>>>> e48c2b48
     header_ranges.push_back(header_range);
   }
   RETURN_IF_ERROR(scan_node->AddDiskIoRanges(header_ranges));
