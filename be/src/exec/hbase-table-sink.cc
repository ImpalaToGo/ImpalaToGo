// Copyright 2012 Cloudera Inc.
//
// Licensed under the Apache License, Version 2.0 (the "License");
// you may not use this file except in compliance with the License.
// You may obtain a copy of the License at
//
// http://www.apache.org/licenses/LICENSE-2.0
//
// Unless required by applicable law or agreed to in writing, software
// distributed under the License is distributed on an "AS IS" BASIS,
// WITHOUT WARRANTIES OR CONDITIONS OF ANY KIND, either express or implied.
// See the License for the specific language governing permissions and
// limitations under the License.

#include "exec/hbase-table-sink.h"

#include <vector>

#include "common/logging.h"
#include "exprs/expr.h"
#include "exprs/expr-context.h"
#include "gen-cpp/ImpalaInternalService_constants.h"

using namespace std;

namespace impala {

const static string& ROOT_PARTITION_KEY =
    g_ImpalaInternalService_constants.ROOT_PARTITION_KEY;

HBaseTableSink::HBaseTableSink(const RowDescriptor& row_desc,
                               const vector<TExpr>& select_list_texprs,
                               const TDataSink& tsink)
    : table_id_(tsink.table_sink.target_table_id),
      table_desc_(NULL),
      hbase_table_writer_(NULL),
      row_desc_(row_desc),
      select_list_texprs_(select_list_texprs) {
}

Status HBaseTableSink::PrepareExprs(RuntimeState* state) {
  // From the thrift expressions create the real exprs.
  RETURN_IF_ERROR(Expr::CreateExprTrees(state->obj_pool(), select_list_texprs_,
                                        &output_expr_ctxs_));
  // Prepare the exprs to run.
<<<<<<< HEAD
  RETURN_IF_ERROR(Expr::Prepare(output_expr_ctxs_, state, row_desc_));
=======
  RETURN_IF_ERROR(
      Expr::Prepare(output_expr_ctxs_, state, row_desc_, expr_mem_tracker_.get()));
>>>>>>> e48c2b48
  return Status::OK;
}

Status HBaseTableSink::Prepare(RuntimeState* state) {
<<<<<<< HEAD
=======
  RETURN_IF_ERROR(DataSink::Prepare(state));
>>>>>>> e48c2b48
  runtime_profile_ = state->obj_pool()->Add(
      new RuntimeProfile(state->obj_pool(), "HbaseTableSink"));
  SCOPED_TIMER(runtime_profile_->total_time_counter());

  // Get the hbase table descriptor.  The table name will be used.
  table_desc_ = static_cast<HBaseTableDescriptor*>(
      state->desc_tbl().GetTableDescriptor(table_id_));
  // Prepare the expressions.
  RETURN_IF_ERROR(PrepareExprs(state));
  // Now that expressions are ready to materialize tuples, create the writer.
  hbase_table_writer_.reset(
      new HBaseTableWriter(table_desc_, output_expr_ctxs_, runtime_profile_));

  // Try and init the table writer.  This can create connections to HBase and
  // to zookeeper.
  RETURN_IF_ERROR(hbase_table_writer_->Init(state));

  // Add a 'root partition' status in which to collect insert statistics
  TInsertPartitionStatus root_status;
  root_status.__set_num_appended_rows(0L);
  root_status.__set_stats(TInsertStats());
  root_status.__set_id(-1L);
  state->per_partition_status()->insert(make_pair(ROOT_PARTITION_KEY, root_status));

  return Status::OK;
}

Status HBaseTableSink::Open(RuntimeState* state) {
  return Expr::Open(output_expr_ctxs_, state);
}

Status HBaseTableSink::Send(RuntimeState* state, RowBatch* batch, bool eos) {
  SCOPED_TIMER(runtime_profile_->total_time_counter());
  ExprContext::FreeLocalAllocations(output_expr_ctxs_);
  RETURN_IF_ERROR(state->CheckQueryState());
  // Since everything is set up just forward everything to the writer.
  RETURN_IF_ERROR(hbase_table_writer_->AppendRowBatch(batch));
  (*state->per_partition_status())[ROOT_PARTITION_KEY].num_appended_rows +=
      batch->num_rows();
  return Status::OK;
}

void HBaseTableSink::Close(RuntimeState* state) {
  if (closed_) return;
  SCOPED_TIMER(runtime_profile_->total_time_counter());

  if (hbase_table_writer_.get() != NULL) {
    hbase_table_writer_->Close(state);
    hbase_table_writer_.reset(NULL);
  }
  Expr::Close(output_expr_ctxs_, state);
  closed_ = true;
}

}  // namespace impala<|MERGE_RESOLUTION|>--- conflicted
+++ resolved
@@ -43,20 +43,13 @@
   RETURN_IF_ERROR(Expr::CreateExprTrees(state->obj_pool(), select_list_texprs_,
                                         &output_expr_ctxs_));
   // Prepare the exprs to run.
-<<<<<<< HEAD
-  RETURN_IF_ERROR(Expr::Prepare(output_expr_ctxs_, state, row_desc_));
-=======
   RETURN_IF_ERROR(
       Expr::Prepare(output_expr_ctxs_, state, row_desc_, expr_mem_tracker_.get()));
->>>>>>> e48c2b48
   return Status::OK;
 }
 
 Status HBaseTableSink::Prepare(RuntimeState* state) {
-<<<<<<< HEAD
-=======
   RETURN_IF_ERROR(DataSink::Prepare(state));
->>>>>>> e48c2b48
   runtime_profile_ = state->obj_pool()->Add(
       new RuntimeProfile(state->obj_pool(), "HbaseTableSink"));
   SCOPED_TIMER(runtime_profile_->total_time_counter());
