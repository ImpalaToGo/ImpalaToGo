// Copyright 2012 Cloudera Inc.
//
// Licensed under the Apache License, Version 2.0 (the "License");
// you may not use this file except in compliance with the License.
// You may obtain a copy of the License at
//
// http://www.apache.org/licenses/LICENSE-2.0
//
// Unless required by applicable law or agreed to in writing, software
// distributed under the License is distributed on an "AS IS" BASIS,
// WITHOUT WARRANTIES OR CONDITIONS OF ANY KIND, either express or implied.
// See the License for the specific language governing permissions and
// limitations under the License.


#ifndef IMPALA_EXEC_HASH_TABLE_H
#define IMPALA_EXEC_HASH_TABLE_H

#include <vector>
#include <boost/cstdint.hpp>
#include <boost/scoped_ptr.hpp>
#include "codegen/impala-ir.h"
#include "common/logging.h"
#include "runtime/buffered-block-mgr.h"
#include "runtime/buffered-tuple-stream.h"
#include "runtime/buffered-tuple-stream.inline.h"
#include "runtime/mem-tracker.h"
#include "runtime/tuple-row.h"
#include "util/bitmap.h"
#include "util/hash-util.h"

namespace llvm {
  class Function;
}

namespace impala {

class Expr;
class ExprContext;
class LlvmCodeGen;
class MemTracker;
class RowDescriptor;
class RuntimeState;
class Tuple;
class TupleRow;
class HashTable;

// Hash table implementation designed for partitioned hash aggregation and hash joins.
// This is not templatized and is tailored to the usage pattern for aggregation and joins.
// The hash table store TupleRows and allows for different exprs for insertions and finds.
// This is the pattern we use for joins and aggregation where the input/build tuple
// row descriptor is different from the find/probe descriptor.
// The table is optimized for the query engine's use case as much as possible and is not
// intended to be a generic hash table implementation.  The API loosely mimics the
// std::hashset API.
//
// The hash table stores evaluated expr results for the current row being processed
// when possible into a contiguous memory buffer. This allows for very efficient
// computation for hashing.  The implementation is also designed to allow codegen
// for some paths.
//
// The hash table does not support removes. The hash table is not thread safe.
//
// The implementation is based on the boost multiset.  The hashtable is implemented by
// two data structures: a vector of buckets and a vector of nodes.  Inserted values
// are stored as nodes (in the order they are inserted).  The buckets (indexed by the
// mod of the hash) contain pointers to the node vector.  Nodes that fall in the same
// bucket are linked together (the bucket pointer gets you the head of that linked list).
// When growing the hash table, the number of buckets is doubled, and nodes from a
// particular bucket either stay in place or move to an analogous bucket in the second
// half of buckets. This behavior allows us to avoid moving about half the nodes each
// time, and maintains good cache properties by only accessing 2 buckets at a time.
// The node vector is modified in place.
// Due to the doubling nature of the buckets, we require that the number of buckets is a
// power of 2. This allows us to determine if a node needs to move by simply checking a
// single bit, and further allows us to initially hash nodes using a bitmask.
//
// TODO: this is not a fancy hash table in terms of memory access patterns (cuckoo-hashing
// or something that spills to disk). We will likely want to invest more time into this.
// TODO: hash-join and aggregation have very different access patterns.  Joins insert
// all the rows and then calls scan to find them.  Aggregation interleaves Find() and
// Inserts().  We can want to optimize joins more heavily for Inserts() (in particular
// growing).
// TODO: batched interface for inserts and finds.
// TODO: do we need to check mem limit exceeded so often. Check once per batch?

// Control block for a hash table.  This class contains the logic as well as the variables
// needed by a thread to operate on a hash table.
class HashTableCtx {
 public:
  // Create a hash table context.
  //  - build_exprs are the exprs that should be used to evaluate rows during Insert().
  //  - probe_exprs are used during Find()
  //  - stores_nulls: if false, TupleRows with nulls are ignored during Insert
  //  - finds_nulls: if false, Find() returns End() for TupleRows with nulls
  //      even if stores_nulls is true
  //  - initial_seed: Initial seed value to use when computing hashes for rows with
  //    level 0. Other levels have their seeds derived from this seed.
  //  - The max levels we will hash with.
  HashTableCtx(const std::vector<ExprContext*>& build_expr_ctxs,
      const std::vector<ExprContext*>& probe_expr_ctxs, bool stores_nulls,
      bool finds_nulls, int32_t initial_seed, int max_levels,
      int num_build_tuples);

  // Call to cleanup any resources.
  void Close();

  void set_level(int level);
  int level() const { return level_; }

  // Returns the results of the exprs at 'expr_idx' evaluated over the last row
  // processed.
  // This value is invalid if the expr evaluated to NULL.
  // TODO: this is an awkward abstraction but aggregation node can take advantage of
  // it and save some expr evaluation calls.
  void* last_expr_value(int expr_idx) const {
    return expr_values_buffer_ + expr_values_buffer_offsets_[expr_idx];
  }

  // Returns if the expr at 'expr_idx' evaluated to NULL for the last row.
  bool last_expr_value_null(int expr_idx) const {
    return expr_value_null_bits_[expr_idx];
  }

  // Evaluate and hash the build/probe row, returning in *hash. Returns false if this
  // row should be rejected (doesn't need to be processed further) because it
  // contains NULL.
  // These need to be inlined in the IR module so we can find and replace the calls to
  // EvalBuildRow()/EvalProbeRow().
  bool IR_ALWAYS_INLINE EvalAndHashBuild(TupleRow* row, uint32_t* hash);
  bool IR_ALWAYS_INLINE EvalAndHashProbe(TupleRow* row, uint32_t* hash);

  // Codegen for evaluating a tuple row.  Codegen'd function matches the signature
  // for EvalBuildRow and EvalTupleRow.
  // If build_row is true, the codegen uses the build_exprs, otherwise the probe_exprs.
  llvm::Function* CodegenEvalRow(RuntimeState* state, bool build_row);

  // Codegen for evaluating a TupleRow and comparing equality against
  // 'expr_values_buffer_'.  Function signature matches HashTable::Equals().
  llvm::Function* CodegenEquals(RuntimeState* state);

  // Codegen for hashing the expr values in 'expr_values_buffer_'. Function prototype
  // matches HashCurrentRow identically. Unlike HashCurrentRow(), the returned function
  // only uses a single hash function, rather than switching based on level_.
  // If 'use_murmur' is true, murmur hash is used, otherwise CRC is used if the hardware
  // supports it (see hash-util.h).
  llvm::Function* CodegenHashCurrentRow(RuntimeState* state, bool use_murmur);

  static const char* LLVM_CLASS_NAME;

 private:
  friend class HashTable;

  // Compute the hash of the values in expr_values_buffer_.
  // This will be replaced by codegen.  We don't want this inlined for replacing
  // with codegen'd functions so the function name does not change.
  uint32_t IR_NO_INLINE HashCurrentRow() {
    DCHECK_LT(level_, seeds_.size());
    uint32_t seed = seeds_[level_];
    if (var_result_begin_ == -1) {
      // This handles NULLs implicitly since a constant seed value was put
      // into results buffer for nulls.
      // TODO: figure out which hash function to use. We need to generate uncorrelated
      // hashes by changing just the seed. CRC does not have this property and FNV is
      // okay. We should switch to something else.
      return Hash(expr_values_buffer_, results_buffer_size_, seed);
    } else {
      return HashTableCtx::HashVariableLenRow();
    }
  }

  // Wrapper function for calling correct HashUtil function in non-codegen'd case.
  uint32_t inline Hash(const void* input, int len, int32_t hash) {
    // Use CRC hash at first level for better performance. Switch to murmur hash at
    // subsequent levels since CRC doesn't randomize well with different seed inputs.
    if (level_ == 0) return HashUtil::Hash(input, len, hash);
    return HashUtil::MurmurHash2_64(input, len, hash);
  }

  // Evaluate 'row' over build exprs caching the results in 'expr_values_buffer_' This
  // will be replaced by codegen.  We do not want this function inlined when cross
  // compiled because we need to be able to differentiate between EvalBuildRow and
  // EvalProbeRow by name and the build/probe exprs are baked into the codegen'd function.
  bool IR_NO_INLINE EvalBuildRow(TupleRow* row) {
    return EvalRow(row, build_expr_ctxs_);
  }

  // Evaluate 'row' over probe exprs caching the results in 'expr_values_buffer_'
  // This will be replaced by codegen.
  bool IR_NO_INLINE EvalProbeRow(TupleRow* row) {
    return EvalRow(row, probe_expr_ctxs_);
  }

  // Compute the hash of the values in expr_values_buffer_ for rows with variable length
  // fields (e.g. strings)
  uint32_t HashVariableLenRow();

  // Evaluate the exprs over row and cache the results in 'expr_val_buf'.
  // Returns whether any expr evaluated to NULL.
  // This will be replaced by codegen.
  bool EvalRow(TupleRow* row, const std::vector<ExprContext*>& ctxs);

  // Returns true if the values of build_exprs evaluated over 'build_row' equal
  // the values cached in expr_values_buffer_.
  // This will be replaced by codegen.
  bool Equals(TupleRow* build_row);

  const std::vector<ExprContext*>& build_expr_ctxs_;
  const std::vector<ExprContext*>& probe_expr_ctxs_;

  // Constants on how the hash table should behave. Joins and aggs have slightly
  // different behavior.
  // TODO: these constants are an ideal candidate to be removed with codegen.
  // TODO: ..or with template-ization
  const bool stores_nulls_;
  const bool finds_nulls_;

  // The current level this context is working on. Each level needs to use a
  // different seed.
  int level_;

  // The seeds to use for hashing. Indexed by the level.
  std::vector<uint32_t> seeds_;

  // Cache of exprs values for the current row being evaluated.  This can either
  // be a build row (during Insert()) or probe row (during Find()).
  std::vector<int> expr_values_buffer_offsets_;

  // byte offset into expr_values_buffer_ that begins the variable length results
  int var_result_begin_;

  // byte size of 'expr_values_buffer_'
  int results_buffer_size_;

  // buffer to store evaluated expr results.  This address must not change once
  // allocated since the address is baked into the codegen
  uint8_t* expr_values_buffer_;

  // Use bytes instead of bools to be compatible with llvm.  This address must
  // not change once allocated.
  uint8_t* expr_value_null_bits_;

  // Scratch buffer to generate rows on the fly.
  TupleRow* row_;

  // Cross-compiled functions to access member variables used in CodegenHashCurrentRow().
  uint32_t GetHashSeed() const;
};

// The hash table data structure. Consists of a vector of buckets (of linked nodes).
// The data allocated by the hash table comes from the BufferedBlockMgr.
class HashTable {
 private:
  struct Node;

 public:
  class Iterator;

  // Create a hash table.
  //  - client: block mgr client to allocate data pages from.
  //  - num_build_tuples: number of Tuples in the build tuple row.
  //  - tuple_stream: the tuple stream which contains the tuple rows index by the
  //    hash table. Can be NULL if the rows contain only a single tuple, in which
  //    the 'tuple_stream' is unused.
  //  - use_initial_small_pages: if true the first fixed N data_pages_ will be smaller
  //    than the io buffer size.
  //  - max_num_buckets: the maximum number of buckets that can be stored. If we
  //    try to grow the number of buckets to a larger number, the inserts will fail.
  //    -1, if it unlimited.
  //  - initial_num_buckets: number of buckets that the hash table
  //    should be initialized with.
  HashTable(RuntimeState* state, BufferedBlockMgr::Client* client,
      int num_build_tuples, BufferedTupleStream* tuple_stream,
      bool use_initial_small_pages, int64_t max_num_buckets,
      int64_t initial_num_buckets = 1024);

  // Ctor used only for testing. Memory is allocated from the pool instead of the
  // block mgr.
  HashTable(MemPool* pool, int num_buckets = 1024);

  // Allocates the initial bucket structure. Returns false if OOM.
  bool Init();

  // Call to cleanup any resources. Must be called once.
  void Close();

  // Insert row into the hash table. EvalAndHashBuild()/EvalAndHashProbe() must
  // be called on 'row' before inserting.
  // This will grow the hash table if necessary. If there is not enough memory,
  // the insert fails and this function returns false.
  // The 'row' is not copied by the hash table and the caller must guarantee it
  // stays in memory.
  // 'idx' is the index into tuple_stream_ for this row. If the row contains more
  // than one tuples, the 'idx' is stored instead of the 'row'.
  // Returns false if there was not enough memory to insert the row.
  bool IR_ALWAYS_INLINE Insert(HashTableCtx* ht_ctx,
      const BufferedTupleStream::RowIdx& idx, TupleRow* row, uint32_t hash);

  bool IR_ALWAYS_INLINE Insert(HashTableCtx* ht_ctx, Tuple* tuple, uint32_t hash);

  // Returns the start iterator for all rows that match the last row evaluated in
  // 'ht_cxt'. EvalAndHashBuild/EvalAndHashProbe must have been called before calling
  // this. Hash must be the hash returned by EvalAndHashBuild/Probe.
  // The iterator can be iterated until HashTable::End() to find all the matching rows.
  // Only one scan can be in progress at any time (i.e. it is not legal to call
  // Find(), begin iterating through all the matches, call another Find(),
  // and continuing iterator from the first scan iterator).
  // Advancing the returned iterator will go to the next matching row.  The matching
  // rows are evaluated lazily (i.e. computed as the Iterator is moved).
  // Returns HashTable::End() if there is no match.
  Iterator IR_ALWAYS_INLINE Find(HashTableCtx* ht_ctx, uint32_t hash);

  // Returns number of elements in the hash table
  int64_t size() const { return num_nodes_; }

  // Returns the number of buckets
  int64_t num_buckets() const { return num_buckets_; }

  // Returns the load factor (the number of non-empty buckets)
  float load_factor() const {
    return num_filled_buckets_ / static_cast<float>(num_buckets_);
  }

  // Returns an estimate of the number of bytes needed to build the hash table
  // structure for 'num_rows'.
  static int64_t EstimateSize(int64_t num_rows) {
    return EstimatedNumBuckets(num_rows) * sizeof(Bucket) + num_rows * sizeof(Node);
  }

  // Returns the estimated number of buckets (rounded up to a power of two) to
  // store num_rows.
  static int64_t EstimatedNumBuckets(int64_t num_rows) {
    // Assume 50% fill factor.
    int64_t num_buckets = num_rows * 2;
    return BitUtil::NextPowerOfTwo(num_buckets);
  }

  // Returns the number of bytes allocated to the hash table
  int64_t byte_size() const { return total_data_page_size_; }
<<<<<<< HEAD

  // Can be called after all insert calls to update the bitmap filters for the probe
  // side values. The bitmap filters are similar to Bloom filters in that they have no
  // false negatives but they will have false positives.
  // These filters are not added to the runtime state.
  void UpdateProbeFilters(HashTableCtx* ht_ctx,
      std::vector<std::pair<SlotId, Bitmap*> >& bitmaps);

  // Returns an iterator at the beginning of the hash table.  Advancing this iterator
  // will traverse all elements.
  Iterator Begin(HashTableCtx* ht_ctx);

  // Return an iterator pointing to the first element in the hash table that does not
  // have its matched flag set. Used in right-outer and full-outer joins.
  Iterator FirstUnmatched(HashTableCtx* ctx);
=======

  // Can be called after all insert calls to update the bitmap filters for the probe
  // side values. The bitmap filters are similar to Bloom filters in that they have no
  // false negatives but they will have false positives.
  // These filters are not added to the runtime state.
  void UpdateProbeFilters(HashTableCtx* ht_ctx,
      std::vector<std::pair<SlotId, Bitmap*> >& bitmaps);

  // Returns an iterator at the beginning of the hash table.  Advancing this iterator
  // will traverse all elements.
  Iterator Begin(HashTableCtx* ht_ctx);

  // Return an iterator pointing to the first element in the hash table that does not
  // have its matched flag set. Used in right-outer and full-outer joins.
  Iterator FirstUnmatched(HashTableCtx* ctx);

  // Returns true if there was a least one match.
  bool HasMatches() const { return has_matches_; }
>>>>>>> e48c2b48

  // Returns end marker
  Iterator End() { return Iterator(); }

  // Dump out the entire hash table to string.  If skip_empty, empty buckets are
  // skipped.  If show_match, it also prints the matched flag of each node. If build_desc
  // is non-null, the build rows will be output.  Otherwise just the build row addresses.
  std::string DebugString(bool skip_empty, bool show_match,
      const RowDescriptor* build_desc);

  // stl-like iterator interface.
  class Iterator {
   public:
    Iterator() : table_(NULL), bucket_idx_(-1), node_(NULL) {
    }

    // Iterates to the next element.  In the case where the iterator was
    // from a Find, this will lazily evaluate that bucket, only returning
    // TupleRows that match the current scan row. No-op if the iterator is at the end.
    template<bool check_match>
    void IR_ALWAYS_INLINE Next(HashTableCtx* ht_ctx);

    // Iterates to the next element that does not have its matched flag set. Returns false
    // if it reaches the end of the table without finding an unmatched element. Used in
    // right-outer and full-outer joins.
    bool NextUnmatched();

    // Returns the current row. Callers must check the iterator is not AtEnd() before
    // calling GetRow(). The returned row is owned by the iterator and valid until
    // the next call to GetRow(). It is safe to advance the iterator.
    TupleRow* GetRow() {
      DCHECK(!AtEnd());
      return table_->GetRow(node_, ctx_->row_);
    }

    Tuple* GetTuple() {
      DCHECK(!AtEnd());
      DCHECK(table_->stores_tuples_);
      return reinterpret_cast<Tuple*>(node_->tuple);
    }

<<<<<<< HEAD
    void set_matched(bool v) {
      DCHECK(!AtEnd());
      node_->matched = v;
=======
    // Sets as matched the node currently pointed by the iterator. The iterator
    // cannot be AtEnd().
    void set_matched() {
      DCHECK(!AtEnd());
      node_->matched = true;
      table_->has_matches_ = true;
>>>>>>> e48c2b48
    }

    bool matched() const {
      DCHECK(!AtEnd());
      return node_->matched;
    }

    void reset() {
      bucket_idx_ = -1;
      node_ = NULL;
    }

    // Returns true if this iterator is at the end, i.e. GetRow() cannot be called.
    bool AtEnd() const { return node_ == NULL; }
    bool operator!=(const Iterator& rhs) { return !(*this == rhs); }

    bool operator==(const Iterator& rhs) {
      return bucket_idx_ == rhs.bucket_idx_ && node_ == rhs.node_;
    }

   private:
    friend class HashTable;

    Iterator(HashTable* table, HashTableCtx* ctx,
        int bucket_idx, Node* node, uint32_t hash)
      : table_(table),
        ctx_(ctx),
        bucket_idx_(bucket_idx),
        node_(node),
        scan_hash_(hash) {
    }

    HashTable* table_;
    HashTableCtx* ctx_;

    // Current bucket idx
    int64_t bucket_idx_;

    // Current node idx (within current bucket)
    Node* node_;

    // Cached hash value for the row passed to Find()
    uint32_t scan_hash_;
  };

 private:
  friend class Iterator;
  friend class HashTableTest;

  // TODO: bit pack this struct. The default alignment makes this struct have a lot
  // of wasted bytes.
  struct Node {
    // Only used for full/right outer hash join to indicate if this row has been
    // matched.
    // From an abstraction point of view, this is an awkward place to store this
    // information but it is very efficient here. This space is otherwise unused
    // (and we can bitpack this more in the future).
    bool matched;

    // TODO: Do we even have to cache the hash value?
    uint32_t hash;   // Cache of the hash for data_
    Node* next;      // Chain to next node for collisions
    union {
      BufferedTupleStream::RowIdx idx;
      Tuple* tuple;
    };
  };

  struct Bucket {
    Node* node;
    Bucket() : node(NULL) { }
  };

  // Returns the next non-empty bucket and updates idx to be the index of that bucket.
  // If there are no more buckets, returns NULL and sets idx to -1
  Bucket* NextBucket(int64_t* bucket_idx);

  // Resize the hash table to 'num_buckets'. Returns false on OOM.
  bool ResizeBuckets(int64_t num_buckets);

  // Insert row into the hash table. Returns the node that was inserted. Returns NULL
  // if there was not enough memory.
  Node* IR_ALWAYS_INLINE InsertImpl(HashTableCtx* ht_ctx, uint32_t hash);

  // Chains the node at 'node_idx' to 'bucket'.  Nodes in a bucket are chained
  // as a linked list; this places the new node at the beginning of the list.
  void AddToBucket(Bucket* bucket, Node* node);

  // Moves a node from one bucket to another. 'previous_node' refers to the
  // node (if any) that's chained before this node in from_bucket's linked list.
  void MoveNode(Bucket* from_bucket, Bucket* to_bucket, Node* node,
     Node* previous_node);

  TupleRow* GetRow(Node* node, TupleRow* row) const {
    if (stores_tuples_) {
      return reinterpret_cast<TupleRow*>(&node->tuple);
    } else {
      tuple_stream_->GetTupleRow(node->idx, row);
      return row;
    }
  }

  // Grow the node array. Returns false on OOM.
  bool GrowNodeArray();

  // Load factor that will trigger growing the hash table on insert.  This is
  // defined as the number of non-empty buckets / total_buckets
  static const float MAX_BUCKET_OCCUPANCY_FRACTION;

  RuntimeState* state_;

  // Client to allocate data pages with.
  BufferedBlockMgr::Client* block_mgr_client_;

  // Stream contains the rows referenced by the hash table. Can be NULL if the
  // row only contains a single tuple, in which case the TupleRow indirection
  // is removed by the hash table.
  BufferedTupleStream* tuple_stream_;

  // Only used for tests to allocate data pages instead of the block mgr.
  MemPool* data_page_pool_;

  // Number of Tuple* in the build tuple row
  const int num_build_tuples_;

  // Constants on how the hash table should behave. Joins and aggs have slightly
  // different behavior.
  // TODO: these constants are an ideal candidate to be removed with codegen.
  // TODO: ..or with template-ization
  const bool stores_tuples_;

  // If true use small pages for the first few allocated data pages.
  const bool use_initial_small_pages_;

  const int64_t max_num_buckets_;

  // Number of non-empty buckets.  Used to determine when to grow and rehash
  int64_t num_filled_buckets_;

  // number of nodes stored (i.e. size of hash table)
  int64_t num_nodes_;

  // Data pages for all nodes. These are always pinned.
  std::vector<BufferedBlockMgr::Block*> data_pages_;
<<<<<<< HEAD

  // Byte size of all buffers in data_pages_.
  int64_t total_data_page_size_;

  // Next node to insert.
  Node* next_node_;

  // Number of nodes left in the current page.
  int node_remaining_current_page_;

  // Array of all buckets. Owned by this node. Using c-style array to control
  // control memory footprint.
  Bucket* buckets_;

=======

  // Byte size of all buffers in data_pages_.
  int64_t total_data_page_size_;

  // Next node to insert.
  Node* next_node_;

  // Number of nodes left in the current page.
  int node_remaining_current_page_;

  // Array of all buckets. Owned by this node. Using c-style array to control
  // control memory footprint.
  Bucket* buckets_;

>>>>>>> e48c2b48
  // Number of buckets.
  int64_t num_buckets_;

  // The number of filled buckets to trigger a resize.  This is cached for efficiency
  int64_t num_buckets_till_resize_;
<<<<<<< HEAD
=======

  // Flag used to disable spilling hash tables that already had matches in case of
  // right joins (IMPALA-1488).
  // TODO: Not fail when spilling hash tables with matches in right joins
  bool has_matches_;
>>>>>>> e48c2b48
};

}

#endif<|MERGE_RESOLUTION|>--- conflicted
+++ resolved
@@ -337,7 +337,6 @@
 
   // Returns the number of bytes allocated to the hash table
   int64_t byte_size() const { return total_data_page_size_; }
-<<<<<<< HEAD
 
   // Can be called after all insert calls to update the bitmap filters for the probe
   // side values. The bitmap filters are similar to Bloom filters in that they have no
@@ -353,26 +352,9 @@
   // Return an iterator pointing to the first element in the hash table that does not
   // have its matched flag set. Used in right-outer and full-outer joins.
   Iterator FirstUnmatched(HashTableCtx* ctx);
-=======
-
-  // Can be called after all insert calls to update the bitmap filters for the probe
-  // side values. The bitmap filters are similar to Bloom filters in that they have no
-  // false negatives but they will have false positives.
-  // These filters are not added to the runtime state.
-  void UpdateProbeFilters(HashTableCtx* ht_ctx,
-      std::vector<std::pair<SlotId, Bitmap*> >& bitmaps);
-
-  // Returns an iterator at the beginning of the hash table.  Advancing this iterator
-  // will traverse all elements.
-  Iterator Begin(HashTableCtx* ht_ctx);
-
-  // Return an iterator pointing to the first element in the hash table that does not
-  // have its matched flag set. Used in right-outer and full-outer joins.
-  Iterator FirstUnmatched(HashTableCtx* ctx);
 
   // Returns true if there was a least one match.
   bool HasMatches() const { return has_matches_; }
->>>>>>> e48c2b48
 
   // Returns end marker
   Iterator End() { return Iterator(); }
@@ -414,18 +396,12 @@
       return reinterpret_cast<Tuple*>(node_->tuple);
     }
 
-<<<<<<< HEAD
-    void set_matched(bool v) {
-      DCHECK(!AtEnd());
-      node_->matched = v;
-=======
     // Sets as matched the node currently pointed by the iterator. The iterator
     // cannot be AtEnd().
     void set_matched() {
       DCHECK(!AtEnd());
       node_->matched = true;
       table_->has_matches_ = true;
->>>>>>> e48c2b48
     }
 
     bool matched() const {
@@ -570,7 +546,6 @@
 
   // Data pages for all nodes. These are always pinned.
   std::vector<BufferedBlockMgr::Block*> data_pages_;
-<<<<<<< HEAD
 
   // Byte size of all buffers in data_pages_.
   int64_t total_data_page_size_;
@@ -585,35 +560,16 @@
   // control memory footprint.
   Bucket* buckets_;
 
-=======
-
-  // Byte size of all buffers in data_pages_.
-  int64_t total_data_page_size_;
-
-  // Next node to insert.
-  Node* next_node_;
-
-  // Number of nodes left in the current page.
-  int node_remaining_current_page_;
-
-  // Array of all buckets. Owned by this node. Using c-style array to control
-  // control memory footprint.
-  Bucket* buckets_;
-
->>>>>>> e48c2b48
   // Number of buckets.
   int64_t num_buckets_;
 
   // The number of filled buckets to trigger a resize.  This is cached for efficiency
   int64_t num_buckets_till_resize_;
-<<<<<<< HEAD
-=======
 
   // Flag used to disable spilling hash tables that already had matches in case of
   // right joins (IMPALA-1488).
   // TODO: Not fail when spilling hash tables with matches in right joins
   bool has_matches_;
->>>>>>> e48c2b48
 };
 
 }
