// Copyright 2012 Cloudera Inc.
//
// Licensed under the Apache License, Version 2.0 (the "License");
// you may not use this file except in compliance with the License.
// You may obtain a copy of the License at
//
// http://www.apache.org/licenses/LICENSE-2.0
//
// Unless required by applicable law or agreed to in writing, software
// distributed under the License is distributed on an "AS IS" BASIS,
// WITHOUT WARRANTIES OR CONDITIONS OF ANY KIND, either express or implied.
// See the License for the specific language governing permissions and
// limitations under the License.

#include "exec/catalog-op-executor.h"

#include <sstream>

<<<<<<< HEAD
=======
#include "exec/incr-stats-util.h"
>>>>>>> e48c2b48
#include "common/status.h"
#include "runtime/lib-cache.h"
#include "service/impala-server.h"
#include "service/hs2-util.h"
#include "util/string-parser.h"
#include "gen-cpp/CatalogService.h"
#include "gen-cpp/CatalogService_types.h"
#include "gen-cpp/CatalogObjects_types.h"

#include <thrift/protocol/TDebugProtocol.h>
#include <thrift/Thrift.h>

<<<<<<< HEAD
#include <thrift/protocol/TDebugProtocol.h>
#include <thrift/Thrift.h>

=======
using namespace boost;
>>>>>>> e48c2b48
using namespace std;
using namespace impala;
using namespace apache::hive::service::cli::thrift;
using namespace apache::thrift;

DECLARE_int32(catalog_service_port);
DECLARE_string(catalog_service_host);

Status CatalogOpExecutor::Exec(const TCatalogOpRequest& request) {
  Status status;
  DCHECK_NOTNULL(profile_);
  RuntimeProfile::Counter* exec_timer = ADD_TIMER(profile_, "CatalogOpExecTimer");
  SCOPED_TIMER(exec_timer);
  const TNetworkAddress& address =
      MakeNetworkAddress(FLAGS_catalog_service_host, FLAGS_catalog_service_port);
  CatalogServiceConnection client(env_->catalogd_client_cache(), address, &status);
  RETURN_IF_ERROR(status);
  switch (request.op_type) {
    case TCatalogOpType::DDL: {
      // Compute stats stmts must be executed via ExecComputeStats().
      DCHECK(request.ddl_params.ddl_type != TDdlType::COMPUTE_STATS);

      exec_response_.reset(new TDdlExecResponse());
      try {
        client->ExecDdl(*exec_response_.get(), request.ddl_params);
      } catch (const TException& e) {
        RETURN_IF_ERROR(client.Reopen());
        client->ExecDdl(*exec_response_.get(), request.ddl_params);
      }
      catalog_update_result_.reset(
          new TCatalogUpdateResult(exec_response_.get()->result));
      Status status(exec_response_->result.status);
      if (status.ok()) {
        if (request.ddl_params.ddl_type == TDdlType::DROP_FUNCTION) {
          HandleDropFunction(request.ddl_params.drop_fn_params);
        } else if (request.ddl_params.ddl_type == TDdlType::DROP_DATA_SOURCE) {
          HandleDropDataSource(request.ddl_params.drop_data_source_params);
        }
      }
      return status;
    }
    case TCatalogOpType::RESET_METADATA: {
      TResetMetadataResponse response;
      try {
        client->ResetMetadata(response, request.reset_metadata_params);
      } catch (const TException& e) {
        RETURN_IF_ERROR(client.Reopen());
        client->ResetMetadata(response, request.reset_metadata_params);
      }
      catalog_update_result_.reset(new TCatalogUpdateResult(response.result));
      return Status(response.result.status);
    }
    default: {
      stringstream ss;
      ss << "TCatalogOpType: " << request.op_type << " does not support execution "
         << "against the CatalogService.";
      return Status(ss.str());
    }
  }
}

Status CatalogOpExecutor::ExecComputeStats(
    const TComputeStatsParams& compute_stats_params,
    const TTableSchema& tbl_stats_schema, const TRowSet& tbl_stats_data,
    const TTableSchema& col_stats_schema, const TRowSet& col_stats_data) {
  // Create a new DDL request to alter the table's statistics.
  TCatalogOpRequest catalog_op_req;
  catalog_op_req.__isset.ddl_params = true;
  catalog_op_req.__set_op_type(TCatalogOpType::DDL);
  TDdlExecRequest& update_stats_req = catalog_op_req.ddl_params;
  update_stats_req.__set_ddl_type(TDdlType::ALTER_TABLE);

  TAlterTableUpdateStatsParams& update_stats_params =
      update_stats_req.alter_table_params.update_stats_params;
  update_stats_req.__isset.alter_table_params = true;
  update_stats_req.alter_table_params.__set_alter_type(TAlterTableType::UPDATE_STATS);
  update_stats_req.alter_table_params.__set_table_name(compute_stats_params.table_name);
  update_stats_req.alter_table_params.__isset.update_stats_params = true;
  update_stats_params.__set_table_name(compute_stats_params.table_name);
  update_stats_params.__set_expect_all_partitions(
      compute_stats_params.expect_all_partitions);
  update_stats_params.__set_is_incremental(compute_stats_params.is_incremental);

  // Fill the alteration request based on the child-query results.
<<<<<<< HEAD
  SetTableStats(tbl_stats_schema, tbl_stats_data, &update_stats_params);
  // col_stats_schema and col_stats_data will be empty if there was no column stats query.
  if (!col_stats_schema.columns.empty()) {
    SetColumnStats(col_stats_schema, col_stats_data, &update_stats_params);
=======
  SetTableStats(tbl_stats_schema, tbl_stats_data,
      compute_stats_params.existing_part_stats, &update_stats_params);
  // col_stats_schema and col_stats_data will be empty if there was no column stats query.
  if (!col_stats_schema.columns.empty()) {
    if (compute_stats_params.is_incremental) {
      RuntimeProfile::Counter* incremental_finalize_timer =
          ADD_TIMER(profile_, "FinalizeIncrementalStatsTimer");
      SCOPED_TIMER(incremental_finalize_timer);
      FinalizePartitionedColumnStats(col_stats_schema,
          compute_stats_params.existing_part_stats,
          compute_stats_params.expected_partitions,
          col_stats_data, compute_stats_params.num_partition_cols, &update_stats_params);
    } else {
      SetColumnStats(col_stats_schema, col_stats_data, &update_stats_params);
    }
>>>>>>> e48c2b48
  }

  // Execute the 'alter table update stats' request.
  RETURN_IF_ERROR(Exec(catalog_op_req));
  return Status::OK;
}

void CatalogOpExecutor::HandleDropFunction(const TDropFunctionParams& request) {
  DCHECK(fe_ != NULL) << "FE tests should not be calling this";
  // Can only be called after successfully processing a catalog update.
  DCHECK(catalog_update_result_ != NULL);

  // Lookup in the local catalog the metadata for the function.
  TCatalogObject obj;
  obj.type = TCatalogObjectType::FUNCTION;
  obj.fn.name = request.fn_name;
  obj.fn.arg_types = request.arg_types;
  obj.fn.signature = request.signature;
  obj.__isset.fn = true;
  obj.fn.__isset.signature = true;

  TCatalogObject fn;
  Status status = fe_->GetCatalogObject(obj, &fn);
  if (!status.ok()) {
    // This can happen if the function was dropped by another impalad.
    VLOG_QUERY << "Could not lookup function catalog object: "
               << apache::thrift::ThriftDebugString(request);
    return;
  }
  // This function may have been dropped and re-created. To avoid removing the re-created
  // function's entry from the cache verify the existing function has a catalog
  // version <= the dropped version. This may happen if the update from the statestore
  // gets applied *before* the result of a direct-DDL drop function command.
  if (fn.catalog_version <= catalog_update_result_->version) {
    LibCache::instance()->RemoveEntry(fn.fn.hdfs_location);
  }
}

void CatalogOpExecutor::HandleDropDataSource(const TDropDataSourceParams& request) {
  DCHECK(fe_ != NULL) << "FE tests should not be calling this";
  // Can only be called after successfully processing a catalog update.
  DCHECK(catalog_update_result_ != NULL);

  // Lookup in the local catalog the metadata for the data source.
  TCatalogObject obj;
  obj.type = TCatalogObjectType::DATA_SOURCE;
  obj.data_source.name = request.data_source;
  obj.__isset.data_source = true;

  TCatalogObject ds;
  Status status = fe_->GetCatalogObject(obj, &ds);
  if (!status.ok()) {
    // This can happen if the data source was dropped by another impalad.
    VLOG_QUERY << "Could not lookup data source catalog object: "
               << apache::thrift::ThriftDebugString(request);
    return;
  }
  // This data source may have been dropped and re-created. To avoid removing the
  // re-created data source's entry from the cache verify the existing data source has a
  // catalog version <= the dropped version. This may happen if the update from the
  // statestore gets applied *before* the result of a direct-DDL drop data source
  // command.
  if (ds.catalog_version <= catalog_update_result_->version) {
    LibCache::instance()->RemoveEntry(ds.data_source.hdfs_location);
  }
}

void CatalogOpExecutor::SetTableStats(const TTableSchema& tbl_stats_schema,
    const TRowSet& tbl_stats_data, const vector<TPartitionStats>& existing_part_stats,
    TAlterTableUpdateStatsParams* params) {
  // Accumulate total number of rows in the table.
  long total_num_rows = 0;
  // Set per-partition stats.
  BOOST_FOREACH(const TRow& row, tbl_stats_data.rows) {
    DCHECK_GT(row.colVals.size(), 0);
    // The first column is the COUNT(*) expr of the original query.
    DCHECK(row.colVals[0].__isset.i64Val);
    int64_t num_rows = row.colVals[0].i64Val.value;
    // The remaining columns are partition columns that the results are grouped by.
    vector<string> partition_key_vals;
    partition_key_vals.reserve(row.colVals.size());
    for (int j = 1; j < row.colVals.size(); ++j) {
      stringstream ss;
      PrintTColumnValue(row.colVals[j], &ss);
      partition_key_vals.push_back(ss.str());
    }
    params->partition_stats[partition_key_vals].stats.__set_num_rows(num_rows);
    total_num_rows += num_rows;
  }

  BOOST_FOREACH(const TPartitionStats& existing_stats, existing_part_stats) {
    total_num_rows += existing_stats.stats.num_rows;
  }

  params->__isset.partition_stats = true;

  // Set per-table stats.
  params->table_stats.__set_num_rows(total_num_rows);
  params->__isset.table_stats = true;
}

void CatalogOpExecutor::SetColumnStats(const TTableSchema& col_stats_schema,
    const TRowSet& col_stats_data, TAlterTableUpdateStatsParams* params) {
  // Expect exactly one result row.
  DCHECK_EQ(1, col_stats_data.rows.size());
  const TRow& col_stats_row = col_stats_data.rows[0];

  // Set per-column stats. For a column at position i in its source table,
  // the NDVs and the number of NULLs are at position i and i + 1 of the
  // col_stats_row, respectively. Positions i + 2 and i + 3 contain the max/avg
  // length for string columns, and -1 for non-string columns.
  for (int i = 0; i < col_stats_row.colVals.size(); i += 4) {
    TColumnStats col_stats;
    col_stats.__set_num_distinct_values(col_stats_row.colVals[i].i64Val.value);
    col_stats.__set_num_nulls(col_stats_row.colVals[i + 1].i64Val.value);
    col_stats.__set_max_size(col_stats_row.colVals[i + 2].i32Val.value);
    col_stats.__set_avg_size(col_stats_row.colVals[i + 3].doubleVal.value);
    params->column_stats[col_stats_schema.columns[i].columnName] = col_stats;
  }
  params->__isset.column_stats = true;
}

Status CatalogOpExecutor::GetCatalogObject(const TCatalogObject& object_desc,
    TCatalogObject* result) {
  const TNetworkAddress& address =
      MakeNetworkAddress(FLAGS_catalog_service_host, FLAGS_catalog_service_port);
  Status status;
  CatalogServiceConnection client(env_->catalogd_client_cache(), address, &status);
  RETURN_IF_ERROR(status);

  TGetCatalogObjectRequest request;
  request.__set_object_desc(object_desc);

  TGetCatalogObjectResponse response;
  try {
    client->GetCatalogObject(response, request);
  } catch (const TException& e) {
    RETURN_IF_ERROR(client.Reopen());
    client->GetCatalogObject(response, request);
  }
  *result = response.catalog_object;
  return Status::OK;
}

Status CatalogOpExecutor::PrioritizeLoad(const TPrioritizeLoadRequest& req,
    TPrioritizeLoadResponse* result) {
  const TNetworkAddress& address =
      MakeNetworkAddress(FLAGS_catalog_service_host, FLAGS_catalog_service_port);
  Status status;
  CatalogServiceConnection client(env_->catalogd_client_cache(), address, &status);
  RETURN_IF_ERROR(status);
  try {
    client->PrioritizeLoad(*result, req);
  } catch (const TException& e) {
    RETURN_IF_ERROR(client.Reopen());
    client->PrioritizeLoad(*result, req);
  }
  return Status::OK;
}

Status CatalogOpExecutor::SentryAdminCheck(const TSentryAdminCheckRequest& req) {
  const TNetworkAddress& address =
      MakeNetworkAddress(FLAGS_catalog_service_host, FLAGS_catalog_service_port);
  Status cnxn_status;
  CatalogServiceConnection client(env_->catalogd_client_cache(), address, &cnxn_status);
  RETURN_IF_ERROR(cnxn_status);
  TSentryAdminCheckResponse resp;
  try {
    client->SentryAdminCheck(resp, req);
  } catch (const TException& e) {
    RETURN_IF_ERROR(client.Reopen());
    client->SentryAdminCheck(resp, req);
  }
  return Status(resp.status);
}<|MERGE_RESOLUTION|>--- conflicted
+++ resolved
@@ -16,10 +16,7 @@
 
 #include <sstream>
 
-<<<<<<< HEAD
-=======
 #include "exec/incr-stats-util.h"
->>>>>>> e48c2b48
 #include "common/status.h"
 #include "runtime/lib-cache.h"
 #include "service/impala-server.h"
@@ -32,13 +29,7 @@
 #include <thrift/protocol/TDebugProtocol.h>
 #include <thrift/Thrift.h>
 
-<<<<<<< HEAD
-#include <thrift/protocol/TDebugProtocol.h>
-#include <thrift/Thrift.h>
-
-=======
 using namespace boost;
->>>>>>> e48c2b48
 using namespace std;
 using namespace impala;
 using namespace apache::hive::service::cli::thrift;
@@ -123,12 +114,6 @@
   update_stats_params.__set_is_incremental(compute_stats_params.is_incremental);
 
   // Fill the alteration request based on the child-query results.
-<<<<<<< HEAD
-  SetTableStats(tbl_stats_schema, tbl_stats_data, &update_stats_params);
-  // col_stats_schema and col_stats_data will be empty if there was no column stats query.
-  if (!col_stats_schema.columns.empty()) {
-    SetColumnStats(col_stats_schema, col_stats_data, &update_stats_params);
-=======
   SetTableStats(tbl_stats_schema, tbl_stats_data,
       compute_stats_params.existing_part_stats, &update_stats_params);
   // col_stats_schema and col_stats_data will be empty if there was no column stats query.
@@ -144,7 +129,6 @@
     } else {
       SetColumnStats(col_stats_schema, col_stats_data, &update_stats_params);
     }
->>>>>>> e48c2b48
   }
 
   // Execute the 'alter table update stats' request.
