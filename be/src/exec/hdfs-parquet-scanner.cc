// Copyright 2012 Cloudera Inc.
//
// Licensed under the Apache License, Version 2.0 (the "License");
// you may not use this file except in compliance with the License.
// You may obtain a copy of the License at
//
// http://www.apache.org/licenses/LICENSE-2.0
//
// Unless required by applicable law or agreed to in writing, software
// distributed under the License is distributed on an "AS IS" BASIS,
// WITHOUT WARRANTIES OR CONDITIONS OF ANY KIND, either express or implied.
// See the License for the specific language governing permissions and
// limitations under the License.

#include "exec/hdfs-parquet-scanner.h"

#include <boost/algorithm/string.hpp>
#include <gutil/strings/substitute.h>
#include <limits> // for std::numeric_limits

#include "common/object-pool.h"
#include "exec/hdfs-scan-node.h"
#include "exec/scanner-context.inline.h"
#include "exec/read-write-util.h"
#include "exprs/expr.h"
#include "runtime/descriptors.h"
#include "runtime/runtime-state.h"
#include "runtime/mem-pool.h"
#include "runtime/raw-value.h"
#include "runtime/row-batch.h"
#include "runtime/tuple-row.h"
#include "runtime/tuple.h"
#include "runtime/string-value.h"
#include "util/bitmap.h"
#include "util/bit-util.h"
#include "util/decompress.h"
#include "util/debug-util.h"
#include "util/dict-encoding.h"
#include "util/rle-encoding.h"
#include "util/runtime-profile.h"
#include "rpc/thrift-util.h"

using namespace std;
using namespace boost;
using namespace boost::algorithm;
using namespace impala;
using namespace strings;

// Max data page header size in bytes. This is an estimate and only needs to be an upper
// bound. It is theoretically possible to have a page header of any size due to string
// value statistics, but in practice we'll have trouble reading string values this large.
const int MAX_PAGE_HEADER_SIZE = 8 * 1024 * 1024;

// Max dictionary page header size in bytes. This is an estimate and only needs to be an
// upper bound.
const int MAX_DICT_HEADER_SIZE = 100;

Status HdfsParquetScanner::IssueInitialRanges(HdfsScanNode* scan_node,
    const std::vector<HdfsFileDesc*>& files) {
  vector<DiskIoMgr::ScanRange*> footer_ranges;
  for (int i = 0; i < files.size(); ++i) {
    for (int j = 0; j < files[i]->splits.size(); ++j) {
      DiskIoMgr::ScanRange* split = files[i]->splits[j];

      // Since Parquet scanners always read entire files, only read a file if we're
      // assigned the first split to avoid reading multi-block files with multiple
      // scanners.
      // We only process the split that starts at offset 0.
      if (split->offset() != 0) {
        // We are expecting each file to be one hdfs block (so all the scan range offsets
        // should be 0).  This is not incorrect but we will issue a warning.
        stringstream ss;
        ss << "Parquet file should not be split into multiple hdfs-blocks."
           << " file=" << files[i]->filename;
        scan_node->runtime_state()->LogError(ss.str());
        // We assign the entire file to one scan range, so mark all but one split
        // (i.e. the first split) as complete
        scan_node->RangeComplete(THdfsFileFormat::PARQUET, THdfsCompression::NONE);
        continue;
      }

      // Compute the offset of the file footer
      DCHECK_GT(files[i]->file_length, 0);
      int64_t footer_size = min(static_cast<int64_t>(FOOTER_SIZE), files[i]->file_length);
      int64_t footer_start = files[i]->file_length - footer_size;

      ScanRangeMetadata* metadata =
          reinterpret_cast<ScanRangeMetadata*>(split->meta_data());
      DiskIoMgr::ScanRange* footer_range = scan_node->AllocateScanRange(
          files[i]->filename.c_str(), footer_size,
<<<<<<< HEAD
          footer_start, metadata->partition_id, split->disk_id(), split->try_cache());
=======
          footer_start, metadata->partition_id, split->disk_id(), split->try_cache(),
          split->expected_local());
>>>>>>> e48c2b48
      footer_ranges.push_back(footer_range);
    }
  }
  RETURN_IF_ERROR(scan_node->AddDiskIoRanges(footer_ranges));
  return Status::OK;
}

namespace impala {

HdfsParquetScanner::HdfsParquetScanner(HdfsScanNode* scan_node, RuntimeState* state)
    : HdfsScanner(scan_node, state),
      metadata_range_(NULL),
      dictionary_pool_(new MemPool(scan_node->mem_tracker())),
      assemble_rows_timer_(scan_node_->materialize_tuple_timer()) {
  assemble_rows_timer_.Stop();
}

HdfsParquetScanner::~HdfsParquetScanner() {
}

// Reader for a single column from the parquet file.  It's associated with a
// ScannerContext::Stream and is responsible for decoding the data.
// Super class for per-type column readers. This contains most of the logic,
// the type specific functions must be implemented in the subclass.
class HdfsParquetScanner::BaseColumnReader {
 public:
  virtual ~BaseColumnReader() {}

  // This is called once for each row group in the file.
  Status Reset(const parquet::SchemaElement* schema_element,
      const parquet::ColumnMetaData* metadata, ScannerContext::Stream* stream) {
    DCHECK(stream != NULL);
    DCHECK(metadata != NULL);

    field_repetition_type_ = schema_element->repetition_type;
    num_buffered_values_ = 0;
    data_ = NULL;
    stream_ = stream;
    metadata_ = metadata;
    dict_decoder_base_ = NULL;
    num_values_read_ = 0;
    if (metadata_->codec != parquet::CompressionCodec::UNCOMPRESSED) {
      RETURN_IF_ERROR(Codec::CreateDecompressor(
          NULL, false, PARQUET_TO_IMPALA_CODEC[metadata_->codec], &decompressor_));
    }
    return Status::OK;
  }

  // Called once when the scanner is complete for final cleanup.
  void Close() {
    if (decompressor_.get() != NULL) decompressor_->Close();
  }

  int64_t total_len() const { return metadata_->total_compressed_size; }
  const SlotDescriptor* slot_desc() const { return desc_; }
  int file_idx() const { return file_idx_; }
  THdfsCompression::type codec() const {
    if (metadata_ == NULL) return THdfsCompression::NONE;
    return PARQUET_TO_IMPALA_CODEC[metadata_->codec];
  }

  // Read the next value into tuple for this column.  Returns false if there are no
  // more values in the file.
  // *conjuncts_failed is an in/out parameter. If false, it means this row has already
  // been filtered out (i.e. ReadValue is really a SkipValue()) and should be set to
  // true if ReadValue() can filter out this row.
  // TODO: this is the function that needs to be codegen'd (e.g. CodegenReadValue())
  // The codegened functions from all the materialized cols will then be combined
  // into one function.
  // TODO: another option is to materialize col by col for the entire row batch in
  // one call.  e.g. MaterializeCol would write out 1024 values.  Our row batches
  // are currently dense so we'll need to figure out something there.
  bool ReadValue(MemPool* pool, Tuple* tuple, bool* conjuncts_failed);

  // TODO: Some encodings might benefit a lot from a SkipValues(int num_rows) if
  // we know this row can be skipped. This could be very useful with stats and big
  // sections can be skipped. Implement that when we can benefit from it.

 protected:
  friend class HdfsParquetScanner;

  HdfsParquetScanner* parent_;
  const SlotDescriptor* desc_;

  // Index of this column in the this parquet file.
  int file_idx_;

  // This is either required, optional or repeated.
  // If it is required, the column cannot have NULLs.
  parquet::FieldRepetitionType::type field_repetition_type_;

  const parquet::ColumnMetaData* metadata_;
  scoped_ptr<Codec> decompressor_;
  ScannerContext::Stream* stream_;

  // Pool to allocate decompression buffers from.
  boost::scoped_ptr<MemPool> decompressed_data_pool_;

  // Header for current data page.
  parquet::PageHeader current_page_header_;

  // Num values remaining in the current data page
  int num_buffered_values_;

  // Pointer to start of next value in data page
  uint8_t* data_;

  // Decoder for definition.  Only one of these is valid at a time, depending on
  // the data page metadata.
  RleDecoder rle_def_levels_;
  BitReader bit_packed_def_levels_;

  // Decoder for dictionary-encoded columns. Set by the subclass.
  DictDecoderBase* dict_decoder_base_;

  // The number of values seen so far. Updated per data page.
  int64_t num_values_read_;

  // Cache of the bitmap_filter_ (if any) for this slot.
  const Bitmap* bitmap_filter_;
  // Cache of hash_seed_ to use with bitmap_filter_.
  uint32_t hash_seed_;

  // Bitmap filters are optional (i.e. they can be ignored and the results will be
  // correct). Keep track of stats to determine if the filter is not effective. If
  // the number of rows filtered out is too low, this is not worth the cost.
  // TODO: this should be cost based taking into account how much we save when we
  // filter a row.
  int64_t rows_returned_;
  int64_t bitmap_filter_rows_rejected_;

  BaseColumnReader(HdfsParquetScanner* parent, const SlotDescriptor* desc, int file_idx)
    : parent_(parent),
      desc_(desc),
      file_idx_(file_idx),
      field_repetition_type_(parquet::FieldRepetitionType::OPTIONAL),
      metadata_(NULL),
      stream_(NULL),
      decompressed_data_pool_(new MemPool(parent->scan_node_->mem_tracker())),
      num_buffered_values_(0),
      num_values_read_(0) {
    RuntimeState* state = parent_->scan_node_->runtime_state();
    bitmap_filter_ = state->GetBitmapFilter(desc_->id());
    hash_seed_ = state->fragment_hash_seed();
    rows_returned_ = 0;
    bitmap_filter_rows_rejected_ = 0;
  }

  // Read the next data page.  If a dictionary page is encountered, that will
  // be read and this function will continue reading for the next data page.
  Status ReadDataPage();

  // Returns the definition level for the next value
  // Returns -1 if there was a error parsing it.
  int ReadDefinitionLevel();

  // Creates a dictionary decoder from values/size. Subclass must implement this
  // and set dict_decoder_base_.
  virtual void CreateDictionaryDecoder(uint8_t* values, int size) = 0;

  // Initializes the reader with the data contents. This is the content for
  // the entire decompressed data page. Decoders can initialize state from
  // here.
  virtual Status InitDataPage(uint8_t* data, int size) = 0;

  // Writes the next value into *slot using pool if necessary.
  // Returns false if there was an error.
  // Subclass must implement this.
  // TODO: we need to remove this with codegen.
  virtual bool ReadSlot(void* slot, MemPool* pool, bool* conjuncts_failed) = 0;
};

// Per column type reader.
template<typename T>
class HdfsParquetScanner::ColumnReader : public HdfsParquetScanner::BaseColumnReader {
 public:
  ColumnReader(HdfsParquetScanner* parent, const SlotDescriptor* desc, int file_idx)
    : BaseColumnReader(parent, desc, file_idx) {
    DCHECK_NE(desc->type().type, TYPE_BOOLEAN);
    if (desc->type().type == TYPE_DECIMAL) {
      fixed_len_size_ = ParquetPlainEncoder::DecimalSize(desc->type());
    } else if (desc->type().type == TYPE_VARCHAR) {
      fixed_len_size_ = desc->type().len;
    } else {
      fixed_len_size_ = -1;
    }
    needs_conversion_ = desc_->type().type == TYPE_CHAR;
  }

 protected:
  virtual void CreateDictionaryDecoder(uint8_t* values, int size) {
    dict_decoder_.reset(new DictDecoder<T>(values, size, fixed_len_size_));
    dict_decoder_base_ = dict_decoder_.get();
  }

  virtual Status InitDataPage(uint8_t* data, int size) {
    if (current_page_header_.data_page_header.encoding ==
          parquet::Encoding::PLAIN_DICTIONARY) {
      if (dict_decoder_.get() == NULL) {
        return Status("File corrupt. Missing dictionary page.");
      }
      dict_decoder_->SetData(data, size);
    }

    // Check if we should disable the bitmap filter. We'll do this if the filter
    // is not removing a lot of rows.
    // TODO: how to pick the selectivity?
    if (bitmap_filter_ != NULL && rows_returned_ > 10000 &&
        bitmap_filter_rows_rejected_ < rows_returned_ * .1) {
      bitmap_filter_ = NULL;
    }
    return Status::OK;
  }

  virtual bool ReadSlot(void* slot, MemPool* pool, bool* conjuncts_failed)  {
    parquet::Encoding::type page_encoding =
        current_page_header_.data_page_header.encoding;
    bool needs_compaction = (page_encoding != parquet::Encoding::PLAIN_DICTIONARY) &&
        parent_->scan_node_->requires_compaction();
    bool result = true;
    T val;
    T* val_ptr = needs_conversion_ ? &val : reinterpret_cast<T*>(slot);
    if (page_encoding == parquet::Encoding::PLAIN_DICTIONARY) {
      result = dict_decoder_->GetValue(val_ptr);
    } else {
      DCHECK(page_encoding == parquet::Encoding::PLAIN);
      data_ += ParquetPlainEncoder::Decode<T>(data_, fixed_len_size_, val_ptr);
    }
    if (needs_conversion_) {
      ConvertSlot(&val, reinterpret_cast<T*>(slot), pool);
    } else if (needs_compaction) {
      CopySlot(reinterpret_cast<T*>(slot), pool);
    }
    ++rows_returned_;
    if (!*conjuncts_failed && bitmap_filter_ != NULL) {
      uint32_t h = RawValue::GetHashValue(slot, desc_->type(), hash_seed_);
      *conjuncts_failed = !bitmap_filter_->Get<true>(h);
      ++bitmap_filter_rows_rejected_;
    }
    return result;
  }

 private:
  void CopySlot(T* slot, MemPool* pool) {
    // no-op for non-string columns.
  }

  // Converts and writes src into dst based on desc_->type()
  void ConvertSlot(const T* src, void* dst, MemPool* pool) {
    DCHECK(false);
  }

  scoped_ptr<DictDecoder<T> > dict_decoder_;

  // true decoded values must be converted before being written to an output tuple
  bool needs_conversion_;

  // The size of this column with plain encoding for FIXED_LEN_BYTE_ARRAY, or
  // the max length for VARCHAR columns. Unused otherwise.
  int fixed_len_size_;
};

template<>
void HdfsParquetScanner::ColumnReader<StringValue>::CopySlot(
    StringValue* slot, MemPool* pool) {
  if (slot->len == 0) return;
  uint8_t* buffer = pool->Allocate(slot->len);
  memcpy(buffer, slot->ptr, slot->len);
  slot->ptr = reinterpret_cast<char*>(buffer);
}

template<>
void HdfsParquetScanner::ColumnReader<StringValue>::ConvertSlot(
    const StringValue* src, void* dst, MemPool* pool) {
  DCHECK(desc_->type().type == TYPE_CHAR);
  int len = desc_->type().len;
  StringValue sv;
  sv.len = len;
  if (desc_->type().IsVarLen()) {
    sv.ptr = reinterpret_cast<char*>(pool->Allocate(len));
  } else {
    sv.ptr = reinterpret_cast<char*>(dst);
  }
  int unpadded_len = min(len, src->len);
  memcpy(sv.ptr, src->ptr, unpadded_len);
  StringValue::PadWithSpaces(sv.ptr, len, unpadded_len);

  if (desc_->type().IsVarLen()) *reinterpret_cast<StringValue*>(dst) = sv;
}


class HdfsParquetScanner::BoolColumnReader : public HdfsParquetScanner::BaseColumnReader {
 public:
  BoolColumnReader(HdfsParquetScanner* parent, const SlotDescriptor* desc, int file_idx)
    : BaseColumnReader(parent, desc, file_idx) {
    DCHECK_EQ(desc->type().type, TYPE_BOOLEAN);
  }

 protected:
  virtual void CreateDictionaryDecoder(uint8_t* values, int size) {
    DCHECK(false) << "Dictionary encoding is not supported for bools. Should never "
                  << "have gotten this far.";
  }

  virtual Status InitDataPage(uint8_t* data, int size) {
    // Initialize bool decoder
    bool_values_ = BitReader(data, size);
    return Status::OK;
  }

  virtual bool ReadSlot(void* slot, MemPool* pool, bool* conjuncts_failed)  {
    bool valid = bool_values_.GetValue(1, reinterpret_cast<bool*>(slot));
    if (!valid) parent_->parse_status_ = Status("Invalid bool column.");
    return valid;
  }

 private:
  BitReader bool_values_;
};

}

Status HdfsParquetScanner::Prepare(ScannerContext* context) {
  RETURN_IF_ERROR(HdfsScanner::Prepare(context));
  num_cols_counter_ =
      ADD_COUNTER(scan_node_->runtime_profile(), "NumColumns", TCounterType::UNIT);

  scan_node_->IncNumScannersCodegenDisabled();
  return Status::OK;
}

void HdfsParquetScanner::Close() {
  vector<THdfsCompression::type> compression_types;
  for (int i = 0; i < column_readers_.size(); ++i) {
    if (column_readers_[i]->decompressed_data_pool_.get() != NULL) {
      // No need to commit the row batches with the AttachPool() calls
      // since AddFinalRowBatch() already does below.
      AttachPool(column_readers_[i]->decompressed_data_pool_.get(), false);
    }
    column_readers_[i]->Close();
    compression_types.push_back(column_readers_[i]->codec());
  }
  AttachPool(dictionary_pool_.get(), false);
  AddFinalRowBatch();

  // If this was a metadata only read (i.e. count(*)), there are no columns.
  if (compression_types.empty()) compression_types.push_back(THdfsCompression::NONE);
  scan_node_->RangeComplete(THdfsFileFormat::PARQUET, compression_types);
  assemble_rows_timer_.Stop();
  assemble_rows_timer_.ReleaseCounter();

  HdfsScanner::Close();
}

HdfsParquetScanner::BaseColumnReader* HdfsParquetScanner::CreateReader(
    SlotDescriptor* desc, int file_idx) {
  BaseColumnReader* reader = NULL;
  switch (desc->type().type) {
    case TYPE_BOOLEAN:
      reader = new BoolColumnReader(this, desc, file_idx);
      break;
    case TYPE_TINYINT:
      reader = new ColumnReader<int8_t>(this, desc, file_idx);
      break;
    case TYPE_SMALLINT:
      reader = new ColumnReader<int16_t>(this, desc, file_idx);
      break;
    case TYPE_INT:
      reader = new ColumnReader<int32_t>(this, desc, file_idx);
      break;
    case TYPE_BIGINT:
      reader = new ColumnReader<int64_t>(this, desc, file_idx);
      break;
    case TYPE_FLOAT:
      reader = new ColumnReader<float>(this, desc, file_idx);
      break;
    case TYPE_DOUBLE:
      reader = new ColumnReader<double>(this, desc, file_idx);
      break;
    case TYPE_TIMESTAMP:
      reader = new ColumnReader<TimestampValue>(this, desc, file_idx);
      break;
    case TYPE_STRING:
    case TYPE_VARCHAR:
    case TYPE_CHAR:
      reader = new ColumnReader<StringValue>(this, desc, file_idx);
      break;
    case TYPE_DECIMAL:
      switch (desc->type().GetByteSize()) {
        case 4:
          reader = new ColumnReader<Decimal4Value>(this, desc, file_idx);
          break;
        case 8:
          reader = new ColumnReader<Decimal8Value>(this, desc, file_idx);
          break;
        case 16:
          reader = new ColumnReader<Decimal16Value>(this, desc, file_idx);
          break;
      }
      break;
    default:
      DCHECK(false);
  }
  return scan_node_->runtime_state()->obj_pool()->Add(reader);
}

// In 1.1, we had a bug where the dictionary page metadata was not set. Returns true
// if this matches those versions and compatibility workarounds need to be used.
static bool RequiresSkippedDictionaryHeaderCheck(
    const HdfsParquetScanner::FileVersion& v) {
  if (v.application != "impala") return false;
  return v.VersionEq(1,1,0) || (v.VersionEq(1,2,0) && v.is_impala_internal);
}

Status HdfsParquetScanner::BaseColumnReader::ReadDataPage() {
  Status status;
  uint8_t* buffer;

  // We're about to move to the next data page.  The previous data page is
  // now complete, pass along the memory allocated for it.
  parent_->AttachPool(decompressed_data_pool_.get(), false);

  // Read the next data page, skipping page types we don't care about.
  // We break out of this loop on the non-error case (a data page was found or we read all
  // the pages).
  while (true) {
    DCHECK_EQ(num_buffered_values_, 0);
    if (num_values_read_ >= metadata_->num_values) {
      // No more pages to read
      DCHECK_EQ(num_values_read_, metadata_->num_values);
      break;
    }

    int64_t buffer_size;
    RETURN_IF_ERROR(stream_->GetBuffer(true, &buffer, &buffer_size));
<<<<<<< HEAD
    num_bytes = min(buffer_size, static_cast<int64_t>(MAX_PAGE_HEADER_SIZE));
    if (num_bytes == 0) {
=======
    if (buffer_size == 0) {
>>>>>>> e48c2b48
      DCHECK(stream_->eosr());
      stringstream ss;
      ss << "Column metadata states there are " << metadata_->num_values
         << " values, but only read " << num_values_read_ << " values from column "
         << (desc_->col_pos() - parent_->scan_node_->num_partition_keys());
      if (parent_->scan_node_->runtime_state()->abort_on_error()) {
        return Status(ss.str());
      } else {
        parent_->scan_node_->runtime_state()->LogError(ss.str());
        return Status::OK;
      }
    }

    // We don't know the actual header size until the thrift object is deserialized.
<<<<<<< HEAD
    uint32_t header_size = num_bytes;
    status = DeserializeThriftMsg(
        buffer, &header_size, true, &current_page_header_, true);
    if (!status.ok()) {
      if (header_size >= MAX_PAGE_HEADER_SIZE) {
        status.AddErrorMsg("ParquetScanner: Could not deserialize page header.");
        return status;
      }
      // Stitch the header bytes that are split across buffers.
      uint8_t header_buffer[MAX_PAGE_HEADER_SIZE];
      int32_t header_first_part = header_size;
      memcpy(header_buffer, buffer, header_first_part);

      if (!stream_->SkipBytes(header_first_part, &status)) return status;
      RETURN_IF_ERROR(stream_->GetBuffer(true, &buffer, &buffer_size));
      num_bytes = min(buffer_size, static_cast<int64_t>(MAX_PAGE_HEADER_SIZE));
      if (num_bytes == 0) return status;
      uint32_t header_second_part = ::min(num_bytes,
                                          MAX_PAGE_HEADER_SIZE - header_first_part);
      memcpy(header_buffer + header_first_part, buffer, header_second_part);
      header_size = MAX_PAGE_HEADER_SIZE;
      status =
          DeserializeThriftMsg(header_buffer, &header_size, true, &current_page_header_);

      if (!status.ok()) {
        status.AddErrorMsg("ParquetScanner: Could not deserialize page header");
=======
    // Loop until we successfully deserialize the header or exceed the maximum header size.
    uint32_t header_size;
    while (true) {
      header_size = buffer_size;
      status = DeserializeThriftMsg(
          buffer, &header_size, true, &current_page_header_, true);
      if (status.ok()) break;

      if (buffer_size >= MAX_PAGE_HEADER_SIZE) {
        stringstream ss;
        ss << "ParquetScanner: could not read data page because page header exceeded "
           << "maximum size of "
           << PrettyPrinter::Print(MAX_PAGE_HEADER_SIZE, TCounterType::BYTES);
        status.AddErrorMsg(ss.str());
        return status;
      }

      // Didn't read entire header, increase buffer size and try again
      Status status;
      int64_t new_buffer_size = max(buffer_size * 2, 1024L);
      bool success = stream_->GetBytes(
          new_buffer_size, &buffer, &new_buffer_size, &status, /* peek */ true);
      if (!success) {
        DCHECK(!status.ok());
>>>>>>> e48c2b48
        return status;
      }
      DCHECK(status.ok());

      if (buffer_size == new_buffer_size) {
        DCHECK(new_buffer_size != 0);
        string msg = "ParquetScanner: reached EOF while deserializing data page header.";
        if (parent_->scan_node_->runtime_state()->abort_on_error()) {
          return Status(msg);
        } else {
          parent_->scan_node_->runtime_state()->LogError(msg);
          return Status::OK;
        }
      }
      DCHECK_GT(new_buffer_size, buffer_size);
      buffer_size = new_buffer_size;
    }

    // Successfully deserialized current_page_header_
    if (!stream_->SkipBytes(header_size, &status)) return status;

    int data_size = current_page_header_.compressed_page_size;
    int uncompressed_size = current_page_header_.uncompressed_page_size;

    if (current_page_header_.type == parquet::PageType::DICTIONARY_PAGE) {
      if (dict_decoder_base_ != NULL) {
        return Status("Column chunk should not contain two dictionary pages.");
      }
      if (desc_->type().type == TYPE_BOOLEAN) {
        return Status("Unexpected dictionary page. Dictionary page is not"
            " supported for booleans.");
      }
      const parquet::DictionaryPageHeader* dict_header = NULL;
      if (current_page_header_.__isset.dictionary_page_header) {
        dict_header = &current_page_header_.dictionary_page_header;
      } else {
        if (!RequiresSkippedDictionaryHeaderCheck(parent_->file_version_)) {
          return Status("Dictionary page does not have dictionary header set.");
        }
      }
      if (dict_header != NULL &&
          dict_header->encoding != parquet::Encoding::PLAIN &&
          dict_header->encoding != parquet::Encoding::PLAIN_DICTIONARY) {
        return Status("Only PLAIN and PLAIN_DICTIONARY encodings are supported "
            "for dictionary pages.");
      }

      if (!stream_->ReadBytes(data_size, &data_, &status)) return status;

      uint8_t* dict_values = NULL;
      if (decompressor_.get() != NULL) {
        dict_values = parent_->dictionary_pool_->Allocate(uncompressed_size);
        RETURN_IF_ERROR(decompressor_->ProcessBlock32(true, data_size, data_,
            &uncompressed_size, &dict_values));
        VLOG_FILE << "Decompressed " << data_size << " to " << uncompressed_size;
        data_size = uncompressed_size;
      } else {
        DCHECK_EQ(data_size, current_page_header_.uncompressed_page_size);
        // Copy dictionary from io buffer (which will be recycled as we read
        // more data) to a new buffer
        dict_values = parent_->dictionary_pool_->Allocate(data_size);
        memcpy(dict_values, data_, data_size);
      }

      CreateDictionaryDecoder(dict_values, data_size);
      if (dict_header != NULL &&
          dict_header->num_values != dict_decoder_base_->num_entries()) {
        return Status(Substitute(
            "Invalid dictionary. Expected $0 entries but data contained $1 entries",
            dict_header->num_values, dict_decoder_base_->num_entries()));
      }
      // Done with dictionary page, read next page
      continue;
    }

    if (current_page_header_.type != parquet::PageType::DATA_PAGE) {
      // We can safely skip non-data pages
      if (!stream_->SkipBytes(data_size, &status)) return status;
      continue;
    }

    // Read Data Page
    if (!stream_->ReadBytes(data_size, &data_, &status)) return status;
    num_buffered_values_ = current_page_header_.data_page_header.num_values;
    num_values_read_ += num_buffered_values_;

    if (decompressor_.get() != NULL) {
      SCOPED_TIMER(parent_->decompress_timer_);
      uint8_t* decompressed_buffer = decompressed_data_pool_->Allocate(uncompressed_size);
      RETURN_IF_ERROR(decompressor_->ProcessBlock32(true,
          current_page_header_.compressed_page_size, data_, &uncompressed_size,
          &decompressed_buffer));
      VLOG_FILE << "Decompressed " << current_page_header_.compressed_page_size
                << " to " << uncompressed_size;
      DCHECK_EQ(current_page_header_.uncompressed_page_size, uncompressed_size);
      data_ = decompressed_buffer;
      data_size = current_page_header_.uncompressed_page_size;
    } else {
      DCHECK_EQ(metadata_->codec, parquet::CompressionCodec::UNCOMPRESSED);
      DCHECK_EQ(current_page_header_.compressed_page_size, uncompressed_size);
    }

    if (field_repetition_type_ == parquet::FieldRepetitionType::OPTIONAL) {
      // Initialize the definition level data
      int32_t num_definition_bytes = 0;
      switch (current_page_header_.data_page_header.definition_level_encoding) {
        case parquet::Encoding::RLE:
          if (!ReadWriteUtil::Read(&data_, &data_size, &num_definition_bytes, &status)) {
            return status;
          }
          rle_def_levels_ = RleDecoder(data_, num_definition_bytes, 1);
          break;
        case parquet::Encoding::BIT_PACKED:
          num_definition_bytes = BitUtil::Ceil(num_buffered_values_, 8);
          bit_packed_def_levels_ = BitReader(data_, num_definition_bytes);
          break;
        default: {
          stringstream ss;
          ss << "Unsupported definition level encoding: "
            << current_page_header_.data_page_header.definition_level_encoding;
          return Status(ss.str());
        }
      }
      DCHECK_GT(num_definition_bytes, 0);
      data_ += num_definition_bytes;
      data_size -= num_definition_bytes;
    }

    // Data can be empty if the column contains all NULLs
    if (data_size != 0) RETURN_IF_ERROR(InitDataPage(data_, data_size));
    break;
  }

  return Status::OK;
}

// TODO More codegen here as well.
inline int HdfsParquetScanner::BaseColumnReader::ReadDefinitionLevel() {
  if (field_repetition_type_ == parquet::FieldRepetitionType::REQUIRED) {
    // This column is required so there is nothing encoded for the definition
    // levels.
    return 1;
  }

  uint8_t definition_level;
  bool valid = false;
  switch (current_page_header_.data_page_header.definition_level_encoding) {
    case parquet::Encoding::RLE:
      valid = rle_def_levels_.Get(&definition_level);
      break;
    case parquet::Encoding::BIT_PACKED: {
      valid = bit_packed_def_levels_.GetValue(1, &definition_level);
      break;
    }
    default:
      DCHECK(false);
  }
  if (!valid) return -1;
  return definition_level;
}

inline bool HdfsParquetScanner::BaseColumnReader::ReadValue(
    MemPool* pool, Tuple* tuple, bool* conjuncts_failed) {
  if (num_buffered_values_ == 0) {
    parent_->assemble_rows_timer_.Stop();
    parent_->parse_status_ = ReadDataPage();
    // We don't return Status objects as parameters because they are too
    // expensive for per row/per col calls.  If ReadDataPage failed,
    // return false to indicate this column reader is done.
    if (num_buffered_values_ == 0 || !parent_->parse_status_.ok()) return false;
    parent_->assemble_rows_timer_.Start();
  }

  --num_buffered_values_;
  int definition_level = ReadDefinitionLevel();
  if (definition_level < 0) return false;

  if (definition_level == 0) {
    // Null value
    tuple->SetNull(desc_->null_indicator_offset());
    return true;
  }

  DCHECK_EQ(definition_level, 1);
  return ReadSlot(tuple->GetSlot(desc_->tuple_offset()), pool, conjuncts_failed);
}

Status HdfsParquetScanner::ProcessSplit() {
  HdfsFileDesc* file_desc = scan_node_->GetFileDesc(stream_->filename());
  DCHECK(file_desc != NULL);

  // First process the file metadata in the footer
  bool eosr;
  RETURN_IF_ERROR(ProcessFooter(&eosr));

  if (eosr) return Status::OK;

  // We've processed the metadata and there are columns that need to be
  // materialized.
  COUNTER_SET(num_cols_counter_, static_cast<int64_t>(column_readers_.size()));
  RETURN_IF_ERROR(CreateColumnReaders());

  // Iterate through each row group in the file and read all the materialized columns
  // per row group.  Row groups are independent, so this this could be parallelized.
  // However, having multiple row groups per file should be seen as an edge case and
  // we can do better parallelizing across files instead.
  // TODO: not really an edge case since MR writes multiple row groups
  for (int i = 0; i < file_metadata_.row_groups.size(); ++i) {
    // Attach any resources and clear the streams before starting a new row group. These
    // streams could either be just the footer stream or streams for the previous row
    // group.
    context_->ReleaseCompletedResources(batch_, /* done */ true);
    // Commit the rows to flush the row batch from the previous row group
    CommitRows(0);

    RETURN_IF_ERROR(InitColumns(i));
    RETURN_IF_ERROR(AssembleRows(i));
  }

  return Status::OK;
}

// TODO: this needs to be codegen'd.  The ReadValue function needs to be codegen'd,
// specific to type and encoding and then inlined into AssembleRows().
Status HdfsParquetScanner::AssembleRows(int row_group_idx) {
  assemble_rows_timer_.Start();
  // Read at most as many rows as stated in the metadata
  int64_t expected_rows_in_group = file_metadata_.row_groups[row_group_idx].num_rows;
  int64_t rows_read = 0;
  bool reached_limit = scan_node_->ReachedLimit();
  bool cancelled = context_->cancelled();
  int num_column_readers = column_readers_.size();
  MemPool* pool;

  while (!reached_limit && !cancelled && rows_read < expected_rows_in_group) {
    Tuple* tuple;
    TupleRow* row;
    int64_t row_mem_limit = static_cast<int64_t>(GetMemory(&pool, &tuple, &row));
    int64_t expected_rows_to_read = expected_rows_in_group - rows_read;
    int64_t num_rows = std::min(expected_rows_to_read, row_mem_limit);

    int num_to_commit = 0;
    if (num_column_readers > 0) {
      for (int i = 0; i < num_rows; ++i) {
        bool conjuncts_failed = false;
        InitTuple(template_tuple_, tuple);
        for (int c = 0; c < num_column_readers; ++c) {
          if (!column_readers_[c]->ReadValue(pool, tuple, &conjuncts_failed)) {
            assemble_rows_timer_.Stop();
            // This column is complete and has no more data.  This indicates
            // we are done with this row group.
            // For correctly formed files, this should be the first column we
            // are reading.
            DCHECK(c == 0 || !parse_status_.ok())
              << "c=" << c << " " << parse_status_.GetErrorMsg();;
            COUNTER_ADD(scan_node_->rows_read_counter(), i);
            RETURN_IF_ERROR(CommitRows(num_to_commit));

            // If we reach this point, it means that we reached the end of file for
            // this column. Test if the expected number of rows from metadata matches
            // the actual number of rows in the file.
            rows_read += i;
            if (rows_read != expected_rows_in_group) {
              HdfsParquetScanner::BaseColumnReader* reader = column_readers_[c];
              DCHECK(reader->stream_ != NULL);
              stringstream ss;
              ss << "Metadata states that in group " << reader->stream_->filename()
                 << "[" << row_group_idx << "] there are " << expected_rows_in_group
                 << " rows, but only " << rows_read << " rows were read.";
              if (scan_node_->runtime_state()->abort_on_error()) {
                return Status(ss.str());
              } else {
                scan_node_->runtime_state()->LogError(ss.str());
              }
            }
            return parse_status_;
          }
        }
        if (conjuncts_failed) continue;
        row->SetTuple(scan_node_->tuple_idx(), tuple);
        if (EvalConjuncts(row)) {
          row = next_row(row);
          tuple = next_tuple(tuple);
          ++num_to_commit;
        }
      }
    } else {
      // Special case when there is no data for the accessed column(s) in the file.
      // This can happen, for example, due to schema evolution (alter table add column).
      // Since all the tuples are same, evaluating conjuncts only for the first tuple.
      DCHECK_GT(num_rows, 0);
      InitTuple(template_tuple_, tuple);
      row->SetTuple(scan_node_->tuple_idx(), tuple);
      if (EvalConjuncts(row)) {
        row = next_row(row);
        tuple = next_tuple(tuple);

        for (int i = 1; i < num_rows; ++i) {
          InitTuple(template_tuple_, tuple);
          row->SetTuple(scan_node_->tuple_idx(), tuple);
          row = next_row(row);
          tuple = next_tuple(tuple);
        }
        num_to_commit += num_rows;
      }
    }
    rows_read += num_rows;
    COUNTER_ADD(scan_node_->rows_read_counter(), num_rows);
    RETURN_IF_ERROR(CommitRows(num_to_commit));

    reached_limit = scan_node_->ReachedLimit();
    cancelled = context_->cancelled();
  }

  if (!reached_limit && !cancelled && (num_column_readers > 0)) {
    // If we get to this point, it means that we have read as many rows as the metadata
    // told us we should read. Attempt to read one more row and if that succeeds report
    // the error.
    DCHECK_EQ(rows_read, expected_rows_in_group);
    uint8_t dummy_tuple_mem[tuple_byte_size_];
    Tuple* dummy_tuple = reinterpret_cast<Tuple*>(&dummy_tuple_mem);
    InitTuple(template_tuple_, dummy_tuple);
    bool conjuncts_failed = false;
    if (column_readers_[0]->ReadValue(pool, dummy_tuple, &conjuncts_failed)) {
      // If another tuple is successfully read, it means that there are still values
      // in the file.
      HdfsParquetScanner::BaseColumnReader* reader = column_readers_[0];
      DCHECK(reader->stream_ != NULL);
      stringstream ss;
      ss << "Metadata states that in group " << reader->stream_->filename() << "["
         << row_group_idx << "] there are " << expected_rows_in_group << " rows, but"
         << " there is at least one more row in the file.";
      if (scan_node_->runtime_state()->abort_on_error()) {
        return Status(ss.str());
      } else {
        scan_node_->runtime_state()->LogError(ss.str());
      }
    }
  }

  assemble_rows_timer_.Stop();
  return parse_status_;
}

Status HdfsParquetScanner::ProcessFooter(bool* eosr) {
  *eosr = false;

  uint8_t* buffer;
  int64_t len;
<<<<<<< HEAD

  RETURN_IF_ERROR(stream_->GetBuffer(false, &buffer, &len));
  DCHECK(stream_->eosr());

  // Number of bytes in buffer after the fixed size footer is accounted for.
  int remaining_bytes_buffered = len - sizeof(int32_t) - sizeof(PARQUET_VERSION_NUMBER);

=======

  RETURN_IF_ERROR(stream_->GetBuffer(false, &buffer, &len));
  DCHECK(stream_->eosr());

  // Number of bytes in buffer after the fixed size footer is accounted for.
  int remaining_bytes_buffered = len - sizeof(int32_t) - sizeof(PARQUET_VERSION_NUMBER);

>>>>>>> e48c2b48
  // Make sure footer has enough bytes to contain the required information.
  if (remaining_bytes_buffered < 0) {
    stringstream ss;
    ss << "File " << stream_->filename() << " is invalid.  Missing metadata.";
    return Status(ss.str());
  }

  // Validate magic file bytes are correct
  uint8_t* magic_number_ptr = buffer + len - sizeof(PARQUET_VERSION_NUMBER);
  if (memcmp(magic_number_ptr,
      PARQUET_VERSION_NUMBER, sizeof(PARQUET_VERSION_NUMBER) != 0)) {
    stringstream ss;
    ss << "File " << stream_->filename() << " is invalid.  Invalid file footer: "
        << string((char*)magic_number_ptr, sizeof(PARQUET_VERSION_NUMBER));
    return Status(ss.str());
  }

  // The size of the metadata is encoded as a 4 byte little endian value before
  // the magic number
  uint8_t* metadata_size_ptr = magic_number_ptr - sizeof(int32_t);
  uint32_t metadata_size = *reinterpret_cast<uint32_t*>(metadata_size_ptr);
  uint8_t* metadata_ptr = metadata_size_ptr - metadata_size;
  // If the metadata was too big, we need to stitch it before deserializing it.
  // In that case, we stitch the data in this buffer.
  vector<uint8_t> metadata_buffer;
  metadata_range_ = stream_->scan_range();

  if (UNLIKELY(metadata_size > remaining_bytes_buffered)) {
    // In this case, the metadata is bigger than our guess meaning there are
    // not enough bytes in the footer range from IssueInitialRanges().
    // We'll just issue more ranges to the IoMgr that is the actual footer.
    const HdfsFileDesc* file_desc = scan_node_->GetFileDesc(metadata_range_->file());
    // The start of the metadata is:
    // file_length - 4-byte metadata size - footer-size - metadata size
    int64_t metadata_start = file_desc->file_length -
      sizeof(int32_t) - sizeof(PARQUET_VERSION_NUMBER) - metadata_size;
    int metadata_bytes_to_read = metadata_size;

    // IoMgr can only do a fixed size Read(). The metadata could be larger
    // so we stitch it here.
    // TODO: consider moving this stitching into the scanner context. The scanner
    // context usually handles the stitching but no other scanner need this logic
    // now.
    metadata_buffer.resize(metadata_size);
    metadata_ptr = &metadata_buffer[0];
    int copy_offset = 0;
    DiskIoMgr* io_mgr = scan_node_->runtime_state()->io_mgr();

    while (metadata_bytes_to_read > 0) {
      int to_read = ::min(io_mgr->max_read_buffer_size(), metadata_bytes_to_read);
      DiskIoMgr::ScanRange* range = scan_node_->AllocateScanRange(
          metadata_range_->file(), to_read, metadata_start + copy_offset, -1,
<<<<<<< HEAD
          metadata_range_->disk_id(), metadata_range_->try_cache());
=======
          metadata_range_->disk_id(), metadata_range_->try_cache(),
          metadata_range_->expected_local());
>>>>>>> e48c2b48

      DiskIoMgr::BufferDescriptor* io_buffer = NULL;
      RETURN_IF_ERROR(io_mgr->Read(scan_node_->reader_context(), range, &io_buffer));
      memcpy(metadata_ptr + copy_offset, io_buffer->buffer(), io_buffer->len());
      io_buffer->Return();

      metadata_bytes_to_read -= to_read;
      copy_offset += to_read;
    }
    DCHECK_EQ(metadata_bytes_to_read, 0);
  }
  // Deserialize file header
  Status status =
      DeserializeThriftMsg(metadata_ptr, &metadata_size, true, &file_metadata_);
  if (!status.ok()) {
    stringstream ss;
    ss << "File " << stream_->filename() << " has invalid file metadata at file offset "
        << (metadata_size + sizeof(PARQUET_VERSION_NUMBER) + sizeof(uint32_t)) << ". "
        << "Error = " << status.GetErrorMsg();
    return Status(ss.str());
  }

  RETURN_IF_ERROR(ValidateFileMetadata());

  // Tell the scan node this file has been taken care of.
  HdfsFileDesc* desc = scan_node_->GetFileDesc(stream_->filename());
  scan_node_->MarkFileDescIssued(desc);

  if (scan_node_->materialized_slots().empty()) {
    // No materialized columns.  We can serve this query from just the metadata.  We
    // don't need to read the column data.
    int64_t num_tuples = file_metadata_.num_rows;
    COUNTER_ADD(scan_node_->rows_read_counter(), num_tuples);

    while (num_tuples > 0) {
      MemPool* pool;
      Tuple* tuple;
      TupleRow* current_row;
      int max_tuples = GetMemory(&pool, &tuple, &current_row);
      max_tuples = min(static_cast<int64_t>(max_tuples), num_tuples);
      num_tuples -= max_tuples;

      int num_to_commit = WriteEmptyTuples(context_, current_row, max_tuples);
      RETURN_IF_ERROR(CommitRows(num_to_commit));
    }

    *eosr = true;
    return Status::OK;
  } else if (file_metadata_.num_rows == 0) {
    // Empty file
    *eosr = true;
    return Status::OK;
<<<<<<< HEAD
  }

  if (file_metadata_.row_groups.empty()) {
    stringstream ss;
    ss << "Invalid file. This file: " << stream_->filename() << " has no row groups";
    return Status(ss.str());
  }

=======
  }

  if (file_metadata_.row_groups.empty()) {
    stringstream ss;
    ss << "Invalid file. This file: " << stream_->filename() << " has no row groups";
    return Status(ss.str());
  }

>>>>>>> e48c2b48
  return Status::OK;
}

Status HdfsParquetScanner::CreateColumnReaders() {
  DCHECK(column_readers_.empty());
  int num_partition_keys = scan_node_->num_partition_keys();

  for (int i = 0; i < scan_node_->materialized_slots().size(); ++i) {
    SlotDescriptor* slot_desc = scan_node_->materialized_slots()[i];
    int col_idx = slot_desc->col_pos() - num_partition_keys;
    if (col_idx >= file_metadata_.schema[0].num_children) {
      // In this case, we are selecting a column that is not in the file.
      // Update the template tuple to put a NULL in this slot.
      if (template_tuple_ == NULL) {
        template_tuple_ = scan_node_->InitEmptyTemplateTuple();
      }
      template_tuple_->SetNull(slot_desc->null_indicator_offset());
      continue;
    }

    column_readers_.push_back(CreateReader(slot_desc, col_idx));
  }
  return Status::OK;
}

Status HdfsParquetScanner::InitColumns(int row_group_idx) {
  parquet::RowGroup& row_group = file_metadata_.row_groups[row_group_idx];

  // All the scan ranges (one for each col).
  vector<DiskIoMgr::ScanRange*> col_ranges;

  for (int i = 0; i < column_readers_.size(); ++i) {
    const SlotDescriptor* slot_desc = column_readers_[i]->desc_;
    int file_col_idx = column_readers_[i]->file_idx();

    const parquet::SchemaElement& schema_element =
        file_metadata_.schema[file_col_idx + 1];
    const parquet::ColumnChunk& col_chunk = row_group.columns[file_col_idx];
    int64_t col_start = col_chunk.meta_data.data_page_offset;

    RETURN_IF_ERROR(ValidateColumn(slot_desc, file_col_idx));

    // If there is a dictionary page, the file format requires it to come before
    // any data pages.  We need to start reading the column from the data page.
    if (col_chunk.meta_data.__isset.dictionary_page_offset) {
      if (col_chunk.meta_data.dictionary_page_offset >= col_start) {
        stringstream ss;
        ss << "File " << stream_->filename() << ": metadata is corrupt. "
           << "Dictionary page (offset=" << col_chunk.meta_data.dictionary_page_offset
           << ") must come before any data pages (offset=" << col_start << ").";
        return Status(ss.str());
      }
      col_start = col_chunk.meta_data.dictionary_page_offset;
    }
    int64_t col_len = col_chunk.meta_data.total_compressed_size;
    if (file_version_.application == "parquet-mr" && file_version_.VersionLt(1, 2, 9)) {
      // The Parquet MR writer had a bug in 1.2.8 and below where it didn't include the
      // dictionary page header size in total_compressed_size and total_uncompressed_size
      // (see IMPALA-694). We pad col_len to compensate.
      col_len += MAX_DICT_HEADER_SIZE;
    }

    // TODO: this will need to change when we have co-located files and the columns
    // are different files.
    if (!col_chunk.file_path.empty()) {
      DCHECK_EQ(col_chunk.file_path, string(metadata_range_->file()));
    }

    DiskIoMgr::ScanRange* col_range = scan_node_->AllocateScanRange(
        metadata_range_->file(), col_len, col_start, file_col_idx,
<<<<<<< HEAD
        metadata_range_->disk_id(), metadata_range_->try_cache());
=======
        metadata_range_->disk_id(), metadata_range_->try_cache(),
        metadata_range_->expected_local());
>>>>>>> e48c2b48
    col_ranges.push_back(col_range);

    // Get the stream that will be used for this column
    ScannerContext::Stream* stream = context_->AddStream(col_range);
    DCHECK(stream != NULL);

    RETURN_IF_ERROR(column_readers_[i]->Reset(&schema_element,
        &col_chunk.meta_data, stream));

    if (!scan_node_->materialized_slots()[i]->type().IsStringType() ||
        col_chunk.meta_data.codec != parquet::CompressionCodec::UNCOMPRESSED) {
      // Non-string types are always compact.  Compressed columns don't reference data
      // in the io buffers after tuple materialization.  In both cases, we can set compact
      // to true and recycle buffers more promptly.
      stream->set_contains_tuple_data(false);
    }
  }
  DCHECK_EQ(col_ranges.size(), column_readers_.size());
  DCHECK_GE(scan_node_->materialized_slots().size(), column_readers_.size());

  // The super class stream is not longer valid/used.  It was used
  // just to parse the file header.
  stream_ = NULL;

  // Issue all the column chunks to the io mgr and have them scheduled immediately.
  // This means these ranges aren't returned via DiskIoMgr::GetNextRange and
  // instead are scheduled to be read immediately.
  RETURN_IF_ERROR(scan_node_->runtime_state()->io_mgr()->AddScanRanges(
      scan_node_->reader_context(), col_ranges, true));

  return Status::OK;
}

HdfsParquetScanner::FileVersion::FileVersion(const string& created_by) {
  string created_by_lower = created_by;
  std::transform(created_by_lower.begin(), created_by_lower.end(),
      created_by_lower.begin(), ::tolower);
  is_impala_internal = false;

  vector<string> tokens;
  split(tokens, created_by_lower, is_any_of(" "), token_compress_on);
  // Boost always creates at least one token
  DCHECK_GT(tokens.size(), 0);
  application = tokens[0];

  if (tokens.size() >= 3 && tokens[1] == "version") {
    string version_string = tokens[2];
    // Ignore any trailing extra characters
    int n = version_string.find_first_not_of("0123456789.");
    string version_string_trimmed = version_string.substr(0, n);

    vector<string> version_tokens;
    split(version_tokens, version_string_trimmed, is_any_of("."));
    version.major = version_tokens.size() >= 1 ? atoi(version_tokens[0].c_str()) : 0;
    version.minor = version_tokens.size() >= 2 ? atoi(version_tokens[1].c_str()) : 0;
    version.patch = version_tokens.size() >= 3 ? atoi(version_tokens[2].c_str()) : 0;

    if (application == "impala") {
      if (version_string.find("-internal") != string::npos) is_impala_internal = true;
    }
  } else {
    version.major = 0;
    version.minor = 0;
    version.patch = 0;
  }
}

bool HdfsParquetScanner::FileVersion::VersionLt(int major, int minor, int patch) const {
  if (version.major < major) return true;
  if (version.major > major) return false;
  DCHECK_EQ(version.major, major);
  if (version.minor < minor) return true;
  if (version.minor > minor) return false;
  DCHECK_EQ(version.minor, minor);
  return version.patch < patch;
}

bool HdfsParquetScanner::FileVersion::VersionEq(int major, int minor, int patch) const {
  return version.major == major && version.minor == minor && version.patch == patch;
}

Status HdfsParquetScanner::ValidateFileMetadata() {
  if (file_metadata_.version > PARQUET_CURRENT_VERSION) {
    stringstream ss;
    ss << "File: " << stream_->filename() << " is of an unsupported version. "
       << "file version: " << file_metadata_.version;
    return Status(ss.str());
  }

  // Parse out the created by application version string
  if (file_metadata_.__isset.created_by) {
    file_version_ = FileVersion(file_metadata_.created_by);
  }
  return Status::OK;
}

bool IsEncodingSupported(parquet::Encoding::type e) {
  switch (e) {
    case parquet::Encoding::PLAIN:
    case parquet::Encoding::PLAIN_DICTIONARY:
    case parquet::Encoding::BIT_PACKED:
    case parquet::Encoding::RLE:
      return true;
    default:
      return false;
  }
}

Status HdfsParquetScanner::ValidateColumn(const SlotDescriptor* slot_desc, int col_idx) {
  parquet::ColumnChunk& file_data = file_metadata_.row_groups[0].columns[col_idx];
  const parquet::SchemaElement& schema_element = file_metadata_.schema[col_idx + 1];

  // Check the encodings are supported
  vector<parquet::Encoding::type>& encodings = file_data.meta_data.encodings;
  for (int i = 0; i < encodings.size(); ++i) {
    if (!IsEncodingSupported(encodings[i])) {
      stringstream ss;
      ss << "File '" << stream_->filename() << "' uses an unsupported encoding: "
         << PrintEncoding(encodings[i]) << " for column '" << schema_element.name
         << "'.";
      return Status(ss.str());
    }
  }

  // Check the compression is supported
  if (file_data.meta_data.codec != parquet::CompressionCodec::UNCOMPRESSED &&
      file_data.meta_data.codec != parquet::CompressionCodec::SNAPPY &&
      file_data.meta_data.codec != parquet::CompressionCodec::GZIP) {
    stringstream ss;
    ss << "File '" << stream_->filename() << "' uses an unsupported compression: "
        << file_data.meta_data.codec << " for column '" << schema_element.name
        << "'.";
    return Status(ss.str());
  }

  // Check the type in the file is compatible with the catalog metadata.
  parquet::Type::type type = IMPALA_TO_PARQUET_TYPES[slot_desc->type().type];
  if (type != file_data.meta_data.type) {
    stringstream ss;
    ss << "File '" << stream_->filename() << "' has an incompatible type with the"
       << " table schema for column '" << schema_element.name << "'.  Expected type: "
       << type << ".  Actual type: " << file_data.meta_data.type;
    return Status(ss.str());
  }

  // Check that the column is not nested
  const vector<string> schema_path = file_data.meta_data.path_in_schema;
  if (schema_path.size() != 1) {
    stringstream ss;
    ss << "File '" << stream_->filename() << "' contains a nested schema for column '"
       << schema_element.name << "'.  This is currently not supported.";
    return Status(ss.str());
  }

  // Check that this column is optional or required
  if (schema_element.repetition_type != parquet::FieldRepetitionType::OPTIONAL &&
      schema_element.repetition_type != parquet::FieldRepetitionType::REQUIRED) {
    stringstream ss;
    ss << "File '" << stream_->filename() << "' column '" << schema_element.name
       << "' contains an unsupported column repetition type: "
       << schema_element.repetition_type;
    return Status(ss.str());
  }

  // Check the decimal scale in the file matches the metastore scale and precision.
  // We fail the query if the metadata makes it impossible for us to safely read
  // the file. If we don't require the metadata, we will fail the query if
  // abort_on_error is true, otherwise we will just log a warning.
  bool is_converted_type_decimal = schema_element.__isset.converted_type &&
      schema_element.converted_type == parquet::ConvertedType::DECIMAL;
  if (slot_desc->type().type == TYPE_DECIMAL) {
    // We require that the scale and byte length be set.
    if (schema_element.type != parquet::Type::FIXED_LEN_BYTE_ARRAY) {
      stringstream ss;
      ss << "File '" << stream_->filename() << "' column '" << schema_element.name
         << "' should be a decimal column encoded using FIXED_LEN_BYTE_ARRAY.";
      return Status(ss.str());
    }

    if (!schema_element.__isset.type_length) {
      stringstream ss;
      ss << "File '" << stream_->filename() << "' column '" << schema_element.name
         << "' does not have type_length set.";
      return Status(ss.str());
    }

    int expected_len = ParquetPlainEncoder::DecimalSize(slot_desc->type());
    if (schema_element.type_length != expected_len) {
      stringstream ss;
      ss << "File '" << stream_->filename() << "' column '" << schema_element.name
         << "' has an invalid type length. Expecting: " << expected_len
         << " len in file: " << schema_element.type_length;
      return Status(ss.str());
    }

    if (!schema_element.__isset.scale) {
      stringstream ss;
      ss << "File '" << stream_->filename() << "' column '" << schema_element.name
         << "' does not have the scale set.";
      return Status(ss.str());
    }

    if (schema_element.scale != slot_desc->type().scale) {
      // TODO: we could allow a mismatch and do a conversion at this step.
      stringstream ss;
      ss << "File '" << stream_->filename() << "' column '" << schema_element.name
         << "' has a scale that does not match the table metadata scale."
         << " File metadata scale: " << schema_element.scale
         << " Table metadata scale: " << slot_desc->type().scale;
      return Status(ss.str());
    }

    // The other decimal metadata should be there but we don't need it.
    if (!schema_element.__isset.precision) {
      stringstream ss;
      ss << "File '" << stream_->filename() << "' column '" << schema_element.name
         << "' does not have the precision set.";
      if (state_->abort_on_error()) return Status(ss.str());
      state_->LogError(ss.str());
    } else {
      if (schema_element.precision != slot_desc->type().precision) {
        // TODO: we could allow a mismatch and do a conversion at this step.
        stringstream ss;
        ss << "File '" << stream_->filename() << "' column '" << schema_element.name
          << "' has a precision that does not match the table metadata precision."
          << " File metadata precision: " << schema_element.precision
          << " Table metadata precision: " << slot_desc->type().precision;
        if (state_->abort_on_error()) return Status(ss.str());
        state_->LogError(ss.str());
      }
    }

    if (!is_converted_type_decimal) {
      // TODO: is this validation useful? It is not required at all to read the data and
      // might only serve to reject otherwise perfectly readable files.
      stringstream ss;
      ss << "File '" << stream_->filename() << "' column '" << schema_element.name
         << "' does not have converted type set to DECIMAL.";
      if (state_->abort_on_error()) return Status(ss.str());
      state_->LogError(ss.str());
    }
  } else if (schema_element.__isset.scale || schema_element.__isset.precision ||
      is_converted_type_decimal) {
    stringstream ss;
    ss << "File '" << stream_->filename() << "' column '" << schema_element.name
       << "' contains decimal data but the table metadata has type " << slot_desc->type();
    if (state_->abort_on_error()) return Status(ss.str());
    state_->LogError(ss.str());
  }

  return Status::OK;
}
<|MERGE_RESOLUTION|>--- conflicted
+++ resolved
@@ -88,12 +88,8 @@
           reinterpret_cast<ScanRangeMetadata*>(split->meta_data());
       DiskIoMgr::ScanRange* footer_range = scan_node->AllocateScanRange(
           files[i]->filename.c_str(), footer_size,
-<<<<<<< HEAD
-          footer_start, metadata->partition_id, split->disk_id(), split->try_cache());
-=======
           footer_start, metadata->partition_id, split->disk_id(), split->try_cache(),
           split->expected_local());
->>>>>>> e48c2b48
       footer_ranges.push_back(footer_range);
     }
   }
@@ -529,12 +525,7 @@
 
     int64_t buffer_size;
     RETURN_IF_ERROR(stream_->GetBuffer(true, &buffer, &buffer_size));
-<<<<<<< HEAD
-    num_bytes = min(buffer_size, static_cast<int64_t>(MAX_PAGE_HEADER_SIZE));
-    if (num_bytes == 0) {
-=======
     if (buffer_size == 0) {
->>>>>>> e48c2b48
       DCHECK(stream_->eosr());
       stringstream ss;
       ss << "Column metadata states there are " << metadata_->num_values
@@ -549,34 +540,6 @@
     }
 
     // We don't know the actual header size until the thrift object is deserialized.
-<<<<<<< HEAD
-    uint32_t header_size = num_bytes;
-    status = DeserializeThriftMsg(
-        buffer, &header_size, true, &current_page_header_, true);
-    if (!status.ok()) {
-      if (header_size >= MAX_PAGE_HEADER_SIZE) {
-        status.AddErrorMsg("ParquetScanner: Could not deserialize page header.");
-        return status;
-      }
-      // Stitch the header bytes that are split across buffers.
-      uint8_t header_buffer[MAX_PAGE_HEADER_SIZE];
-      int32_t header_first_part = header_size;
-      memcpy(header_buffer, buffer, header_first_part);
-
-      if (!stream_->SkipBytes(header_first_part, &status)) return status;
-      RETURN_IF_ERROR(stream_->GetBuffer(true, &buffer, &buffer_size));
-      num_bytes = min(buffer_size, static_cast<int64_t>(MAX_PAGE_HEADER_SIZE));
-      if (num_bytes == 0) return status;
-      uint32_t header_second_part = ::min(num_bytes,
-                                          MAX_PAGE_HEADER_SIZE - header_first_part);
-      memcpy(header_buffer + header_first_part, buffer, header_second_part);
-      header_size = MAX_PAGE_HEADER_SIZE;
-      status =
-          DeserializeThriftMsg(header_buffer, &header_size, true, &current_page_header_);
-
-      if (!status.ok()) {
-        status.AddErrorMsg("ParquetScanner: Could not deserialize page header");
-=======
     // Loop until we successfully deserialize the header or exceed the maximum header size.
     uint32_t header_size;
     while (true) {
@@ -601,7 +564,6 @@
           new_buffer_size, &buffer, &new_buffer_size, &status, /* peek */ true);
       if (!success) {
         DCHECK(!status.ok());
->>>>>>> e48c2b48
         return status;
       }
       DCHECK(status.ok());
@@ -951,7 +913,6 @@
 
   uint8_t* buffer;
   int64_t len;
-<<<<<<< HEAD
 
   RETURN_IF_ERROR(stream_->GetBuffer(false, &buffer, &len));
   DCHECK(stream_->eosr());
@@ -959,15 +920,6 @@
   // Number of bytes in buffer after the fixed size footer is accounted for.
   int remaining_bytes_buffered = len - sizeof(int32_t) - sizeof(PARQUET_VERSION_NUMBER);
 
-=======
-
-  RETURN_IF_ERROR(stream_->GetBuffer(false, &buffer, &len));
-  DCHECK(stream_->eosr());
-
-  // Number of bytes in buffer after the fixed size footer is accounted for.
-  int remaining_bytes_buffered = len - sizeof(int32_t) - sizeof(PARQUET_VERSION_NUMBER);
-
->>>>>>> e48c2b48
   // Make sure footer has enough bytes to contain the required information.
   if (remaining_bytes_buffered < 0) {
     stringstream ss;
@@ -1020,12 +972,8 @@
       int to_read = ::min(io_mgr->max_read_buffer_size(), metadata_bytes_to_read);
       DiskIoMgr::ScanRange* range = scan_node_->AllocateScanRange(
           metadata_range_->file(), to_read, metadata_start + copy_offset, -1,
-<<<<<<< HEAD
-          metadata_range_->disk_id(), metadata_range_->try_cache());
-=======
           metadata_range_->disk_id(), metadata_range_->try_cache(),
           metadata_range_->expected_local());
->>>>>>> e48c2b48
 
       DiskIoMgr::BufferDescriptor* io_buffer = NULL;
       RETURN_IF_ERROR(io_mgr->Read(scan_node_->reader_context(), range, &io_buffer));
@@ -1078,7 +1026,6 @@
     // Empty file
     *eosr = true;
     return Status::OK;
-<<<<<<< HEAD
   }
 
   if (file_metadata_.row_groups.empty()) {
@@ -1087,16 +1034,6 @@
     return Status(ss.str());
   }
 
-=======
-  }
-
-  if (file_metadata_.row_groups.empty()) {
-    stringstream ss;
-    ss << "Invalid file. This file: " << stream_->filename() << " has no row groups";
-    return Status(ss.str());
-  }
-
->>>>>>> e48c2b48
   return Status::OK;
 }
 
@@ -1167,12 +1104,8 @@
 
     DiskIoMgr::ScanRange* col_range = scan_node_->AllocateScanRange(
         metadata_range_->file(), col_len, col_start, file_col_idx,
-<<<<<<< HEAD
-        metadata_range_->disk_id(), metadata_range_->try_cache());
-=======
         metadata_range_->disk_id(), metadata_range_->try_cache(),
         metadata_range_->expected_local());
->>>>>>> e48c2b48
     col_ranges.push_back(col_range);
 
     // Get the stream that will be used for this column
