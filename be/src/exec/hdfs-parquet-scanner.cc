--- conflicted
+++ resolved
@@ -1411,8 +1411,6 @@
     LOG_OR_RETURN_ON_ERROR(msg, state_);
   }
   return Status::OK;
-<<<<<<< HEAD
-=======
 }
 
 string PrintRepetitionType(const parquet::FieldRepetitionType::type& t) {
@@ -1457,5 +1455,4 @@
     ss << "}";
   }
   return ss.str();
->>>>>>> de245589
 }