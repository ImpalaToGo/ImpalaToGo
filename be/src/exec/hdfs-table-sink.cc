// Copyright 2012 Cloudera Inc.
//
// Licensed under the Apache License, Version 2.0 (the "License");
// you may not use this file except in compliance with the License.
// You may obtain a copy of the License at
//
// http://www.apache.org/licenses/LICENSE-2.0
//
// Unless required by applicable law or agreed to in writing, software
// distributed under the License is distributed on an "AS IS" BASIS,
// WITHOUT WARRANTIES OR CONDITIONS OF ANY KIND, either express or implied.
// See the License for the specific language governing permissions and
// limitations under the License.

#include "exec/hdfs-table-sink.h"
#include "exec/hdfs-text-table-writer.h"
#include "exec/hdfs-sequence-table-writer.h"
#include "exec/hdfs-avro-table-writer.h"
#include "exec/hdfs-parquet-table-writer.h"
#include "exec/exec-node.h"
#include "gen-cpp/ImpalaInternalService_constants.h"
#include "util/hdfs-util.h"
#include "exprs/expr.h"
#include "exprs/expr-context.h"
#include "runtime/hdfs-fs-cache.h"
#include "runtime/raw-value.h"
#include "runtime/row-batch.h"
#include "runtime/runtime-state.h"
#include "runtime/string-value.inline.h"
#include "util/impalad-metrics.h"
#include "runtime/mem-tracker.h"
#include "util/url-coding.h"

#include <vector>
#include <sstream>
#include <fcntl.h>
#include <gutil/strings/substitute.h>
#include "dfs_cache/dfs-cache.h"
#include <boost/scoped_ptr.hpp>
#include <boost/date_time/posix_time/posix_time.hpp>
#include <stdlib.h>

#include "gen-cpp/ImpalaInternalService_constants.h"

using namespace std;
using namespace strings;
using namespace boost::posix_time;

namespace impala {

const static string& ROOT_PARTITION_KEY =
    g_ImpalaInternalService_constants.ROOT_PARTITION_KEY;

HdfsTableSink::HdfsTableSink(const RowDescriptor& row_desc,
    const vector<TExpr>& select_list_texprs,
    const TDataSink& tsink)
    :  row_desc_(row_desc),
       table_id_(tsink.table_sink.target_table_id),
       select_list_texprs_(select_list_texprs),
       partition_key_texprs_(tsink.table_sink.hdfs_table_sink.partition_key_exprs),
       overwrite_(tsink.table_sink.hdfs_table_sink.overwrite),
       has_empty_input_batch_(false) {
  DCHECK(tsink.__isset.table_sink);
}

OutputPartition::OutputPartition() :
		tmp_hdfs_file(NULL), num_rows(0), num_files(0), partition_descriptor(NULL) {
	hdfs_connection.valid = false;
}

Status HdfsTableSink::PrepareExprs(RuntimeState* state) {
  // Prepare select list expressions.
  // Disable codegen for these - they would be unused anyway.
  // TODO: codegen table sink
  RETURN_IF_ERROR(
      Expr::Prepare(output_expr_ctxs_, state, row_desc_, expr_mem_tracker_.get()));
  RETURN_IF_ERROR(
      Expr::Prepare(partition_key_expr_ctxs_, state, row_desc_, expr_mem_tracker_.get()));

  // Prepare partition key exprs and gather dynamic partition key exprs.
  for (size_t i = 0; i < partition_key_expr_ctxs_.size(); ++i) {
    // Remember non-constant partition key exprs for building hash table of Hdfs files.
    if (!partition_key_expr_ctxs_[i]->root()->IsConstant()) {
      dynamic_partition_key_expr_ctxs_.push_back(partition_key_expr_ctxs_[i]);
    }
  }
  // Sanity check.
  DCHECK_LE(partition_key_expr_ctxs_.size(), table_desc_->col_names().size())
    << DebugString();
  DCHECK_EQ(partition_key_expr_ctxs_.size(), table_desc_->num_clustering_cols())
    << DebugString();
  DCHECK_GE(output_expr_ctxs_.size(),
      table_desc_->num_cols() - table_desc_->num_clustering_cols()) << DebugString();

  // Prepare literal partition key exprs
  BOOST_FOREACH(
      const HdfsTableDescriptor::PartitionIdToDescriptorMap::value_type& id_to_desc,
      table_desc_->partition_descriptors()) {
    HdfsPartitionDescriptor* partition = id_to_desc.second;
    RETURN_IF_ERROR(partition->PrepareExprs(state));
  }

  return Status::OK;
}

Status HdfsTableSink::Prepare(RuntimeState* state) {
  RETURN_IF_ERROR(DataSink::Prepare(state));
  unique_id_str_ = PrintId(state->fragment_instance_id(), "-");
  runtime_profile_ = state->obj_pool()->Add(
      new RuntimeProfile(state->obj_pool(), "HdfsTableSink"));
  SCOPED_TIMER(runtime_profile_->total_time_counter());

  // TODO: Consider a system-wide random number generator, initialised in a single place.
  ptime now = microsec_clock::local_time();
  long seed = (now.time_of_day().seconds() * 1000)
    + (now.time_of_day().total_microseconds() / 1000);
  VLOG_QUERY << "Random seed: " << seed;
  srand(seed);

  RETURN_IF_ERROR(Expr::CreateExprTrees(
      state->obj_pool(), partition_key_texprs_, &partition_key_expr_ctxs_));
  RETURN_IF_ERROR(Expr::CreateExprTrees(
      state->obj_pool(), select_list_texprs_, &output_expr_ctxs_));

  // Resolve table id and set input tuple descriptor.
  table_desc_ = static_cast<const HdfsTableDescriptor*>(
      state->desc_tbl().GetTableDescriptor(table_id_));

  if (table_desc_ == NULL) {
    stringstream error_msg("Failed to get table descriptor for table id: ");
    error_msg << table_id_;
    return Status(error_msg.str());
  }

  staging_dir_ = Substitute("$0/_impala_insert_staging/$1/", table_desc_->hdfs_base_dir(),
      PrintId(state->query_id(), "_"));

  RETURN_IF_ERROR(PrepareExprs(state));

  Status status = HdfsFsCache::instance()->GetConnection(staging_dir_, &hdfs_connection_);
  if (!status.ok() || !hdfs_connection_.valid) {
    return Status(GetHdfsErrorMsg("Failed to connect to HDFS."));
  }
  
    mem_tracker_.reset(new MemTracker(profile(), -1, -1, profile()->name(),
      state->instance_mem_tracker()));
    
    partitions_created_counter_ =
      ADD_COUNTER(profile(), "PartitionsCreated", TUnit::UNIT);
   files_created_counter_ =
      ADD_COUNTER(profile(), "FilesCreated", TUnit::UNIT);
   rows_inserted_counter_ =
      ADD_COUNTER(profile(), "RowsInserted", TUnit::UNIT);
   bytes_written_counter_ =
      ADD_COUNTER(profile(), "BytesWritten", TUnit::BYTES);
   encode_timer_ = ADD_TIMER(profile(), "EncodeTimer");
   hdfs_write_timer_ = ADD_TIMER(profile(), "HdfsWriteTimer");
   compress_timer_ = ADD_TIMER(profile(), "CompressTimer");

   return Status::OK;
}

Status HdfsTableSink::Open(RuntimeState* state) {
  RETURN_IF_ERROR(Expr::Open(output_expr_ctxs_, state));
  RETURN_IF_ERROR(Expr::Open(partition_key_expr_ctxs_, state));
  // Open literal partition key exprs
  BOOST_FOREACH(
      const HdfsTableDescriptor::PartitionIdToDescriptorMap::value_type& id_to_desc,
      table_desc_->partition_descriptors()) {
    HdfsPartitionDescriptor* partition = id_to_desc.second;
    RETURN_IF_ERROR(partition->OpenExprs(state));
  }

  // Get file format for default partition in table descriptor, and build a map from
  // partition key values to partition descriptor for multiple output format support. The
  // map is keyed on the concatenation of the non-constant keys of the PARTITION clause of
  // the INSERT statement.
  BOOST_FOREACH(
      const HdfsTableDescriptor::PartitionIdToDescriptorMap::value_type& id_to_desc,
      table_desc_->partition_descriptors()) {
    if (id_to_desc.first == g_ImpalaInternalService_constants.DEFAULT_PARTITION_ID) {
      default_partition_ = id_to_desc.second;
    } else {
      // Build a map whose key is computed from the value of dynamic partition keys for a
      // particular partition, and whose value is the descriptor for that partition.

      // True if this partition might be written to, false otherwise.
      // A partition may be written to iff:
      // For all partition key exprs e, either:
      //   1. e is not constant
      //   2. The value supplied by the query for this partition key is equal to e's
      //   constant value.
      // Only relevant partitions are remembered in partition_descriptor_map_.
      bool relevant_partition = true;
      HdfsPartitionDescriptor* partition = id_to_desc.second;
      DCHECK_EQ(partition->partition_key_value_ctxs().size(),
                partition_key_expr_ctxs_.size());
      vector<ExprContext*> dynamic_partition_key_value_ctxs;
      for (size_t i = 0; i < partition_key_expr_ctxs_.size(); ++i) {
        // Remember non-constant partition key exprs for building hash table of Hdfs files
        if (!partition_key_expr_ctxs_[i]->root()->IsConstant()) {
          dynamic_partition_key_value_ctxs.push_back(
              partition->partition_key_value_ctxs()[i]);
        } else {
          // Deal with the following: one partition has (year=2009, month=3); another has
          // (year=2010, month=3).
          // A query like: INSERT INTO TABLE... PARTITION(year=2009) SELECT month FROM...
          // would lead to both partitions having the same key modulo ignored constant
          // partition keys. So only keep a reference to the partition which matches
          // partition_key_values for constant values, since only that is written to.
          void* table_partition_key_value =
              partition->partition_key_value_ctxs()[i]->GetValue(NULL);
          void* target_partition_key_value = partition_key_expr_ctxs_[i]->GetValue(NULL);
          if (table_partition_key_value == NULL && target_partition_key_value == NULL) {
            continue;
          }
          if (table_partition_key_value == NULL || target_partition_key_value == NULL
              || !RawValue::Eq(table_partition_key_value, target_partition_key_value,
                               partition_key_expr_ctxs_[i]->root()->type())) {
            relevant_partition = false;
            break;
          }
        }
      }
      if (relevant_partition) {
        string key;
        // It's ok if current_row_ is NULL (which it should be here), since all of these
        // expressions are constant, and can therefore be evaluated without a valid row
        // context.
        GetHashTblKey(dynamic_partition_key_value_ctxs, &key);
        DCHECK(partition_descriptor_map_.find(key) == partition_descriptor_map_.end())
            << "Partitions with duplicate 'static' keys found during INSERT";
        partition_descriptor_map_[key] = partition;
      }
    }
  }
  if (default_partition_ == NULL) {
    return Status("No default partition found for HdfsTextTableSink");
  }
  return Status::OK;
}

void HdfsTableSink::BuildHdfsFileNames(
    const HdfsPartitionDescriptor& partition_descriptor,
    OutputPartition* output_partition) {

  // Create final_hdfs_file_name_prefix and tmp_hdfs_file_name_prefix.
  // Path: <hdfs_base_dir>/<partition_values>/<unique_id_str>

  // Temporary files are written under the following path which is unique to this sink:
  // <table_dir>/_impala_insert_staging/<query_id>/<per_fragment_unique_id>_dir/
  // Both the temporary directory and the file name, when moved to the real partition
  // directory must be unique.
  // Prefix the directory name with "." to make it hidden and append "_dir" at the end
  // of the directory to avoid name clashes for unpartitioned tables.
  // The files are located in <partition_values>/<random_value>_data under
  // tmp_hdfs_file_name_prefix.

  // Use the query id as filename.
  const string& query_suffix = Substitute("$0_$1_data", unique_id_str_, rand());

  output_partition->tmp_hdfs_dir_name =
      Substitute("$0/.$1_$2_dir/", staging_dir_, unique_id_str_, rand());
  output_partition->tmp_hdfs_file_name_prefix = Substitute("$0$1$2",
      output_partition->tmp_hdfs_dir_name, output_partition->partition_name,
      query_suffix);

  if (partition_descriptor.location().empty()) {
    output_partition->final_hdfs_file_name_prefix = Substitute("$0/$1$2",
        table_desc_->hdfs_base_dir(), output_partition->partition_name, query_suffix);
  } else {
    // If the partition descriptor has a location (as set by alter table add partition
    // with a location clause), that provides the complete directory path for this
    // partition. No partition key suffix ("p=1/j=foo/") should be added.
    output_partition->final_hdfs_file_name_prefix =
        Substitute("$0/$1", partition_descriptor.location(), query_suffix);
  }

  output_partition->num_files = 0;
}

Status HdfsTableSink::CreateNewTmpFile(RuntimeState* state,
    OutputPartition* output_partition) {
  SCOPED_TIMER(ADD_TIMER(profile(), "TmpFileCreateTimer"));
  stringstream filename;
  // Elena : change required for s3 to work more efficiently - avoid temporaries to avoid rename
  if(hdfs_connection_.dfs_type == s3n){
	  // construct the final filename and work with it.
	  // Later, in master's coordinator, filter out bundles with "temp filename = final filename"
	  filename << output_partition->final_hdfs_file_name_prefix
	       << "." << output_partition->num_files
	       << "." << output_partition->writer->file_extension();
  }
  else
	  filename << output_partition->tmp_hdfs_file_name_prefix
	  	  << "." << output_partition->num_files
	  	  << "." << output_partition->writer->file_extension();

  output_partition->current_file_name = filename.str();
  // Check if tmp_hdfs_file_name exists.
  const char* tmp_hdfs_file_name_cstr =
      output_partition->current_file_name.c_str();
  bool available;
  if ((dfsExists(hdfs_connection_, tmp_hdfs_file_name_cstr, &available) == 0) && available) {
    return Status(GetHdfsErrorMsg("Temporary DFS file already exists: ",
        output_partition->current_file_name));
  }
  uint64_t block_size = output_partition->partition_descriptor->block_size();
  if (block_size == 0) block_size = output_partition->writer->default_block_size();

  available = false;
  LOG(INFO) << "HdfsTableSink : dfsOpenFile() file = \"" << tmp_hdfs_file_name_cstr << "\".";
  output_partition->tmp_hdfs_file = dfsOpenFile(hdfs_connection_,
      tmp_hdfs_file_name_cstr, O_WRONLY, 0, 0, block_size, available);
  VLOG_FILE << "dfsOpenFile() file=" << tmp_hdfs_file_name_cstr;
  if (output_partition->tmp_hdfs_file == NULL || !available) {
    return Status(GetHdfsErrorMsg("Failed to open DFS file for writing: ",
        output_partition->current_file_name));
  }

  ImpaladMetrics::NUM_FILES_OPEN_FOR_INSERT->Increment(1);
  COUNTER_ADD(files_created_counter_, 1);

  // Save the ultimate destination for this file (it will be moved by the coordinator)
  stringstream dest;
  dest << output_partition->final_hdfs_file_name_prefix
       << "." << output_partition->num_files
       << "." << output_partition->writer->file_extension();
  (*state->hdfs_files_to_move())[output_partition->current_file_name] = dest.str();

  ++output_partition->num_files;
  output_partition->num_rows = 0;
  Status status = output_partition->writer->InitNewFile();
  if (!status.ok()) {
    ClosePartitionFile(state, output_partition);
    dfsDelete(hdfs_connection_, output_partition->current_file_name.c_str(), 0);
  }
  return status;
}

Status HdfsTableSink::InitOutputPartition(RuntimeState* state,
    const HdfsPartitionDescriptor& partition_descriptor,
    OutputPartition* output_partition) {
  // Build the unique name for this partition from the partition keys, e.g. "j=1/f=foo/"
  // etc.
  stringstream partition_name_ss;
  for (int j = 0; j < partition_key_expr_ctxs_.size(); ++j) {
    partition_name_ss << table_desc_->col_names()[j] << "=";
    void* value = partition_key_expr_ctxs_[j]->GetValue(current_row_);
    // NULL partition keys get a special value to be compatible with Hive.
    if (value == NULL) {
      partition_name_ss << table_desc_->null_partition_key_value();
    } else {
      string value_str;
      partition_key_expr_ctxs_[j]->PrintValue(value, &value_str);
      // Directory names containing partition-key values need to be UrlEncoded, in
      // particular to avoid problems when '/' is part of the key value (which might
      // occur, for example, with date strings). Hive will URL decode the value
      // transparently when Impala's frontend asks the metastore for partition key values,
      // which makes it particularly important that we use the same encoding as Hive. It's
      // also not necessary to encode the values when writing partition metadata. You can
      // check this with 'show partitions <tbl>' in Hive, followed by a select from a
      // decoded partition key value.
      string encoded_str;
      UrlEncode(value_str, &encoded_str, true);
      // If the string is empty, map it to NULL (mimicking Hive's behaviour)
      partition_name_ss << (encoded_str.empty() ?
                        table_desc_->null_partition_key_value() : encoded_str);
    }
    partition_name_ss << "/";
  }

  // partition_name_ss now holds the unique descriptor for this partition,
  output_partition->partition_name = partition_name_ss.str();
  BuildHdfsFileNames(partition_descriptor, output_partition);

  output_partition->hdfs_connection = hdfs_connection_;
  output_partition->partition_descriptor = &partition_descriptor;

  bool allow_unsupported_formats =
      state->query_options().__isset.allow_unsupported_formats &&
      state->query_options().allow_unsupported_formats;
  if (!allow_unsupported_formats) {
    if (partition_descriptor.file_format() == THdfsFileFormat::SEQUENCE_FILE ||
        partition_descriptor.file_format() == THdfsFileFormat::AVRO) {
      stringstream error_msg;
      map<int, const char*>::const_iterator i =
          _THdfsFileFormat_VALUES_TO_NAMES.find(partition_descriptor.file_format());
      error_msg << "Writing to table format " << i->second
          << " is not supported. Use query option ALLOW_UNSUPPORTED_FORMATS"
          " to override.";
      return Status(error_msg.str());
    }
    if (partition_descriptor.file_format() == THdfsFileFormat::TEXT &&
        state->query_options().__isset.compression_codec &&
        state->query_options().compression_codec != THdfsCompression::NONE) {
      stringstream error_msg;
      error_msg << "Writing to compressed text table is not supported. "
          "Use query option ALLOW_UNSUPPORTED_FORMATS to override.";
      return Status(error_msg.str());
    }
  }

  // It is incorrect to initialize a writer if there are no rows to feed it. The writer
  // could incorrectly create an empty file or empty partition.
  if (has_empty_input_batch_) return Status::OK;

  switch (partition_descriptor.file_format()) {
    case THdfsFileFormat::TEXT:
      output_partition->writer.reset(
          new HdfsTextTableWriter(
              this, state, output_partition, &partition_descriptor, table_desc_,
              output_expr_ctxs_));
      break;
    case THdfsFileFormat::PARQUET:
      output_partition->writer.reset(
          new HdfsParquetTableWriter(
              this, state, output_partition, &partition_descriptor, table_desc_,
              output_expr_ctxs_));
      break;
    case THdfsFileFormat::SEQUENCE_FILE:
      output_partition->writer.reset(
          new HdfsSequenceTableWriter(
              this, state, output_partition, &partition_descriptor, table_desc_,
              output_expr_ctxs_));
      break;
    case THdfsFileFormat::AVRO:
      output_partition->writer.reset(
          new HdfsAvroTableWriter(
              this, state, output_partition, &partition_descriptor, table_desc_,
              output_expr_ctxs_));
      break;
    default:
      stringstream error_msg;
      map<int, const char*>::const_iterator i =
          _THdfsFileFormat_VALUES_TO_NAMES.find(partition_descriptor.file_format());
      if (i != _THdfsFileFormat_VALUES_TO_NAMES.end()) {
        error_msg << "Cannot write to table with format " << i->second << ". "
            << "Impala only supports writing to TEXT and PARQUET.";
      } else {
        error_msg << "Cannot write to table. Impala only supports writing to TEXT"
                  << " and PARQUET tables. (Unknown file format: "
                  << partition_descriptor.file_format() << ")";
      }
      return Status(error_msg.str());
  }
  RETURN_IF_ERROR(output_partition->writer->Init());
  COUNTER_ADD(partitions_created_counter_, 1);
  return CreateNewTmpFile(state, output_partition);
}

void HdfsTableSink::GetHashTblKey(const vector<ExprContext*>& ctxs, string* key) {
  stringstream hash_table_key;
  for (int i = 0; i < ctxs.size(); ++i) {
    RawValue::PrintValueAsBytes(
        ctxs[i]->GetValue(current_row_), ctxs[i]->root()->type(), &hash_table_key);
    // Additionally append "/" to avoid accidental key collisions.
    hash_table_key << "/";
  }
  *key = hash_table_key.str();
}

inline Status HdfsTableSink::GetOutputPartition(
   RuntimeState* state, const string& key, PartitionPair** partition_pair) {
  PartitionMap::iterator existing_partition;
  existing_partition = partition_keys_to_output_partitions_.find(key);
  if (existing_partition == partition_keys_to_output_partitions_.end()) {
    // Create a new OutputPartition, and add it to
    // partition_keys_to_output_partitions.
    const HdfsPartitionDescriptor* partition_descriptor = default_partition_;
    PartitionDescriptorMap::const_iterator it = partition_descriptor_map_.find(key);
    if (it != partition_descriptor_map_.end()) {
      partition_descriptor = it->second;
    }

    OutputPartition* partition = state->obj_pool()->Add(new OutputPartition());
    Status status = InitOutputPartition(state, *partition_descriptor, partition);
    if (!status.ok()) {
      // We failed to create the output partition successfully. Clean it up now
      // as it is not added to partition_keys_to_output_partitions_ so won't be
      // cleaned up in Close().
      if (partition->writer.get() != NULL) partition->writer->Close();
      return status;
    }

    // Save the partition name so that the coordinator can create the partition directory
    // structure if needed
    DCHECK(state->per_partition_status()->find(partition->partition_name) ==
        state->per_partition_status()->end());
    TInsertPartitionStatus partition_status;
    partition_status.__set_num_appended_rows(0L);
    partition_status.__set_id(partition_descriptor->id());
    partition_status.__set_stats(TInsertStats());
    state->per_partition_status()->insert(
        make_pair(partition->partition_name, partition_status));

    // schedule the temporary directory for coordinator deletion for non-block-based file systems:
    if (!has_empty_input_batch_ && (hdfs_connection_.dfs_type != s3n)) {
      // Indicate that temporary directory is to be deleted after execution
      (*state->hdfs_files_to_move())[partition->tmp_hdfs_dir_name] = "";
    }

    partition_keys_to_output_partitions_[key].first = partition;
    *partition_pair = &partition_keys_to_output_partitions_[key];
  } else {
    // Use existing output_partition partition.
    *partition_pair = &existing_partition->second;
  }
  return Status::OK;
}

Status HdfsTableSink::Send(RuntimeState* state, RowBatch* batch, bool eos) {
  SCOPED_TIMER(runtime_profile_->total_time_counter());
  ExprContext::FreeLocalAllocations(output_expr_ctxs_);
  ExprContext::FreeLocalAllocations(partition_key_expr_ctxs_);
  RETURN_IF_ERROR(state->CheckQueryState());
  DCHECK(eos || batch->num_rows() > 0);
  has_empty_input_batch_ = batch->num_rows() == 0 && eos;

  // If there are no partition keys then just pass the whole batch to one partition.
  if (dynamic_partition_key_expr_ctxs_.empty()) {
    // If there are no dynamic keys just use an empty key.
    PartitionPair* partition_pair;
    // Populate the partition_pair even if the input is empty because we need it to
    // delete the existing data for 'insert overwrite'.
    RETURN_IF_ERROR(GetOutputPartition(state, ROOT_PARTITION_KEY, &partition_pair));
    if (!has_empty_input_batch_) {
      // Pass the row batch to the writer. If new_file is returned true then the current
      // file is finalized and a new file is opened.
      // The writer tracks where it is in the batch when it returns with new_file set.
      OutputPartition* output_partition = partition_pair->first;
      bool new_file;
      do {
        RETURN_IF_ERROR(output_partition->writer->AppendRowBatch(
            batch, partition_pair->second, &new_file));
        if (new_file) {
          RETURN_IF_ERROR(FinalizePartitionFile(state, output_partition));
          RETURN_IF_ERROR(CreateNewTmpFile(state, output_partition));
        }
      } while (new_file);
    }
  } else {
    for (int i = 0; i < batch->num_rows(); ++i) {
      current_row_ = batch->GetRow(i);

      string key;
      GetHashTblKey(dynamic_partition_key_expr_ctxs_, &key);
      PartitionPair* partition_pair = NULL;
      RETURN_IF_ERROR(GetOutputPartition(state, key, &partition_pair));
      partition_pair->second.push_back(i);
    }
    for (PartitionMap::iterator partition = partition_keys_to_output_partitions_.begin();
         partition != partition_keys_to_output_partitions_.end(); ++partition) {
      OutputPartition* output_partition = partition->second.first;
      if (partition->second.second.empty()) continue;

      bool new_file;
      do {
        RETURN_IF_ERROR(output_partition->writer->AppendRowBatch(
            batch, partition->second.second, &new_file));
        if (new_file) {
          RETURN_IF_ERROR(FinalizePartitionFile(state, output_partition));
          RETURN_IF_ERROR(CreateNewTmpFile(state, output_partition));
        }
      } while (new_file);
      partition->second.second.clear();
    }
  }

  if (eos) {
    // Close Hdfs files, and update stats in runtime state.
    for (PartitionMap::iterator cur_partition =
            partition_keys_to_output_partitions_.begin();
        cur_partition != partition_keys_to_output_partitions_.end();
        ++cur_partition) {
      RETURN_IF_ERROR(FinalizePartitionFile(state, cur_partition->second.first));
    }
  }
  return Status::OK;
}

Status HdfsTableSink::FinalizePartitionFile(RuntimeState* state,
                                            OutputPartition* partition) {
  if (partition->tmp_hdfs_file == NULL && !overwrite_) return Status::OK;
  SCOPED_TIMER(ADD_TIMER(profile(), "FinalizePartitionFileTimer"));

  // OutputPartition writer could be NULL if there is no row to output.
  if (partition->writer.get() != NULL) {
    RETURN_IF_ERROR(partition->writer->Finalize());

    // Track total number of appended rows per partition in runtime
    // state. partition->num_rows counts number of rows appended is per-file.
    PartitionStatusMap::iterator it =
        state->per_partition_status()->find(partition->partition_name);

    // Should have been created in GetOutputPartition() when the partition was initialised.
    DCHECK(it != state->per_partition_status()->end());
    it->second.num_appended_rows += partition->num_rows;
    DataSink::MergeInsertStats(partition->writer->stats(), &it->second.stats);
  }

  ClosePartitionFile(state, partition);
  return Status::OK;
}

void HdfsTableSink::ClosePartitionFile(RuntimeState* state, OutputPartition* partition) {
  if (partition->tmp_hdfs_file == NULL) return;
  int hdfs_ret = dfsCloseFile(hdfs_connection_, partition->tmp_hdfs_file);
  VLOG_FILE << "dfsCloseFile() file=" << partition->current_file_name;
  if (hdfs_ret != 0) {
<<<<<<< HEAD
    state->LogError(GetHdfsErrorMsg("Failed to close DFS file: ",
        partition->current_file_name));
=======
    state->LogError(ErrorMsg(TErrorCode::GENERAL,
        GetHdfsErrorMsg("Failed to close HDFS file: ",
        partition->current_file_name)));
>>>>>>> de245589
  }
  partition->tmp_hdfs_file = NULL;
  ImpaladMetrics::NUM_FILES_OPEN_FOR_INSERT->Increment(-1);
}

void HdfsTableSink::Close(RuntimeState* state) {
  if (closed_) return;
  SCOPED_TIMER(runtime_profile_->total_time_counter());
  for (PartitionMap::iterator cur_partition =
          partition_keys_to_output_partitions_.begin();
      cur_partition != partition_keys_to_output_partitions_.end();
      ++cur_partition) {
    if (cur_partition->second.first->writer.get() != NULL) {
      cur_partition->second.first->writer->Close();
    }
    ClosePartitionFile(state, cur_partition->second.first);
  }
  partition_keys_to_output_partitions_.clear();

  // Close literal partition key exprs
  BOOST_FOREACH(
      const HdfsTableDescriptor::PartitionIdToDescriptorMap::value_type& id_to_desc,
      table_desc_->partition_descriptors()) {
    HdfsPartitionDescriptor* partition = id_to_desc.second;
    partition->CloseExprs(state);
  }
  Expr::Close(output_expr_ctxs_, state);
  Expr::Close(partition_key_expr_ctxs_, state);
  closed_ = true;
}

Status HdfsTableSink::GetFileBlockSize(OutputPartition* output_partition, int64_t* size) {

	/*
  dfsFileInfo* info = dfsGetPathInfo(output_partition->hdfs_connection,
      output_partition->current_file_name.c_str());
  if (info == NULL) {
    return Status(GetHdfsErrorMsg("Failed to get info on temporary HDFS file: ",
        output_partition->current_file_name));
  }
  *size = info->mBlockSize;
  dfsFreeFileInfo(output_partition->hdfs_connection, info, 1);
  */
  int64_t res = getDefaultBlockSize(output_partition->hdfs_connection);
  if(res < 0){
	  return Status(GetHdfsErrorMsg("Failed to get info on temporary HDFS file: ",
	          output_partition->current_file_name));
  }
  *size = res;
  return Status::OK;
}

string HdfsTableSink::DebugString() const {
  stringstream out;
  out << "HdfsTableSink(overwrite=" << (overwrite_ ? "true" : "false")
      << " table_desc=" << table_desc_->DebugString()
      << " partition_key_exprs=" << Expr::DebugString(partition_key_expr_ctxs_)
      << " output_exprs=" << Expr::DebugString(output_expr_ctxs_)
      << ")";
  return out.str();
}

}<|MERGE_RESOLUTION|>--- conflicted
+++ resolved
@@ -608,14 +608,9 @@
   int hdfs_ret = dfsCloseFile(hdfs_connection_, partition->tmp_hdfs_file);
   VLOG_FILE << "dfsCloseFile() file=" << partition->current_file_name;
   if (hdfs_ret != 0) {
-<<<<<<< HEAD
-    state->LogError(GetHdfsErrorMsg("Failed to close DFS file: ",
-        partition->current_file_name));
-=======
     state->LogError(ErrorMsg(TErrorCode::GENERAL,
         GetHdfsErrorMsg("Failed to close HDFS file: ",
         partition->current_file_name)));
->>>>>>> de245589
   }
   partition->tmp_hdfs_file = NULL;
   ImpaladMetrics::NUM_FILES_OPEN_FOR_INSERT->Increment(-1);
