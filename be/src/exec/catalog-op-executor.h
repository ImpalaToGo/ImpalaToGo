--- conflicted
+++ resolved
@@ -33,12 +33,8 @@
 // operation.
 class CatalogOpExecutor {
  public:
-<<<<<<< HEAD
-  CatalogOpExecutor(ExecEnv* env, Frontend* fe) : env_(env), fe_(fe) {}
-=======
   CatalogOpExecutor(ExecEnv* env, Frontend* fe, RuntimeProfile* profile)
       : env_(env), fe_(fe), profile_(profile) {}
->>>>>>> e48c2b48
 
   // Executes the given catalog operation against the catalog server.
   Status Exec(const TCatalogOpRequest& catalog_op);
@@ -103,10 +99,7 @@
 
   ExecEnv* env_;
   Frontend* fe_;
-<<<<<<< HEAD
-=======
   RuntimeProfile* profile_;
->>>>>>> e48c2b48
 
   // Handles additional BE work that needs to be done for drop function and data source,
   // in particular, clearing the local library cache for this function.
