// Copyright 2012 Cloudera Inc.
//
// Licensed under the Apache License, Version 2.0 (the "License");
// you may not use this file except in compliance with the License.
// You may obtain a copy of the License at
//
// http://www.apache.org/licenses/LICENSE-2.0
//
// Unless required by applicable law or agreed to in writing, software
// distributed under the License is distributed on an "AS IS" BASIS,
// WITHOUT WARRANTIES OR CONDITIONS OF ANY KIND, either express or implied.
// See the License for the specific language governing permissions and
// limitations under the License.

#include "exec/hdfs-text-scanner.h"

#include "codegen/llvm-codegen.h"
#include "exec/delimited-text-parser.h"
#include "exec/delimited-text-parser.inline.h"
#include "exec/hdfs-lzo-text-scanner.h"
#include "exec/hdfs-scan-node.h"
#include "exec/scanner-context.inline.h"
#include "exec/text-converter.h"
#include "exec/text-converter.inline.h"
#include "runtime/row-batch.h"
#include "runtime/runtime-state.h"
#include "util/codec.h"
#include "util/decompress.h"
#include "util/cpu-info.h"
#include "util/debug-util.h"

using namespace boost;
using namespace impala;
using namespace llvm;
using namespace std;


DEFINE_bool(debug_disable_streaming_gzip, false, "Debug flag, will be removed. Disables "
    "streaming gzip decompression.");

const char* HdfsTextScanner::LLVM_CLASS_NAME = "class.impala::HdfsTextScanner";

// Suffix for lzo index file: hdfs-filename.index
const string HdfsTextScanner::LZO_INDEX_SUFFIX = ".index";

<<<<<<< HEAD
=======
// Number of bytes to read when the previous attempt to streaming decompress did not make
// progress.
const int64_t GZIP_FIXED_READ_SIZE = 1 * 1024 * 1024;

>>>>>>> e48c2b48
HdfsTextScanner::HdfsTextScanner(HdfsScanNode* scan_node, RuntimeState* state)
    : HdfsScanner(scan_node, state),
      byte_buffer_ptr_(NULL),
      byte_buffer_end_(NULL),
      byte_buffer_read_size_(0),
<<<<<<< HEAD
      boundary_row_(data_buffer_pool_.get()),
      boundary_column_(data_buffer_pool_.get()),
=======
      only_parsing_header_(false),
      boundary_pool_(new MemPool(scan_node->mem_tracker())),
      boundary_row_(boundary_pool_.get()),
      boundary_column_(boundary_pool_.get()),
>>>>>>> e48c2b48
      slot_idx_(0),
      error_in_row_(false) {
}

HdfsTextScanner::~HdfsTextScanner() {
}

Status HdfsTextScanner::IssueInitialRanges(HdfsScanNode* scan_node,
    const vector<HdfsFileDesc*>& files) {
  vector<DiskIoMgr::ScanRange*> compressed_text_scan_ranges;
  vector<HdfsFileDesc*> lzo_text_files;
  bool warning_written = false;
  for (int i = 0; i < files.size(); ++i) {
    warning_written = false;
    THdfsCompression::type compression = files[i]->file_compression;
    switch (compression) {
      case THdfsCompression::NONE:
        // For uncompressed text we just issue all ranges at once.
        // TODO: Lz4 is splittable, should be treated similarly.
        RETURN_IF_ERROR(scan_node->AddDiskIoRanges(files[i]));
        break;

      case THdfsCompression::GZIP:
      case THdfsCompression::SNAPPY:
      case THdfsCompression::SNAPPY_BLOCKED:
      case THdfsCompression::BZIP2:
        for (int j = 0; j < files[i]->splits.size(); ++j) {
          // In order to decompress gzip-, snappy- and bzip2-compressed text files, we
          // need to read entire files. Only read a file if we're assigned the first split
          // to avoid reading multi-block files with multiple scanners.
          DiskIoMgr::ScanRange* split = files[i]->splits[j];

          // We only process the split that starts at offset 0.
          if (split->offset() != 0) {
            if (!warning_written) {
              // We are expecting each file to be one hdfs block (so all the scan range
              // offsets should be 0).  This is not incorrect but we will issue a warning.
              // We write a single warning per file per impalad to reduce the number of
              // log warnings.
              stringstream ss;
              ss << "For better performance, snappy, gzip and bzip-compressed files "
                 << "should not be split into multiple hdfs-blocks. file="
                 << files[i]->filename << " offset " << split->offset();
              scan_node->runtime_state()->LogError(ss.str());
              warning_written = true;
            }
            // We assign the entire file to one scan range, so mark all but one split
            // (i.e. the first split) as complete.
            scan_node->RangeComplete(THdfsFileFormat::TEXT, compression);
            continue;
          }

          // Populate the list of compressed text scan ranges.
          DCHECK_GT(files[i]->file_length, 0);
          ScanRangeMetadata* metadata =
              reinterpret_cast<ScanRangeMetadata*>(split->meta_data());
          DiskIoMgr::ScanRange* file_range = scan_node->AllocateScanRange(
              files[i]->filename.c_str(), files[i]->file_length, 0,
<<<<<<< HEAD
              metadata->partition_id, split->disk_id(), split->try_cache());
=======
              metadata->partition_id, split->disk_id(), split->try_cache(),
              split->expected_local());
>>>>>>> e48c2b48
          compressed_text_scan_ranges.push_back(file_range);
          scan_node->max_compressed_text_file_length()->Set(files[i]->file_length);
        }
        break;

      case THdfsCompression::LZO:
        // lzo-compressed text need to be processed by the specialized HdfsLzoTextScanner.
        // Note that any LZO_INDEX files (no matter what the case of their suffix) will be
        // filtered by the planner.
        {
        #ifndef NDEBUG
          // No straightforward way to do this in one line inside a DCHECK, so for once
          // we'll explicitly use NDEBUG to avoid executing debug-only code.
          string lower_filename = files[i]->filename;
          to_lower(lower_filename);
          DCHECK(!ends_with(lower_filename, LZO_INDEX_SUFFIX));
        #endif
          lzo_text_files.push_back(files[i]);
        }
        break;

      default:
        DCHECK(false);
    }
  }

  if (compressed_text_scan_ranges.size() > 0) {
    RETURN_IF_ERROR(scan_node->AddDiskIoRanges(compressed_text_scan_ranges));
  }
  if (lzo_text_files.size() > 0) {
    // This will dlopen the lzo binary and can fail if the lzo binary is not present.
    RETURN_IF_ERROR(HdfsLzoTextScanner::IssueInitialRanges(scan_node, lzo_text_files));
  }
  return Status::OK;
}

Status HdfsTextScanner::ProcessSplit() {
  // Reset state for new scan range
  RETURN_IF_ERROR(InitNewRange());

  // Find the first tuple.  If tuple_found is false, it means we went through the entire
  // scan range without finding a single tuple.  The bytes will be picked up by the scan
  // range before.
  bool tuple_found;
  RETURN_IF_ERROR(FindFirstTuple(&tuple_found));

  if (tuple_found) {
    // Update the decompressor depending on the compression type of the file in the
    // context.
    DCHECK(stream_->file_desc()->file_compression != THdfsCompression::SNAPPY)
        << "FE should have generated SNAPPY_BLOCKED instead.";
    RETURN_IF_ERROR(UpdateDecompressor(stream_->file_desc()->file_compression));

    // Process the scan range.
    int dummy_num_tuples;
    RETURN_IF_ERROR(ProcessRange(&dummy_num_tuples, false));

    // Finish up reading past the scan range.
    RETURN_IF_ERROR(FinishScanRange());
  }

  // All done with this scan range.
  return Status::OK;
}

void HdfsTextScanner::Close() {
  // Need to close the decompressor before releasing the resources at AddFinalRowBatch(),
  // because in some cases there is memory allocated in decompressor_'s temp_memory_pool_.
  if (decompressor_.get() != NULL) {
    decompressor_->Close();
    decompressor_.reset(NULL);
  }
  AttachPool(data_buffer_pool_.get(), false);
<<<<<<< HEAD
  AddFinalRowBatch();
  scan_node_->RangeComplete(THdfsFileFormat::TEXT, stream_->file_desc()->file_compression);
=======
  AttachPool(boundary_pool_.get(), false);
  AddFinalRowBatch();
  if (!only_parsing_header_) {
    scan_node_->RangeComplete(
        THdfsFileFormat::TEXT, stream_->file_desc()->file_compression);
  }
>>>>>>> e48c2b48
  HdfsScanner::Close();
}

Status HdfsTextScanner::InitNewRange() {
  // Compressed text does not reference data in the io buffers directly. In such case, we
  // can recycle the buffers in the stream_ more promptly.
  if (stream_->file_desc()->file_compression != THdfsCompression::NONE) {
    stream_->set_contains_tuple_data(false);
  }

  HdfsPartitionDescriptor* hdfs_partition = context_->partition_descriptor();
  char field_delim = hdfs_partition->field_delim();
  char collection_delim = hdfs_partition->collection_delim();
  if (scan_node_->materialized_slots().size() == 0) {
    field_delim = '\0';
    collection_delim = '\0';
  }

  delimited_text_parser_.reset(new DelimitedTextParser(
      scan_node_->num_cols(), scan_node_->num_partition_keys(),
      scan_node_->is_materialized_col(), hdfs_partition->line_delim(),
      field_delim, collection_delim, hdfs_partition->escape_char()));
  text_converter_.reset(new TextConverter(hdfs_partition->escape_char(),
      scan_node_->hdfs_table()->null_column_value()));

  RETURN_IF_ERROR(ResetScanner());
  return Status::OK;
}

Status HdfsTextScanner::ResetScanner() {
  error_in_row_ = false;

  // Note - this initialisation relies on the assumption that N partition keys will occupy
  // entries 0 through N-1 in column_idx_to_slot_idx. If this changes, we will need
  // another layer of indirection to map text-file column indexes onto the
  // column_idx_to_slot_idx table used below.
  slot_idx_ = 0;

  boundary_column_.Clear();
  boundary_row_.Clear();
  delimited_text_parser_->ParserReset();

  partial_tuple_empty_ = true;
  byte_buffer_ptr_ = byte_buffer_end_ = NULL;

  partial_tuple_ =
<<<<<<< HEAD
      Tuple::Create(scan_node_->tuple_desc()->byte_size(), data_buffer_pool_.get());
=======
      Tuple::Create(scan_node_->tuple_desc()->byte_size(), boundary_pool_.get());
>>>>>>> e48c2b48

  // Initialize codegen fn
  RETURN_IF_ERROR(InitializeWriteTuplesFn(
    context_->partition_descriptor(), THdfsFileFormat::TEXT, "HdfsTextScanner"));
  return Status::OK;
}

Status HdfsTextScanner::FinishScanRange() {
  if (scan_node_->ReachedLimit()) return Status::OK;

  // For text we always need to scan past the scan range to find the next delimiter
  while (true) {
    bool eosr = true;
    Status status = Status::OK;
    byte_buffer_read_size_ = 0;

    // If compressed text, then there is nothing more to be read.
    if (decompressor_.get() == NULL) {
      status = FillByteBuffer(&eosr, NEXT_BLOCK_READ_SIZE);
    }

    if (!status.ok() || byte_buffer_read_size_ == 0) {
      if (status.IsCancelled()) return status;

      if (!status.ok()) {
        stringstream ss;
        ss << "Read failed while trying to finish scan range: " << stream_->filename()
           << ":" << stream_->file_offset() << endl << status.GetErrorMsg();
        if (state_->LogHasSpace()) state_->LogError(ss.str());
        if (state_->abort_on_error()) return Status(ss.str());
      } else if (!partial_tuple_empty_ || !boundary_column_.Empty() ||
          !boundary_row_.Empty()) {
        // Missing columns or row delimiter at end of the file is ok, fill the row in.
        char* col = boundary_column_.str().ptr;
        int num_fields = 0;
        delimited_text_parser_->FillColumns<true>(boundary_column_.Size(),
            &col, &num_fields, &field_locations_[0]);

        MemPool* pool;
        TupleRow* tuple_row_mem;
        int max_tuples = GetMemory(&pool, &tuple_, &tuple_row_mem);
        DCHECK_GE(max_tuples, 1);
        // Set variables for proper error outputting on boundary tuple
        batch_start_ptr_ = boundary_row_.str().ptr;
        row_end_locations_[0] = batch_start_ptr_ + boundary_row_.str().len;
        int num_tuples = WriteFields(pool, tuple_row_mem, num_fields, 1);
        DCHECK_LE(num_tuples, 1);
        DCHECK_GE(num_tuples, 0);
        COUNTER_ADD(scan_node_->rows_read_counter(), num_tuples);
        RETURN_IF_ERROR(CommitRows(num_tuples));
      }
      break;
    }

    DCHECK(eosr);

    int num_tuples;
    RETURN_IF_ERROR(ProcessRange(&num_tuples, true));
    if (num_tuples == 1) break;
    DCHECK_EQ(num_tuples, 0);
  }

  return Status::OK;
}

Status HdfsTextScanner::ProcessRange(int* num_tuples, bool past_scan_range) {
  bool eosr = past_scan_range || stream_->eosr();

  while (true) {
    if (!eosr && byte_buffer_ptr_ == byte_buffer_end_) {
      RETURN_IF_ERROR(FillByteBuffer(&eosr));
    }

    MemPool* pool;
    TupleRow* tuple_row_mem;
    int max_tuples = GetMemory(&pool, &tuple_, &tuple_row_mem);

    if (past_scan_range) {
      // byte_buffer_ptr_ is already set from FinishScanRange()
      max_tuples = 1;
      eosr = true;
    }

    *num_tuples = 0;
    int num_fields = 0;

    DCHECK_GT(max_tuples, 0);

    batch_start_ptr_ = byte_buffer_ptr_;
    char* col_start = byte_buffer_ptr_;
    {
      // Parse the bytes for delimiters and store their offsets in field_locations_
      SCOPED_TIMER(parse_delimiter_timer_);
      RETURN_IF_ERROR(delimited_text_parser_->ParseFieldLocations(max_tuples,
          byte_buffer_end_ - byte_buffer_ptr_, &byte_buffer_ptr_,
          &row_end_locations_[0],
          &field_locations_[0], num_tuples, &num_fields, &col_start));
    }

    // Materialize the tuples into the in memory format for this query
    int num_tuples_materialized = 0;
    if (scan_node_->materialized_slots().size() != 0 &&
        (num_fields > 0 || *num_tuples > 0)) {
      // There can be one partial tuple which returned no more fields from this buffer.
      DCHECK_LE(*num_tuples, num_fields + 1);
      if (!boundary_column_.Empty()) {
        CopyBoundaryField(&field_locations_[0], pool);
        boundary_column_.Clear();
      }
      num_tuples_materialized = WriteFields(pool, tuple_row_mem, num_fields, *num_tuples);
      DCHECK_GE(num_tuples_materialized, 0);
      RETURN_IF_ERROR(parse_status_);
      if (*num_tuples > 0) {
        // If we saw any tuple delimiters, clear the boundary_row_.
        boundary_row_.Clear();
      }
    } else if (*num_tuples != 0) {
      SCOPED_TIMER(scan_node_->materialize_tuple_timer());
      // If we are doing count(*) then we return tuples only containing partition keys
      boundary_row_.Clear();
      num_tuples_materialized = WriteEmptyTuples(context_, tuple_row_mem, *num_tuples);
    }

    // Save contents that are split across buffers if we are going to return this column
    if (col_start != byte_buffer_ptr_ && delimited_text_parser_->ReturnCurrentColumn()) {
      DCHECK_EQ(byte_buffer_ptr_, byte_buffer_end_);
      boundary_column_.Append(col_start, byte_buffer_ptr_ - col_start);
      char* last_row = NULL;
      if (*num_tuples == 0) {
        last_row = batch_start_ptr_;
      } else {
        last_row = row_end_locations_[*num_tuples - 1] + 1;
      }
      boundary_row_.Append(last_row, byte_buffer_ptr_ - last_row);
    }
    COUNTER_ADD(scan_node_->rows_read_counter(), *num_tuples);

    // Commit the rows to the row batch and scan node
    RETURN_IF_ERROR(CommitRows(num_tuples_materialized));

    // Done with this buffer and the scan range
    if ((byte_buffer_ptr_ == byte_buffer_end_ && eosr) || past_scan_range) {
      break;
    }

    if (scan_node_->ReachedLimit()) return Status::OK;
  }
  return Status::OK;
}

Status HdfsTextScanner::FillByteBuffer(bool* eosr, int num_bytes) {
  *eosr = false;
  Status status;

<<<<<<< HEAD
  // If compressed text, decompress, point to the decompressed buffer, and then continue
  // normal processing.
  if (decompressor_.get() != NULL) {
    // Attempt to read the whole file.
    HdfsFileDesc* desc = scan_node_->GetFileDesc(stream_->filename());
    int64_t file_size = desc->file_length;
    DCHECK_GT(file_size, 0);
    stream_->GetBytes(file_size, reinterpret_cast<uint8_t**>(&byte_buffer_ptr_),
                      &byte_buffer_read_size_, &status);
    if (!status.ok()) return status;

    // If didn't read anything, return.
    if (byte_buffer_read_size_ == 0) {
      *eosr = true;
      return Status::OK;
    }
    DCHECK(decompression_type_ != THdfsCompression::SNAPPY);

    // For gzip and snappy it needs to read the entire file.
    if ((decompression_type_ == THdfsCompression::GZIP ||
         decompression_type_ == THdfsCompression::SNAPPY_BLOCKED ||
         decompression_type_ == THdfsCompression::BZIP2) &&
        (file_size < byte_buffer_read_size_)) {
      stringstream ss;
      ss << "Expected to read a compressed text file of size " << file_size << " bytes. "
         << "But only read " << byte_buffer_read_size_ << " bytes. This may indicate "
         << "data file corruption. (file: " << stream_->filename() << ").";
      return Status(ss.str());
    }

    // Decompress and adjust the byte_buffer_ptr_ and byte_buffer_read_size_ accordingly.
    int64_t decompressed_len = 0;
    uint8_t* decompressed_buffer = NULL;
    SCOPED_TIMER(decompress_timer_);
    // TODO: Once the writers are in, add tests with very large compressed files (4GB)
    // that could overflow.
    RETURN_IF_ERROR(decompressor_->ProcessBlock(false, byte_buffer_read_size_,
        reinterpret_cast<uint8_t*>(byte_buffer_ptr_), &decompressed_len,
        &decompressed_buffer));

    // Inform stream_ that the buffer with the compressed text can be released.
    context_->ReleaseCompletedResources(NULL, true);

    VLOG_FILE << "Decompressed " << byte_buffer_read_size_ << " to " << decompressed_len;
    byte_buffer_ptr_ = reinterpret_cast<char*>(decompressed_buffer);
    byte_buffer_read_size_ = decompressed_len;
  }
  else {
=======
  if (decompressor_.get() == NULL) {
>>>>>>> e48c2b48
    if (num_bytes > 0) {
      stream_->GetBytes(num_bytes, reinterpret_cast<uint8_t**>(&byte_buffer_ptr_),
                        &byte_buffer_read_size_, &status);
    } else {
      DCHECK_EQ(num_bytes, 0);
      status = stream_->GetBuffer(false, reinterpret_cast<uint8_t**>(&byte_buffer_ptr_),
                                  &byte_buffer_read_size_);
    }
<<<<<<< HEAD
=======
    *eosr = stream_->eosr();
  } else if (!FLAGS_debug_disable_streaming_gzip &&
      decompression_type_ == THdfsCompression::GZIP) {
    DCHECK_EQ(num_bytes, 0);
    RETURN_IF_ERROR(FillByteBufferGzip(eosr));
  } else {
    DCHECK_EQ(num_bytes, 0);
    RETURN_IF_ERROR(FillByteBufferCompressedFile(eosr));
>>>>>>> e48c2b48
  }

  byte_buffer_end_ = byte_buffer_ptr_ + byte_buffer_read_size_;
  return status;
}

Status HdfsTextScanner::FillByteBufferGzip(bool* eosr) {
  // Attach any previously decompressed buffers to the row batch before decompressing
  // any more data.
  if (!decompressor_->reuse_output_buffer()) {
    AttachPool(data_buffer_pool_.get(), false);
  }

  // Gzip compressed text is decompressed as buffers are read from stream_ (unlike
  // other codecs which decompress the entire file in a single call). A compressed
  // buffer is passed to ProcessBlockStreaming but it may not consume all of the input.
  // In the unlikely case that decompressed output is not produced, we attempt to try
  // again with a reasonably large fixed size input buffer (explicitly calling
  // GetBytes()) before failing.
  bool try_read_fixed_size = false;
  uint8_t* decompressed_buffer = NULL;
  int64_t decompressed_len = 0;
  do {
    uint8_t* gzip_buffer_ptr = NULL;
    int64_t gzip_buffer_size = 0;
    // We don't know how many bytes ProcessBlockStreaming() will consume so we set
    // peak=true and then later advance the stream using SkipBytes().
    if (!try_read_fixed_size) {
      RETURN_IF_ERROR(stream_->GetBuffer(true, &gzip_buffer_ptr, &gzip_buffer_size));
    } else {
      Status status;
      stream_->GetBytes(GZIP_FIXED_READ_SIZE, &gzip_buffer_ptr, &gzip_buffer_size,
          &status, true);
      RETURN_IF_ERROR(status);
      try_read_fixed_size = false;
    }
    if (gzip_buffer_size == 0) {
      // If the compressed file was not properly ended, the decoder will not know that
      // the last buffer should have been eos.
      stringstream ss;
      ss << "Unexpected end of file decompressing gzip. File may be malformed. ";
      ss << "file: " << stream_->filename();
      return Status(ss.str());
    }

    int64_t gzip_buffer_bytes_read = 0;
    {
      SCOPED_TIMER(decompress_timer_);
      RETURN_IF_ERROR(decompressor_->ProcessBlockStreaming(gzip_buffer_size,
            gzip_buffer_ptr, &gzip_buffer_bytes_read, &decompressed_len,
            &decompressed_buffer, eosr));
      DCHECK_GE(gzip_buffer_size, gzip_buffer_bytes_read);
      DCHECK_GE(decompressed_len, 0);
    }

    // Skip the bytes in stream_ that were decompressed.
    Status status;
    stream_->SkipBytes(gzip_buffer_bytes_read, &status);
    RETURN_IF_ERROR(status);

    if (!*eosr && decompressed_len == 0) {
      // It's possible (but very unlikely) that ProcessBlockStreaming() wasn't able to
      // make progress if the compressed buffer returned by GetBytes() is too small.
      // (Note that this did not even occur in simple experiments where the input buffer
      // is always 1 byte, but we need to handle this case to be defensive.) In this
      // case, try again with a reasonably large fixed size buffer. If we still did not
      // make progress, then return an error.
      if (try_read_fixed_size) {
        stringstream ss;
        ss << "Unable to make progress decoding gzip text. ";
        ss << "file: " << stream_->filename();
        return Status(ss.str());
      }
      VLOG_FILE << "Unable to make progress decompressing gzip, trying again";
      try_read_fixed_size = true;
    }
  } while (try_read_fixed_size);

  byte_buffer_ptr_ = reinterpret_cast<char*>(decompressed_buffer);
  byte_buffer_read_size_ = decompressed_len;

  if (*eosr) {
    if (!stream_->eosr()) {
      // TODO: Add a test case that exercises this path.
      stringstream ss;
      ss << "Unexpected end of gzip stream before end of file: ";
      ss << stream_->filename();
      if (state_->LogHasSpace()) state_->LogError(ss.str());
      if (state_->abort_on_error()) parse_status_ = Status(ss.str());
      RETURN_IF_ERROR(parse_status_);
    }

    context_->ReleaseCompletedResources(NULL, true);
  }
  return Status::OK;
}

Status HdfsTextScanner::FillByteBufferCompressedFile(bool* eosr) {
  // For other compressed text: attempt to read and decompress the entire file, point
  // to the decompressed buffer, and then continue normal processing.
  DCHECK(decompression_type_ != THdfsCompression::SNAPPY);
  HdfsFileDesc* desc = scan_node_->GetFileDesc(stream_->filename());
  int64_t file_size = desc->file_length;
  DCHECK_GT(file_size, 0);
  Status status;
  stream_->GetBytes(file_size, reinterpret_cast<uint8_t**>(&byte_buffer_ptr_),
      &byte_buffer_read_size_, &status);
  RETURN_IF_ERROR(status);

  // If didn't read anything, return.
  if (byte_buffer_read_size_ == 0) {
    *eosr = true;
    return Status::OK;
  }

  // Need to read the entire file.
  if (file_size < byte_buffer_read_size_) {
    stringstream ss;
    ss << "Expected to read a compressed text file of size " << file_size << " bytes. "
       << "But only read " << byte_buffer_read_size_ << " bytes. This may indicate "
       << "data file corruption. (file: " << stream_->filename() << ").";
    return Status(ss.str());
  }

  // Decompress and adjust the byte_buffer_ptr_ and byte_buffer_read_size_ accordingly.
  int64_t decompressed_len = 0;
  uint8_t* decompressed_buffer = NULL;
  SCOPED_TIMER(decompress_timer_);
  // TODO: Once the writers are in, add tests with very large compressed files (4GB)
  // that could overflow.
  RETURN_IF_ERROR(decompressor_->ProcessBlock(false, byte_buffer_read_size_,
      reinterpret_cast<uint8_t*>(byte_buffer_ptr_), &decompressed_len,
      &decompressed_buffer));

  // Inform stream_ that the buffer with the compressed text can be released.
  context_->ReleaseCompletedResources(NULL, true);

  VLOG_FILE << "Decompressed " << byte_buffer_read_size_ << " to " << decompressed_len;
  byte_buffer_ptr_ = reinterpret_cast<char*>(decompressed_buffer);
  byte_buffer_read_size_ = decompressed_len;
  *eosr = stream_->eosr();
  return Status::OK;
}

Status HdfsTextScanner::FindFirstTuple(bool* tuple_found) {
  *tuple_found = true;
  if (stream_->scan_range()->offset() != 0) {
    *tuple_found = false;
    // Offset may not point to tuple boundary, skip ahead to the first full tuple
    // start.
    while (true) {
      bool eosr = false;
      RETURN_IF_ERROR(FillByteBuffer(&eosr));

      delimited_text_parser_->ParserReset();
      SCOPED_TIMER(parse_delimiter_timer_);
      int first_tuple_offset = delimited_text_parser_->FindFirstInstance(
          byte_buffer_ptr_, byte_buffer_read_size_);

      if (first_tuple_offset == -1) {
        // Didn't find tuple in this buffer, keep going with this scan range
        if (!eosr) continue;
      } else {
        byte_buffer_ptr_ += first_tuple_offset;
        *tuple_found = true;
      }
      break;
    }
  }
  DCHECK(delimited_text_parser_->AtTupleStart());
  return Status::OK;
}

// Codegen for materializing parsed data into tuples.  The function WriteCompleteTuple is
// codegen'd using the IRBuilder for the specific tuple description.  This function
// is then injected into the cross-compiled driving function, WriteAlignedTuples().
Function* HdfsTextScanner::Codegen(HdfsScanNode* node,
                                   const vector<ExprContext*>& conjunct_ctxs) {
  if (!node->runtime_state()->codegen_enabled()) return NULL;
  LlvmCodeGen* codegen;
  if (!node->runtime_state()->GetCodegen(&codegen).ok()) return NULL;
  Function* write_complete_tuple_fn =
      CodegenWriteCompleteTuple(node, codegen, conjunct_ctxs);
  if (write_complete_tuple_fn == NULL) return NULL;
  return CodegenWriteAlignedTuples(node, codegen, write_complete_tuple_fn);
}

Status HdfsTextScanner::Prepare(ScannerContext* context) {
  RETURN_IF_ERROR(HdfsScanner::Prepare(context));

  parse_delimiter_timer_ = ADD_CHILD_TIMER(scan_node_->runtime_profile(),
      "DelimiterParseTime", ScanNode::SCANNER_THREAD_TOTAL_WALLCLOCK_TIME);

  // Allocate the scratch space for two pass parsing.  The most fields we can go
  // through in one parse pass is the batch size (tuples) * the number of fields per tuple
  // TODO: This should probably be based on L2/L3 cache sizes (as should the batch size)
  field_locations_.resize(state_->batch_size() * scan_node_->materialized_slots().size());
  row_end_locations_.resize(state_->batch_size());

  return Status::OK;
}

void HdfsTextScanner::LogRowParseError(int row_idx, stringstream* ss) {
  DCHECK_LT(row_idx, row_end_locations_.size());
  char* row_end = row_end_locations_[row_idx];
  char* row_start;
  if (row_idx == 0) {
    row_start = batch_start_ptr_;
  } else {
    // Row start at 1 past the row end (i.e. the row delimiter) for the previous row
    row_start = row_end_locations_[row_idx - 1] + 1;
  }

  if (!boundary_row_.Empty()) {
    // Log the beginning of the line from the previous file buffer(s)
    *ss << boundary_row_.str();
  }
  // Log the erroneous line (or the suffix of a line if !boundary_line.empty()).
  *ss << string(row_start, row_end - row_start);
}

// This function writes fields in 'field_locations_' to the row_batch.  This function
// deals with tuples that straddle batches.  There are two cases:
// 1. There is already a partial tuple in flight from the previous time around.
//   This tuple can either be fully materialized (all the materialized columns have
//   been processed but we haven't seen the tuple delimiter yet) or only partially
//   materialized.  In this case num_tuples can be greater than num_fields
// 2. There is a non-fully materialized tuple at the end.  The cols that have been
//   parsed so far are written to 'tuple_' and the remained will be picked up (case 1)
//   the next time around.
int HdfsTextScanner::WriteFields(MemPool* pool, TupleRow* tuple_row,
    int num_fields, int num_tuples) {
  SCOPED_TIMER(scan_node_->materialize_tuple_timer());

  FieldLocation* fields = &field_locations_[0];

  int num_tuples_processed = 0;
  int num_tuples_materialized = 0;
  // Write remaining fields, if any, from the previous partial tuple.
  if (slot_idx_ != 0) {
    DCHECK(tuple_ != NULL);
    int num_partial_fields = scan_node_->materialized_slots().size() - slot_idx_;
    // Corner case where there will be no materialized tuples but at least one col
    // worth of string data.  In this case, make a deep copy and reuse the byte buffer.
    bool copy_strings = num_partial_fields > num_fields;
    num_partial_fields = min(num_partial_fields, num_fields);
    WritePartialTuple(fields, num_partial_fields, copy_strings);

    // This handles case 1.  If the tuple is complete and we've found a tuple delimiter
    // this time around (i.e. num_tuples > 0), add it to the row batch.  Otherwise,
    // it will get picked up the next time around
    if (slot_idx_ == scan_node_->materialized_slots().size() && num_tuples > 0) {
      if (UNLIKELY(error_in_row_)) {
        if (state_->LogHasSpace()) {
          stringstream ss;
          ss << "file: " << stream_->filename() << endl << "record: ";
          LogRowParseError(0, &ss);
          state_->LogError(ss.str());
        }
        if (state_->abort_on_error()) parse_status_ = Status(state_->ErrorLog());
        if (!parse_status_.ok()) return 0;
        error_in_row_ = false;
      }
      boundary_row_.Clear();

      memcpy(tuple_, partial_tuple_, scan_node_->tuple_desc()->byte_size());
      partial_tuple_empty_ = true;
      tuple_row->SetTuple(scan_node_->tuple_idx(), tuple_);

      slot_idx_ = 0;
      ++num_tuples_processed;
      --num_tuples;

      if (EvalConjuncts(tuple_row)) {
        ++num_tuples_materialized;
        tuple_ = next_tuple(tuple_);
        tuple_row = next_row(tuple_row);
      }
    }

    num_fields -= num_partial_fields;
    fields += num_partial_fields;
  }

  // Write complete tuples.  The current field, if any, is at the start of a tuple.
  if (num_tuples > 0) {
    int max_added_tuples = (scan_node_->limit() == -1) ?
          num_tuples : scan_node_->limit() - scan_node_->rows_returned();
    int tuples_returned = 0;
    // Call jitted function if possible
    if (write_tuples_fn_ != NULL) {
      tuples_returned = write_tuples_fn_(this, pool, tuple_row,
          batch_->row_byte_size(), fields, num_tuples, max_added_tuples,
          scan_node_->materialized_slots().size(), num_tuples_processed);
    } else {
      tuples_returned = WriteAlignedTuples(pool, tuple_row,
          batch_->row_byte_size(), fields, num_tuples, max_added_tuples,
          scan_node_->materialized_slots().size(), num_tuples_processed);
    }
    if (tuples_returned == -1) return 0;
    DCHECK_EQ(slot_idx_, 0);

    num_tuples_materialized += tuples_returned;
    num_fields -= num_tuples * scan_node_->materialized_slots().size();
    fields += num_tuples * scan_node_->materialized_slots().size();
  }

  DCHECK_GE(num_fields, 0);
  DCHECK_LE(num_fields, scan_node_->materialized_slots().size());

  // Write out the remaining slots (resulting in a partially materialized tuple)
  if (num_fields != 0) {
    DCHECK(tuple_ != NULL);
    InitTuple(template_tuple_, partial_tuple_);
    // If there have been no materialized tuples at this point, copy string data
    // out of byte_buffer and reuse the byte_buffer.  The copied data can be at
    // most one tuple's worth.
    WritePartialTuple(fields, num_fields, num_tuples_materialized == 0);
    partial_tuple_empty_ = false;
  }
  DCHECK_LE(slot_idx_, scan_node_->materialized_slots().size());
  return num_tuples_materialized;
}

void HdfsTextScanner::CopyBoundaryField(FieldLocation* data, MemPool* pool) {
  bool needs_escape = data->len < 0;
  int copy_len = needs_escape ? -data->len : data->len;
  int total_len = copy_len + boundary_column_.Size();
  char* str_data = reinterpret_cast<char*>(pool->Allocate(total_len));
  memcpy(str_data, boundary_column_.str().ptr, boundary_column_.Size());
  memcpy(str_data + boundary_column_.Size(), data->start, copy_len);
  data->start = str_data;
  data->len = needs_escape ? -total_len : total_len;
}

int HdfsTextScanner::WritePartialTuple(FieldLocation* fields,
    int num_fields, bool copy_strings) {
  copy_strings |= scan_node_->requires_compaction();
  int next_line_offset = 0;
  for (int i = 0; i < num_fields; ++i) {
    int need_escape = false;
    int len = fields[i].len;
    if (len < 0) {
      len = -len;
      need_escape = true;
    }
    next_line_offset += (len + 1);

    const SlotDescriptor* desc = scan_node_->materialized_slots()[slot_idx_];
    if (!text_converter_->WriteSlot(desc, partial_tuple_,
        fields[i].start, len, true, need_escape, data_buffer_pool_.get())) {
      ReportColumnParseError(desc, fields[i].start, len);
      error_in_row_ = true;
    }
    ++slot_idx_;
  }
  return next_line_offset;
}<|MERGE_RESOLUTION|>--- conflicted
+++ resolved
@@ -43,27 +43,19 @@
 // Suffix for lzo index file: hdfs-filename.index
 const string HdfsTextScanner::LZO_INDEX_SUFFIX = ".index";
 
-<<<<<<< HEAD
-=======
 // Number of bytes to read when the previous attempt to streaming decompress did not make
 // progress.
 const int64_t GZIP_FIXED_READ_SIZE = 1 * 1024 * 1024;
 
->>>>>>> e48c2b48
 HdfsTextScanner::HdfsTextScanner(HdfsScanNode* scan_node, RuntimeState* state)
     : HdfsScanner(scan_node, state),
       byte_buffer_ptr_(NULL),
       byte_buffer_end_(NULL),
       byte_buffer_read_size_(0),
-<<<<<<< HEAD
-      boundary_row_(data_buffer_pool_.get()),
-      boundary_column_(data_buffer_pool_.get()),
-=======
       only_parsing_header_(false),
       boundary_pool_(new MemPool(scan_node->mem_tracker())),
       boundary_row_(boundary_pool_.get()),
       boundary_column_(boundary_pool_.get()),
->>>>>>> e48c2b48
       slot_idx_(0),
       error_in_row_(false) {
 }
@@ -122,12 +114,8 @@
               reinterpret_cast<ScanRangeMetadata*>(split->meta_data());
           DiskIoMgr::ScanRange* file_range = scan_node->AllocateScanRange(
               files[i]->filename.c_str(), files[i]->file_length, 0,
-<<<<<<< HEAD
-              metadata->partition_id, split->disk_id(), split->try_cache());
-=======
               metadata->partition_id, split->disk_id(), split->try_cache(),
               split->expected_local());
->>>>>>> e48c2b48
           compressed_text_scan_ranges.push_back(file_range);
           scan_node->max_compressed_text_file_length()->Set(files[i]->file_length);
         }
@@ -201,17 +189,12 @@
     decompressor_.reset(NULL);
   }
   AttachPool(data_buffer_pool_.get(), false);
-<<<<<<< HEAD
-  AddFinalRowBatch();
-  scan_node_->RangeComplete(THdfsFileFormat::TEXT, stream_->file_desc()->file_compression);
-=======
   AttachPool(boundary_pool_.get(), false);
   AddFinalRowBatch();
   if (!only_parsing_header_) {
     scan_node_->RangeComplete(
         THdfsFileFormat::TEXT, stream_->file_desc()->file_compression);
   }
->>>>>>> e48c2b48
   HdfsScanner::Close();
 }
 
@@ -258,11 +241,7 @@
   byte_buffer_ptr_ = byte_buffer_end_ = NULL;
 
   partial_tuple_ =
-<<<<<<< HEAD
-      Tuple::Create(scan_node_->tuple_desc()->byte_size(), data_buffer_pool_.get());
-=======
       Tuple::Create(scan_node_->tuple_desc()->byte_size(), boundary_pool_.get());
->>>>>>> e48c2b48
 
   // Initialize codegen fn
   RETURN_IF_ERROR(InitializeWriteTuplesFn(
@@ -417,58 +396,7 @@
   *eosr = false;
   Status status;
 
-<<<<<<< HEAD
-  // If compressed text, decompress, point to the decompressed buffer, and then continue
-  // normal processing.
-  if (decompressor_.get() != NULL) {
-    // Attempt to read the whole file.
-    HdfsFileDesc* desc = scan_node_->GetFileDesc(stream_->filename());
-    int64_t file_size = desc->file_length;
-    DCHECK_GT(file_size, 0);
-    stream_->GetBytes(file_size, reinterpret_cast<uint8_t**>(&byte_buffer_ptr_),
-                      &byte_buffer_read_size_, &status);
-    if (!status.ok()) return status;
-
-    // If didn't read anything, return.
-    if (byte_buffer_read_size_ == 0) {
-      *eosr = true;
-      return Status::OK;
-    }
-    DCHECK(decompression_type_ != THdfsCompression::SNAPPY);
-
-    // For gzip and snappy it needs to read the entire file.
-    if ((decompression_type_ == THdfsCompression::GZIP ||
-         decompression_type_ == THdfsCompression::SNAPPY_BLOCKED ||
-         decompression_type_ == THdfsCompression::BZIP2) &&
-        (file_size < byte_buffer_read_size_)) {
-      stringstream ss;
-      ss << "Expected to read a compressed text file of size " << file_size << " bytes. "
-         << "But only read " << byte_buffer_read_size_ << " bytes. This may indicate "
-         << "data file corruption. (file: " << stream_->filename() << ").";
-      return Status(ss.str());
-    }
-
-    // Decompress and adjust the byte_buffer_ptr_ and byte_buffer_read_size_ accordingly.
-    int64_t decompressed_len = 0;
-    uint8_t* decompressed_buffer = NULL;
-    SCOPED_TIMER(decompress_timer_);
-    // TODO: Once the writers are in, add tests with very large compressed files (4GB)
-    // that could overflow.
-    RETURN_IF_ERROR(decompressor_->ProcessBlock(false, byte_buffer_read_size_,
-        reinterpret_cast<uint8_t*>(byte_buffer_ptr_), &decompressed_len,
-        &decompressed_buffer));
-
-    // Inform stream_ that the buffer with the compressed text can be released.
-    context_->ReleaseCompletedResources(NULL, true);
-
-    VLOG_FILE << "Decompressed " << byte_buffer_read_size_ << " to " << decompressed_len;
-    byte_buffer_ptr_ = reinterpret_cast<char*>(decompressed_buffer);
-    byte_buffer_read_size_ = decompressed_len;
-  }
-  else {
-=======
   if (decompressor_.get() == NULL) {
->>>>>>> e48c2b48
     if (num_bytes > 0) {
       stream_->GetBytes(num_bytes, reinterpret_cast<uint8_t**>(&byte_buffer_ptr_),
                         &byte_buffer_read_size_, &status);
@@ -477,8 +405,6 @@
       status = stream_->GetBuffer(false, reinterpret_cast<uint8_t**>(&byte_buffer_ptr_),
                                   &byte_buffer_read_size_);
     }
-<<<<<<< HEAD
-=======
     *eosr = stream_->eosr();
   } else if (!FLAGS_debug_disable_streaming_gzip &&
       decompression_type_ == THdfsCompression::GZIP) {
@@ -487,7 +413,6 @@
   } else {
     DCHECK_EQ(num_bytes, 0);
     RETURN_IF_ERROR(FillByteBufferCompressedFile(eosr));
->>>>>>> e48c2b48
   }
 
   byte_buffer_end_ = byte_buffer_ptr_ + byte_buffer_read_size_;
