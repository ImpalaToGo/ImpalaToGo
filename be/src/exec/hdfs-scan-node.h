--- conflicted
+++ resolved
@@ -52,7 +52,7 @@
 // all the splits for the file. Note that it is not thread-safe.
 struct HdfsFileDesc {
   // Connection to the filesystem containing the file.
-  hdfsFS fs;
+  dfsFS fs;
 
   // File name including the path.
   std::string filename;
@@ -129,11 +129,6 @@
 
   const HdfsTableDescriptor* hdfs_table() { return hdfs_table_; }
 
-<<<<<<< HEAD
-  dfsFS hdfs_connection() { return hdfs_connection_; }
-
-=======
->>>>>>> de245589
   RuntimeState* runtime_state() { return runtime_state_; }
 
   DiskIoMgr::RequestContext* reader_context() { return reader_context_; }
@@ -187,7 +182,7 @@
   // bounds.  That is, the offset must be >= 0, and offset + len <= file_length.
   // This is thread safe.
   DiskIoMgr::ScanRange* AllocateScanRange(
-      hdfsFS fs, const char* file, int64_t len, int64_t offset, int64_t partition_id,
+      dfsFS fs, const char* file, int64_t len, int64_t offset, int64_t partition_id,
       int disk_id, bool try_cache, bool expected_local);
 
   // Adds ranges to the io mgr queue and starts up new scanner threads if possible.
@@ -315,12 +310,6 @@
   // Number of files that have not been issued from the scanners.
   AtomicInt<int> num_unqueued_files_;
 
-<<<<<<< HEAD
-  // Connection to hdfs, established in Open() and closed in Close().
-  dfsFS hdfs_connection_;
-
-=======
->>>>>>> de245589
   // Map of HdfsScanner objects to file types.  Only one scanner object will be
   // created for each file type.  Objects stored in runtime_state's pool.
   typedef std::map<THdfsFileFormat::type, HdfsScanner*> ScannerMap;
