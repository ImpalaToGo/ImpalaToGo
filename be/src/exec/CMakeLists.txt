# Copyright 2012 Cloudera Inc.
#
# Licensed under the Apache License, Version 2.0 (the "License");
# you may not use this file except in compliance with the License.
# You may obtain a copy of the License at
#
# http://www.apache.org/licenses/LICENSE-2.0
#
# Unless required by applicable law or agreed to in writing, software
# distributed under the License is distributed on an "AS IS" BASIS,
# WITHOUT WARRANTIES OR CONDITIONS OF ANY KIND, either express or implied.
# See the License for the specific language governing permissions and
# limitations under the License.


cmake_minimum_required(VERSION 2.6)

# where to put generated libraries
set(LIBRARY_OUTPUT_PATH "${BUILD_OUTPUT_ROOT_DIRECTORY}/exec")

# where to put generated binaries
set(EXECUTABLE_OUTPUT_PATH "${BUILD_OUTPUT_ROOT_DIRECTORY}/exec")

add_library(Exec
  aggregation-node.cc
  aggregation-node-ir.cc
  analytic-eval-node.cc
  base-sequence-scanner.cc
  blocking-join-node.cc
  catalog-op-executor.cc
  cross-join-node.cc
  data-sink.cc
  data-source-scan-node.cc
  delimited-text-parser.cc
  empty-set-node.cc
  exec-node.cc
  exchange-node.cc
  external-data-source-executor.cc
  hash-join-node.cc
  hash-join-node-ir.cc
  old-hash-table.cc
  hash-table.cc
  hbase-table-sink.cc
  hbase-table-writer.cc
  hdfs-scan-node.cc
  hdfs-scanner.cc
  hdfs-scanner-ir.cc
  hdfs-table-sink.cc
  hdfs-table-writer.cc
  hdfs-rcfile-scanner.cc
  hdfs-sequence-scanner.cc
  hdfs-avro-scanner.cc
  hdfs-avro-table-writer.cc
  hdfs-avro-scanner-ir.cc
  hdfs-text-scanner.cc
  hdfs-lzo-text-scanner.cc
  hdfs-text-table-writer.cc
  hdfs-sequence-table-writer.cc
  hdfs-parquet-scanner.cc
  hdfs-parquet-table-writer.cc
  hbase-scan-node.cc
  hbase-table-scanner.cc
<<<<<<< HEAD
=======
  incr-stats-util.cc
>>>>>>> e48c2b48
  partitioned-aggregation-node.cc
  partitioned-aggregation-node-ir.cc
  partitioned-hash-join-node.cc
  partitioned-hash-join-node-ir.cc
  read-write-util.cc
  scan-node.cc
  scanner-context.cc
  select-node.cc
  sort-exec-exprs.cc
  sort-node.cc
  text-converter.cc
  topn-node.cc
  union-node.cc
)

ADD_BE_TEST(zigzag-test)
ADD_BE_TEST(old-hash-table-test)
ADD_BE_TEST(hash-table-test)
ADD_BE_TEST(delimited-text-parser-test)
ADD_BE_TEST(read-write-util-test)
ADD_BE_TEST(parquet-plain-test)
ADD_BE_TEST(parquet-version-test)
ADD_BE_TEST(row-batch-list-test)
ADD_BE_TEST(incr-stats-util-test)<|MERGE_RESOLUTION|>--- conflicted
+++ resolved
@@ -60,10 +60,7 @@
   hdfs-parquet-table-writer.cc
   hbase-scan-node.cc
   hbase-table-scanner.cc
-<<<<<<< HEAD
-=======
   incr-stats-util.cc
->>>>>>> e48c2b48
   partitioned-aggregation-node.cc
   partitioned-aggregation-node-ir.cc
   partitioned-hash-join-node.cc
