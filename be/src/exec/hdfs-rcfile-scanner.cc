--- conflicted
+++ resolved
@@ -515,15 +515,9 @@
               reinterpret_cast<const char*>(row_group_buffer_ + row_group_length_));
 
           if (!text_converter_->WriteSlot(slot_desc, tuple, col_start, field_len,
-<<<<<<< HEAD
-                        false, false, pool)) {
-                      ReportColumnParseError(slot_desc, col_start, field_len);
-                      error_in_row = true;
-=======
               false, false, pool)) {
             ReportColumnParseError(slot_desc, col_start, field_len);
             error_in_row = true;
->>>>>>> 833f0402
           }
         }
 
