// Copyright 2012 Cloudera Inc.
//
// Licensed under the Apache License, Version 2.0 (the "License");
// you may not use this file except in compliance with the License.
// You may obtain a copy of the License at
//
// http://www.apache.org/licenses/LICENSE-2.0
//
// Unless required by applicable law or agreed to in writing, software
// distributed under the License is distributed on an "AS IS" BASIS,
// WITHOUT WARRANTIES OR CONDITIONS OF ANY KIND, either express or implied.
// See the License for the specific language governing permissions and
// limitations under the License.

#include "exec/exchange-node.h"

#include <boost/scoped_ptr.hpp>

#include "runtime/data-stream-mgr.h"
#include "runtime/data-stream-recvr.h"
#include "runtime/runtime-state.h"
#include "runtime/row-batch.h"
#include "util/debug-util.h"
#include "util/runtime-profile.h"
#include "gen-cpp/PlanNodes_types.h"

using namespace impala;
using namespace std;
using namespace boost;

DEFINE_int32(exchg_node_buffer_size_bytes, 1024 * 1024 * 10,
             "(Advanced) Maximum size of per-query receive-side buffer");

ExchangeNode::ExchangeNode(
    ObjectPool* pool, const TPlanNode& tnode, const DescriptorTbl& descs)
  : ExecNode(pool, tnode, descs),
    num_senders_(0),
    stream_recvr_(),
    input_row_desc_(descs, tnode.exchange_node.input_row_tuples,
        vector<bool>(
          tnode.nullable_tuples.begin(),
          tnode.nullable_tuples.begin() + tnode.exchange_node.input_row_tuples.size())),
    next_row_idx_(0),
    is_merging_(tnode.exchange_node.__isset.sort_info),
    offset_(tnode.exchange_node.__isset.offset ? tnode.exchange_node.offset : 0),
    num_rows_skipped_(0) {
  DCHECK_GE(offset_, 0);
  DCHECK(is_merging_ || (offset_ == 0));
}

Status ExchangeNode::Init(const TPlanNode& tnode) {
  RETURN_IF_ERROR(ExecNode::Init(tnode));
  if (!is_merging_) return Status::OK;

  RETURN_IF_ERROR(sort_exec_exprs_.Init(tnode.exchange_node.sort_info, pool_));
  is_asc_order_ = tnode.exchange_node.sort_info.is_asc_order;
  nulls_first_ = tnode.exchange_node.sort_info.nulls_first;
  return Status::OK;
}

Status ExchangeNode::Prepare(RuntimeState* state) {
  RETURN_IF_ERROR(ExecNode::Prepare(state));
  convert_row_batch_timer_ = ADD_TIMER(runtime_profile(), "ConvertRowBatchTime");
  // TODO: figure out appropriate buffer size
  DCHECK_GT(num_senders_, 0);
  stream_recvr_ = ExecEnv::GetInstance()->stream_mgr()->CreateRecvr(state,
      input_row_desc_, state->fragment_instance_id(), id_, num_senders_,
      FLAGS_exchg_node_buffer_size_bytes, runtime_profile(), is_merging_);
  if (is_merging_) {
<<<<<<< HEAD
    RETURN_IF_ERROR(sort_exec_exprs_.Prepare(state, row_descriptor_, row_descriptor_));
=======
    RETURN_IF_ERROR(sort_exec_exprs_.Prepare(
        state, row_descriptor_, row_descriptor_, expr_mem_tracker()));
>>>>>>> e48c2b48
    AddExprCtxsToFree(sort_exec_exprs_);
  }
  return Status::OK;
}

Status ExchangeNode::Open(RuntimeState* state) {
  SCOPED_TIMER(runtime_profile_->total_time_counter());
  RETURN_IF_ERROR(ExecNode::Open(state));
  if (is_merging_) {
    RETURN_IF_ERROR(sort_exec_exprs_.Open(state));
    TupleRowComparator less_than(sort_exec_exprs_.lhs_ordering_expr_ctxs(),
        sort_exec_exprs_.rhs_ordering_expr_ctxs(), is_asc_order_, nulls_first_);
    // CreateMerger() will populate its merging heap with batches from the stream_recvr_,
    // so it is not necessary to call FillInputRowBatch().
    stream_recvr_->CreateMerger(less_than);
  } else {
    RETURN_IF_ERROR(FillInputRowBatch(state));
  }
  return Status::OK;
}

void ExchangeNode::Close(RuntimeState* state) {
  if (is_closed()) return;
  if (is_merging_) sort_exec_exprs_.Close(state);
  if (stream_recvr_ != NULL) stream_recvr_->Close();
  stream_recvr_.reset();
  ExecNode::Close(state);
}

Status ExchangeNode::FillInputRowBatch(RuntimeState* state) {
  DCHECK(!is_merging_);
  Status ret_status;
  {
    SCOPED_TIMER(state->total_network_receive_timer());
    ret_status = stream_recvr_->GetBatch(&input_batch_);
  }
  VLOG_FILE << "exch: has batch=" << (input_batch_ == NULL ? "false" : "true")
            << " #rows=" << (input_batch_ != NULL ? input_batch_->num_rows() : 0)
            << " is_cancelled=" << (ret_status.IsCancelled() ? "true" : "false")
            << " instance_id=" << state->fragment_instance_id();
  return ret_status;
}

Status ExchangeNode::GetNext(RuntimeState* state, RowBatch* output_batch, bool* eos) {
  RETURN_IF_ERROR(ExecDebugAction(TExecNodePhase::GETNEXT, state));
  SCOPED_TIMER(runtime_profile_->total_time_counter());
  if (ReachedLimit()) {
    stream_recvr_->TransferAllResources(output_batch);
    *eos = true;
    return Status::OK;
  } else {
    *eos = false;
  }

  if (is_merging_) return GetNextMerging(state, output_batch, eos);

  while (true) {
    {
      SCOPED_TIMER(convert_row_batch_timer_);
      RETURN_IF_CANCELLED(state);
      RETURN_IF_ERROR(QueryMaintenance(state));
      // copy rows until we hit the limit/capacity or until we exhaust input_batch_
      while (!ReachedLimit() && !output_batch->AtCapacity()
          && input_batch_ != NULL && next_row_idx_ < input_batch_->capacity()) {
        TupleRow* src = input_batch_->GetRow(next_row_idx_);
        ++next_row_idx_;
        int j = output_batch->AddRow();
        TupleRow* dest = output_batch->GetRow(j);
        // if the input row is shorter than the output row, make sure not to leave
        // uninitialized Tuple* around
        output_batch->ClearRow(dest);
        // this works as expected if rows from input_batch form a prefix of
        // rows in output_batch
        input_batch_->CopyRow(src, dest);
        output_batch->CommitLastRow();
        ++num_rows_returned_;
      }
      COUNTER_SET(rows_returned_counter_, num_rows_returned_);

      if (ReachedLimit()) {
        stream_recvr_->TransferAllResources(output_batch);
        *eos = true;
        return Status::OK;
      }
      if (output_batch->AtCapacity()) return Status::OK;
    }

    // we need more rows
    stream_recvr_->TransferAllResources(output_batch);
    RETURN_IF_ERROR(FillInputRowBatch(state));
    *eos = (input_batch_ == NULL);
    if (*eos) return Status::OK;
    next_row_idx_ = 0;
    DCHECK(input_batch_->row_desc().IsPrefixOf(output_batch->row_desc()));
  }
}

Status ExchangeNode::GetNextMerging(RuntimeState* state, RowBatch* output_batch,
    bool* eos) {
  DCHECK_EQ(output_batch->num_rows(), 0);
  RETURN_IF_ERROR(stream_recvr_->GetNext(output_batch, eos));

  while ((num_rows_skipped_ < offset_)) {
    num_rows_skipped_ += output_batch->num_rows();
    // Throw away rows in the output batch until the offset is skipped.
    int rows_to_keep = num_rows_skipped_ - offset_;
    if (rows_to_keep > 0) {
      output_batch->CopyRows(0, output_batch->num_rows() - rows_to_keep, rows_to_keep);
      output_batch->set_num_rows(rows_to_keep);
    } else {
      output_batch->set_num_rows(0);
    }
    if (rows_to_keep > 0 || *eos || output_batch->AtCapacity()) break;
    RETURN_IF_ERROR(stream_recvr_->GetNext(output_batch, eos));
  }

  num_rows_returned_ += output_batch->num_rows();
  if (ReachedLimit()) {
    output_batch->set_num_rows(output_batch->num_rows() - (num_rows_returned_ - limit_));
    *eos = true;
  }

  // On eos, transfer all remaining resources from the input batches maintained
  // by the merger to the output batch.
  if (*eos) stream_recvr_->TransferAllResources(output_batch);

  COUNTER_SET(rows_returned_counter_, num_rows_returned_);
  return Status::OK;
}

void ExchangeNode::DebugString(int indentation_level, stringstream* out) const {
  *out << string(indentation_level * 2, ' ');
  *out << "ExchangeNode(#senders=" << num_senders_;
  ExecNode::DebugString(indentation_level, out);
  *out << ")";
}<|MERGE_RESOLUTION|>--- conflicted
+++ resolved
@@ -67,12 +67,8 @@
       input_row_desc_, state->fragment_instance_id(), id_, num_senders_,
       FLAGS_exchg_node_buffer_size_bytes, runtime_profile(), is_merging_);
   if (is_merging_) {
-<<<<<<< HEAD
-    RETURN_IF_ERROR(sort_exec_exprs_.Prepare(state, row_descriptor_, row_descriptor_));
-=======
     RETURN_IF_ERROR(sort_exec_exprs_.Prepare(
         state, row_descriptor_, row_descriptor_, expr_mem_tracker()));
->>>>>>> e48c2b48
     AddExprCtxsToFree(sort_exec_exprs_);
   }
   return Status::OK;
