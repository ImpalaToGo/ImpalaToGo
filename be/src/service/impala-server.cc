// Copyright 2012 Cloudera Inc.
//
// Licensed under the Apache License, Version 2.0 (the "License");
// you may not use this file except in compliance with the License.
// You may obtain a copy of the License at
//
// http://www.apache.org/licenses/LICENSE-2.0
//
// Unless required by applicable law or agreed to in writing, software
// distributed under the License is distributed on an "AS IS" BASIS,
// WITHOUT WARRANTIES OR CONDITIONS OF ANY KIND, either express or implied.
// See the License for the specific language governing permissions and
// limitations under the License.

#include "service/impala-server.h"

#include <algorithm>
#include <exception>
#include <boost/algorithm/string/join.hpp>
#include <boost/algorithm/string/replace.hpp>
#include <boost/filesystem.hpp>
#include <boost/date_time/posix_time/posix_time_types.hpp>
#include <boost/unordered_set.hpp>
#include <boost/foreach.hpp>
#include <boost/bind.hpp>
#include <boost/algorithm/string.hpp>
#include <boost/lexical_cast.hpp>
#include <google/malloc_extension.h>
#include <gutil/strings/substitute.h>
#include <rapidjson/rapidjson.h>
#include <rapidjson/stringbuffer.h>
#include <rapidjson/writer.h>
#include <sys/types.h>
#include <sys/socket.h>
#include <netdb.h>
#include <unistd.h>

#include "catalog/catalog-server.h"
#include "catalog/catalog-util.h"
#include "common/logging.h"
#include "common/version.h"
#include "rpc/authentication.h"
#include "rpc/thrift-util.h"
#include "rpc/thrift-thread.h"
#include "rpc/rpc-trace.h"
#include "runtime/client-cache.h"
#include "runtime/data-stream-mgr.h"
#include "runtime/exec-env.h"
#include "runtime/lib-cache.h"
#include "runtime/timestamp-value.h"
#include "runtime/tmp-file-mgr.h"
#include "service/fragment-exec-state.h"
#include "service/query-exec-state.h"
#include "service/impala-internal-service.h"
#include "statestore/simple-scheduler.h"
#include "util/bit-util.h"
#include "util/cgroups-mgr.h"
#include "util/container-util.h"
#include "util/debug-util.h"
#include "util/error-util.h"
#include "util/impalad-metrics.h"
#include "util/network-util.h"
#include "util/parse-util.h"
#include "util/string-parser.h"
#include "util/summary-util.h"
#include "util/uid-util.h"

#include "gen-cpp/Types_types.h"
#include "gen-cpp/ImpalaService.h"
#include "gen-cpp/DataSinks_types.h"
#include "gen-cpp/ImpalaService_types.h"
#include "gen-cpp/ImpalaInternalService.h"

using namespace std;
using namespace boost;
using namespace boost::algorithm;
using namespace boost::filesystem;
using namespace boost::uuids;
using namespace apache::thrift;
using namespace beeswax;
using namespace boost::posix_time;
using namespace strings;

DECLARE_int32(be_port);
DECLARE_string(nn);
DECLARE_int32(nn_port);
DECLARE_string(authorized_proxy_user_config);
DECLARE_bool(abort_on_config_error);

DEFINE_int32(beeswax_port, 21000, "port on which Beeswax client requests are served");
DEFINE_int32(hs2_port, 21050, "port on which HiveServer2 client requests are served");

DEFINE_int32(fe_service_threads, 64,
    "number of threads available to serve client requests");
DEFINE_int32(be_service_threads, 64,
    "(Advanced) number of threads available to serve backend execution requests");
DEFINE_string(default_query_options, "", "key=value pair of default query options for"
    " impalad, separated by ','");
DEFINE_int32(query_log_size, 25, "Number of queries to retain in the query log. If -1, "
                                 "the query log has unbounded size.");
DEFINE_bool(log_query_to_file, true, "if true, logs completed query profiles to file.");

DEFINE_int64(max_result_cache_size, 100000L, "Maximum number of query results a client "
    "may request to be cached on a per-query basis to support restarting fetches. This "
    "option guards against unreasonably large result caches requested by clients. "
    "Requests exceeding this maximum will be rejected.");
<<<<<<< HEAD

// TODO: this logging should go into a per query log.
DEFINE_int32(log_mem_usage_interval, 0, "If non-zero, impalad will output memory usage "
    "every log_mem_usage_interval'th fragment completion.");
=======
>>>>>>> e48c2b48

DEFINE_int32(max_audit_event_log_file_size, 5000, "The maximum size (in queries) of the "
    "audit event log file before a new one is created (if event logging is enabled)");
DEFINE_string(audit_event_log_dir, "", "The directory in which audit event log files are "
    "written. Setting this flag will enable audit event logging.");
DEFINE_bool(abort_on_failed_audit_event, true, "Shutdown Impala if there is a problem "
    "recording an audit event.");

DEFINE_string(profile_log_dir, "", "The directory in which profile log files are"
    " written. If blank, defaults to <log_file_dir>/profiles");
DEFINE_int32(max_profile_log_file_size, 5000, "The maximum size (in queries) of the "
    "profile log file before a new one is created");

DEFINE_int32(cancellation_thread_pool_size, 5,
    "(Advanced) Size of the thread-pool processing cancellations due to node failure");

DEFINE_string(ssl_server_certificate, "", "The full path to the SSL certificate file used"
    " to authenticate Impala to clients. If set, both Beeswax and HiveServer2 ports will "
    "only accept SSL connections");
DEFINE_string(ssl_private_key, "", "The full path to the private key used as a "
    "counterpart to the public key contained in --ssl_server_certificate. If "
    "--ssl_server_certificate is set, this option must be set as well.");
DEFINE_string(ssl_client_ca_certificate, "", "(Advanced) The full path to a certificate "
    "used by Thrift clients to check the validity of a server certificate. May either be "
    "a certificate for a third-party Certificate Authority, or a copy of the certificate "
    "the client expects to receive from the server.");

DEFINE_int32(idle_session_timeout, 0, "The time, in seconds, that a session may be idle"
    " for before it is closed (and all running queries cancelled) by Impala. If 0, idle"
    " sessions are never expired.");
DEFINE_int32(idle_query_timeout, 0, "The time, in seconds, that a query may be idle for"
    " (i.e. no processing work is done and no updates are received from the client) "
    "before it is cancelled. If 0, idle queries are never expired. The query option "
    "QUERY_TIMEOUT_S overrides this setting, but, if set, --idle_query_timeout represents"
    " the maximum allowable timeout.");

DEFINE_string(local_nodemanager_url, "", "The URL of the local Yarn Node Manager's HTTP "
    "interface, used to detect if the Node Manager fails");
DECLARE_bool(enable_rm);
DECLARE_bool(compact_catalog_topic);

namespace impala {

// Prefix of profile and event log filenames. The version number is
// internal, and does not correspond to an Impala release - it should
// be changed only when the file format changes.
const string PROFILE_LOG_FILE_PREFIX = "impala_profile_log_1.0-";
const string AUDIT_EVENT_LOG_FILE_PREFIX = "impala_audit_event_log_1.0-";

const uint32_t MAX_CANCELLATION_QUEUE_SIZE = 65536;

const string BEESWAX_SERVER_NAME = "beeswax-frontend";
const string HS2_SERVER_NAME = "hiveserver2-frontend";

const char* ImpalaServer::SQLSTATE_SYNTAX_ERROR_OR_ACCESS_VIOLATION = "42000";
const char* ImpalaServer::SQLSTATE_GENERAL_ERROR = "HY000";
const char* ImpalaServer::SQLSTATE_OPTIONAL_FEATURE_NOT_IMPLEMENTED = "HYC00";
const int ImpalaServer::ASCII_PRECISION = 16; // print 16 digits for double/float

const int MAX_NM_MISSED_HEARTBEATS = 5;

// Work item for ImpalaServer::cancellation_thread_pool_.
class CancellationWork {
 public:
  CancellationWork(const TUniqueId& query_id, const Status& cause, bool unregister)
      : query_id_(query_id), cause_(cause), unregister_(unregister) {
  }

  CancellationWork() {
  }

  const TUniqueId& query_id() const { return query_id_; }
  const Status& cause() const { return cause_; }
  const bool unregister() const { return unregister_; }

  bool operator<(const CancellationWork& other) const {
    return query_id_ < other.query_id_;
  }

  bool operator==(const CancellationWork& other) const {
    return query_id_ == other.query_id_;
  }

 private:
  // Id of query to be canceled.
  TUniqueId query_id_;

  // Error status containing a list of failed impalads causing the cancellation.
  Status cause_;

  // If true, unregister the query rather than cancelling it. Calling UnregisterQuery()
  // does call CancelInternal eventually, but also ensures that the query is torn down and
  // archived.
  bool unregister_;
};

ImpalaServer::ImpalaServer(ExecEnv* exec_env)
    : exec_env_(exec_env) {
  // Initialize default config
  InitializeConfigVariables();

  Status status = exec_env_->frontend()->ValidateSettings();
  if (!status.ok()) {
    LOG(ERROR) << status.GetErrorMsg();
    if (FLAGS_abort_on_config_error) {
      LOG(ERROR) << "Aborting Impala Server startup due to improper configuration";
      exit(1);
    }
  }

  status = TmpFileMgr::Init();
  if (!status.ok()) {
    LOG(ERROR) << status.GetErrorMsg();
    if (FLAGS_abort_on_config_error) {
      LOG(ERROR) << "Aborting Impala Server startup due to improperly "
                  << "configured scratch directories.";
      exit(1);
    }
  }

  if (!InitProfileLogging().ok()) {
    LOG(ERROR) << "Query profile archival is disabled";
    FLAGS_log_query_to_file = false;
  }

  if (!InitAuditEventLogging().ok()) {
    LOG(ERROR) << "Aborting Impala Server startup due to failure initializing "
               << "audit event logging";
    exit(1);
  }

  if (!FLAGS_authorized_proxy_user_config.empty()) {
    // Parse the proxy user configuration using the format:
    // <proxy user>=<comma separated list of users they are allowed to delegate>
    // See FLAGS_authorized_proxy_user_config for more details.
    vector<string> proxy_user_config;
    split(proxy_user_config, FLAGS_authorized_proxy_user_config, is_any_of(";"),
        token_compress_on);
    if (proxy_user_config.size() > 0) {
      BOOST_FOREACH(const string& config, proxy_user_config) {
        size_t pos = config.find("=");
        if (pos == string::npos) {
          LOG(ERROR) << "Invalid proxy user configuration. No mapping value specified "
                     << "for the proxy user. For more information review usage of the "
                     << "--authorized_proxy_user_config flag: " << config;
          exit(1);
        }
        string proxy_user = config.substr(0, pos);
        string config_str = config.substr(pos + 1);
        vector<string> parsed_allowed_users;
        split(parsed_allowed_users, config_str, is_any_of(","), token_compress_on);
        unordered_set<string> allowed_users(parsed_allowed_users.begin(),
            parsed_allowed_users.end());
        authorized_proxy_user_config_.insert(make_pair(proxy_user, allowed_users));
      }
    }
  }

  RegisterWebserverCallbacks(exec_env->webserver());

  // Initialize impalad metrics
  ImpaladMetrics::CreateMetrics(exec_env->metrics());
  ImpaladMetrics::IMPALA_SERVER_START_TIME->Update(
      TimestampValue::local_time().DebugString());

  // Register the membership callback if required
  if (exec_env->subscriber() != NULL) {
    StatestoreSubscriber::UpdateCallback cb =
        bind<void>(mem_fn(&ImpalaServer::MembershipCallback), this, _1, _2);
    exec_env->subscriber()->AddTopic(SimpleScheduler::IMPALA_MEMBERSHIP_TOPIC, true, cb);

    StatestoreSubscriber::UpdateCallback catalog_cb =
        bind<void>(mem_fn(&ImpalaServer::CatalogUpdateCallback), this, _1, _2);
    exec_env->subscriber()->AddTopic(
        CatalogServer::IMPALA_CATALOG_TOPIC, true, catalog_cb);
  }

  EXIT_IF_ERROR(UpdateCatalogMetrics());

  // Initialise the cancellation thread pool with 5 (by default) threads. The max queue
  // size is deliberately set so high that it should never fill; if it does the
  // cancellations will get ignored and retried on the next statestore heartbeat.
  cancellation_thread_pool_.reset(new ThreadPool<CancellationWork>(
          "impala-server", "cancellation-worker",
      FLAGS_cancellation_thread_pool_size, MAX_CANCELLATION_QUEUE_SIZE,
      bind<void>(&ImpalaServer::CancelFromThreadPool, this, _1, _2)));

  if (FLAGS_idle_session_timeout > 0) {
    session_timeout_thread_.reset(new Thread("impala-server", "session-expirer",
            bind<void>(&ImpalaServer::ExpireSessions, this)));
  }

  query_expiration_thread_.reset(new Thread("impala-server", "query-expirer",
      bind<void>(&ImpalaServer::ExpireQueries, this)));

  is_offline_ = false;
  if (FLAGS_enable_rm) {
    nm_failure_detection_thread_.reset(new Thread("impala-server", "nm-failure-detector",
            bind<void>(&ImpalaServer::DetectNmFailures, this)));
  }

  exec_env_->SetImpalaServer(this);
}

Status ImpalaServer::LogAuditRecord(const ImpalaServer::QueryExecState& exec_state,
    const TExecRequest& request) {
  stringstream ss;
  rapidjson::StringBuffer buffer;
  rapidjson::Writer<rapidjson::StringBuffer> writer(buffer);

  writer.StartObject();
  // Each log entry is a timestamp mapped to a JSON object
  ss << ms_since_epoch();
  writer.String(ss.str().c_str());
  writer.StartObject();
  writer.String("query_id");
  writer.String(PrintId(exec_state.query_id()).c_str());
  writer.String("session_id");
  writer.String(PrintId(exec_state.session_id()).c_str());
  writer.String("start_time");
  writer.String(exec_state.start_time().DebugString().c_str());
  writer.String("authorization_failure");
  writer.Bool(Frontend::IsAuthorizationError(exec_state.query_status()));
  writer.String("status");
  writer.String(exec_state.query_status().GetErrorMsg().c_str());
  writer.String("user");
  writer.String(exec_state.effective_user().c_str());
  writer.String("impersonator");
  if (exec_state.do_as_user().empty()) {
    // If there is no do_as_user() is empty, the "impersonator" field should be Null.
    writer.Null();
  } else {
    // Otherwise, the delegator is the current connected user.
    writer.String(exec_state.connected_user().c_str());
  }
  writer.String("statement_type");
  if (request.stmt_type == TStmtType::DDL) {
    if (request.catalog_op_request.op_type == TCatalogOpType::DDL) {
      writer.String(
          PrintTDdlType(request.catalog_op_request.ddl_params.ddl_type).c_str());
    } else {
      writer.String(PrintTCatalogOpType(request.catalog_op_request.op_type).c_str());
    }
  } else {
    writer.String(PrintTStmtType(request.stmt_type).c_str());
  }
  writer.String("network_address");
  writer.String(
      lexical_cast<string>(exec_state.session()->network_address).c_str());
  writer.String("sql_statement");
  writer.String(replace_all_copy(exec_state.sql_stmt(), "\n", " ").c_str());
  writer.String("catalog_objects");
  writer.StartArray();
  BOOST_FOREACH(const TAccessEvent& event, request.access_events) {
    writer.StartObject();
    writer.String("name");
    writer.String(event.name.c_str());
    writer.String("object_type");
    writer.String(PrintTCatalogObjectType(event.object_type).c_str());
    writer.String("privilege");
    writer.String(event.privilege.c_str());
    writer.EndObject();
  }
  writer.EndArray();
  writer.EndObject();
  writer.EndObject();
  Status status = audit_event_logger_->AppendEntry(buffer.GetString());
  if (!status.ok()) {
    LOG(ERROR) << "Unable to record audit event record: " << status.GetErrorMsg();
    if (FLAGS_abort_on_failed_audit_event) {
      LOG(ERROR) << "Shutting down Impala Server due to abort_on_failed_audit_event=true";
      exit(1);
    }
  }
  return status;
}

bool ImpalaServer::IsAuditEventLoggingEnabled() {
  return !FLAGS_audit_event_log_dir.empty();
}

Status ImpalaServer::InitAuditEventLogging() {
  if (!IsAuditEventLoggingEnabled()) {
    LOG(INFO) << "Event logging is disabled";
    return Status::OK;
  }
  audit_event_logger_.reset(new SimpleLogger(FLAGS_audit_event_log_dir,
     AUDIT_EVENT_LOG_FILE_PREFIX, FLAGS_max_audit_event_log_file_size));
  RETURN_IF_ERROR(audit_event_logger_->Init());
  audit_event_logger_flush_thread_.reset(new Thread("impala-server",
        "audit-event-log-flush", &ImpalaServer::AuditEventLoggerFlushThread, this));
  return Status::OK;
}

Status ImpalaServer::InitProfileLogging() {
  if (!FLAGS_log_query_to_file) return Status::OK;

  if (FLAGS_profile_log_dir.empty()) {
    stringstream ss;
    ss << FLAGS_log_dir << "/profiles/";
    FLAGS_profile_log_dir = ss.str();
  }
  profile_logger_.reset(new SimpleLogger(FLAGS_profile_log_dir,
      PROFILE_LOG_FILE_PREFIX, FLAGS_max_profile_log_file_size));
  RETURN_IF_ERROR(profile_logger_->Init());
  profile_log_file_flush_thread_.reset(new Thread("impala-server", "log-flush-thread",
      &ImpalaServer::LogFileFlushThread, this));

  return Status::OK;
}

Status ImpalaServer::GetRuntimeProfileStr(const TUniqueId& query_id,
    bool base64_encoded, stringstream* output) {
  DCHECK(output != NULL);
  // Search for the query id in the active query map
  {
    lock_guard<mutex> l(query_exec_state_map_lock_);
    QueryExecStateMap::const_iterator exec_state = query_exec_state_map_.find(query_id);
    if (exec_state != query_exec_state_map_.end()) {
      if (base64_encoded) {
        exec_state->second->profile().SerializeToArchiveString(output);
      } else {
        exec_state->second->profile().PrettyPrint(output);
      }
      return Status::OK;
    }
  }

  // The query was not found the active query map, search the query log.
  {
    lock_guard<mutex> l(query_log_lock_);
    QueryLogIndex::const_iterator query_record = query_log_index_.find(query_id);
    if (query_record == query_log_index_.end()) {
      stringstream ss;
      ss << "Query id " << PrintId(query_id) << " not found.";
      return Status(ss.str());
    }
    if (base64_encoded) {
      (*output) << query_record->second->encoded_profile_str;
    } else {
      (*output) << query_record->second->profile_str;
    }
  }
  return Status::OK;
}

Status ImpalaServer::GetExecSummary(const TUniqueId& query_id, TExecSummary* result) {
<<<<<<< HEAD
  // TODO: this is only populated when the query is done currently so only look
  // in the log. We'll have to make it thread safe for in flight queries.
=======
  // Search for the query id in the active query map
  {
    shared_ptr<QueryExecState> exec_state = GetQueryExecState(query_id, true);
    if (exec_state != NULL) {
      lock_guard<mutex> l(*exec_state->lock(), adopt_lock_t());
      if (exec_state->coord() != NULL) {
        ScopedSpinLock lock;
        *result = exec_state->coord()->exec_summary(&lock);
        return Status::OK;
      }
    }
  }

  // Look for the query in completed query log.
>>>>>>> e48c2b48
  {
    lock_guard<mutex> l(query_log_lock_);
    QueryLogIndex::const_iterator query_record = query_log_index_.find(query_id);
    if (query_record == query_log_index_.end()) {
      stringstream ss;
      ss << "Query id " << PrintId(query_id) << " not found.";
      return Status(ss.str());
    }
    *result = query_record->second->exec_summary;
  }
  return Status::OK;
}

void ImpalaServer::LogFileFlushThread() {
  while (true) {
    sleep(5);
    profile_logger_->Flush();
  }
}

void ImpalaServer::AuditEventLoggerFlushThread() {
  while (true) {
    sleep(5);
    Status status = audit_event_logger_->Flush();
    if (!status.ok()) {
      LOG(ERROR) << "Error flushing audit event log: " << status.GetErrorMsg();
      if (FLAGS_abort_on_failed_audit_event) {
        LOG(ERROR) << "Shutting down Impala Server due to "
                   << "abort_on_failed_audit_event=true";
        exit(1);
      }
    }
  }
}

void ImpalaServer::ArchiveQuery(const QueryExecState& query) {
  const string& encoded_profile_str = query.profile().SerializeToArchiveString();

  // If there was an error initialising archival (e.g. directory is not writeable),
  // FLAGS_log_query_to_file will have been set to false
  if (FLAGS_log_query_to_file) {
    int64_t timestamp = time_since_epoch().total_milliseconds();
    stringstream ss;
    ss << timestamp << " " << query.query_id() << " " << encoded_profile_str;
    Status status = profile_logger_->AppendEntry(ss.str());
    if (!status.ok()) {
      LOG_EVERY_N(WARNING, 1000) << "Could not write to profile log file file ("
                                 << google::COUNTER << " attempts failed): "
                                 << status.GetErrorMsg();
      LOG_EVERY_N(WARNING, 1000)
          << "Disable query logging with --log_query_to_file=false";
    }
  }

  if (FLAGS_query_log_size == 0) return;
  QueryStateRecord record(query, true, encoded_profile_str);
  if (query.coord() != NULL) {
<<<<<<< HEAD
    record.exec_summary = query.coord()->exec_summary();
=======
    ScopedSpinLock lock;
    record.exec_summary = query.coord()->exec_summary(&lock);
>>>>>>> e48c2b48
  }
  {
    lock_guard<mutex> l(query_log_lock_);
    // Add record to the beginning of the log, and to the lookup index.
    query_log_index_[query.query_id()] = query_log_.insert(query_log_.begin(), record);

    if (FLAGS_query_log_size > -1 && FLAGS_query_log_size < query_log_.size()) {
      DCHECK_EQ(query_log_.size() - FLAGS_query_log_size, 1);
      query_log_index_.erase(query_log_.back().id);
      query_log_.pop_back();
    }
  }
}

ImpalaServer::~ImpalaServer() {}

Status ImpalaServer::Execute(TQueryCtx* query_ctx,
    shared_ptr<SessionState> session_state,
    shared_ptr<QueryExecState>* exec_state) {
  PrepareQueryContext(query_ctx);
  bool registered_exec_state;
  ImpaladMetrics::IMPALA_SERVER_NUM_QUERIES->Increment(1L);
  Status status = ExecuteInternal(*query_ctx, session_state, &registered_exec_state,
      exec_state);
  if (!status.ok() && registered_exec_state) {
    UnregisterQuery((*exec_state)->query_id(), false, &status);
  }
  return status;
}

Status ImpalaServer::ExecuteInternal(
    const TQueryCtx& query_ctx,
    shared_ptr<SessionState> session_state,
    bool* registered_exec_state,
    shared_ptr<QueryExecState>* exec_state) {
  DCHECK(session_state != NULL);
  *registered_exec_state = false;
  if (IsOffline()) {
    return Status("This Impala server is offline. Please retry your query later.");
  }
  exec_state->reset(new QueryExecState(query_ctx, exec_env_, exec_env_->frontend(),
      this, session_state));

  (*exec_state)->query_events()->MarkEvent("Start execution");

  TExecRequest result;
  {
    // Keep a lock on exec_state so that registration and setting
    // result_metadata are atomic.
    //
    // Note: this acquires the exec_state lock *before* the
    // query_exec_state_map_ lock. This is the opposite of
    // GetQueryExecState(..., true), and therefore looks like a
    // candidate for deadlock. The reason this works here is that
    // GetQueryExecState cannot find exec_state (under the exec state
    // map lock) and take it's lock until RegisterQuery has
    // finished. By that point, the exec state map lock will have been
    // given up, so the classic deadlock interleaving is not possible.
    lock_guard<mutex> l(*(*exec_state)->lock());

    // register exec state as early as possible so that queries that
    // take a long time to plan show up, and to handle incoming status
    // reports before execution starts.
    RETURN_IF_ERROR(RegisterQuery(session_state, *exec_state));
    *registered_exec_state = true;

    RETURN_IF_ERROR((*exec_state)->UpdateQueryStatus(
        exec_env_->frontend()->GetExecRequest(query_ctx, &result)));
    (*exec_state)->query_events()->MarkEvent("Planning finished");
    if (result.__isset.result_set_metadata) {
      (*exec_state)->set_result_metadata(result.result_set_metadata);
    }
  }
  VLOG(2) << "Execution request: " << ThriftDebugString(result);

  if (IsAuditEventLoggingEnabled()) {
    LogAuditRecord(*(exec_state->get()), result);
  }

  // start execution of query; also starts fragment status reports
  RETURN_IF_ERROR((*exec_state)->Exec(&result));
  if (result.stmt_type == TStmtType::DDL) {
    Status status = UpdateCatalogMetrics();
    if (!status.ok()) {
      VLOG_QUERY << "Couldn't update catalog metrics: " << status.GetErrorMsg();
    }
  }

  if ((*exec_state)->coord() != NULL) {
    const unordered_set<TNetworkAddress>& unique_hosts =
        (*exec_state)->schedule()->unique_hosts();
    if (!unique_hosts.empty()) {
      lock_guard<mutex> l(query_locations_lock_);
      BOOST_FOREACH(const TNetworkAddress& port, unique_hosts) {
        query_locations_[port].insert((*exec_state)->query_id());
      }
    }
  }
  return Status::OK;
}

void ImpalaServer::PrepareQueryContext(TQueryCtx* query_ctx) {
  query_ctx->__set_pid(getpid());
  query_ctx->__set_now_string(TimestampValue::local_time_micros().DebugString());
  query_ctx->__set_coord_address(MakeNetworkAddress(FLAGS_hostname, FLAGS_be_port));

  // Creating a random_generator every time is not free, but
  // benchmarks show it to be slightly cheaper than contending for a
  // single generator under a lock (since random_generator is not
  // thread-safe).
  random_generator uuid_generator;
  uuid query_uuid = uuid_generator();
  UUIDToTUniqueId(query_uuid, &query_ctx->query_id);
}

Status ImpalaServer::RegisterQuery(shared_ptr<SessionState> session_state,
    const shared_ptr<QueryExecState>& exec_state) {
  lock_guard<mutex> l2(session_state->lock);
  // The session wasn't expired at the time it was checked out and it isn't allowed to
  // expire while checked out, so it must not be expired.
  DCHECK(session_state->ref_count > 0 && !session_state->expired);
  // The session may have been closed after it was checked out.
  if (session_state->closed) return Status("Session has been closed, ignoring query.");
  const TUniqueId& query_id = exec_state->query_id();
  {
    lock_guard<mutex> l(query_exec_state_map_lock_);
    QueryExecStateMap::iterator entry = query_exec_state_map_.find(query_id);
    if (entry != query_exec_state_map_.end()) {
      // There shouldn't be an active query with that same id.
      // (query_id is globally unique)
      stringstream ss;
      ss << "query id " << PrintId(query_id) << " already exists";
      return Status(TStatusCode::INTERNAL_ERROR, ss.str());
    }
    query_exec_state_map_.insert(make_pair(query_id, exec_state));
  }
  return Status::OK;
}

Status ImpalaServer::SetQueryInflight(shared_ptr<SessionState> session_state,
    const shared_ptr<QueryExecState>& exec_state) {
  const TUniqueId& query_id = exec_state->query_id();
  lock_guard<mutex> l(session_state->lock);
  // The session wasn't expired at the time it was checked out and it isn't allowed to
  // expire while checked out, so it must not be expired.
  DCHECK_GT(session_state->ref_count, 0);
  DCHECK(!session_state->expired);
  // The session may have been closed after it was checked out.
  if (session_state->closed) return Status("Session closed");
  // Add query to the set that will be unregistered if sesssion is closed.
  session_state->inflight_queries.insert(query_id);
  // Set query expiration.
  int32_t timeout_s = exec_state->query_options().query_timeout_s;
  if (FLAGS_idle_query_timeout > 0 && timeout_s > 0) {
    timeout_s = min(FLAGS_idle_query_timeout, timeout_s);
  } else {
    // Use a non-zero timeout, if one exists
    timeout_s = max(FLAGS_idle_query_timeout, timeout_s);
  }
  if (timeout_s > 0) {
    lock_guard<mutex> l2(query_expiration_lock_);
    VLOG_QUERY << "Query " << PrintId(query_id) << " has timeout of "
               << PrettyPrinter::Print(timeout_s * 1000L * 1000L * 1000L,
                     TCounterType::TIME_NS);
    queries_by_timestamp_.insert(
        make_pair(ms_since_epoch() + (1000L * timeout_s), query_id));
  }
  return Status::OK;
}

Status ImpalaServer::UnregisterQuery(const TUniqueId& query_id, bool check_inflight,
    const Status* cause) {
  VLOG_QUERY << "UnregisterQuery(): query_id=" << query_id;

  RETURN_IF_ERROR(CancelInternal(query_id, check_inflight, cause));

  shared_ptr<QueryExecState> exec_state;
  {
    lock_guard<mutex> l(query_exec_state_map_lock_);
    QueryExecStateMap::iterator entry = query_exec_state_map_.find(query_id);
    if (entry == query_exec_state_map_.end()) {
      return Status("Invalid or unknown query handle");
    } else {
      exec_state = entry->second;
    }
    query_exec_state_map_.erase(entry);
  }

  // Ignore all audit events except for those due to an AuthorizationException.
  if (IsAuditEventLoggingEnabled() &&
      Frontend::IsAuthorizationError(exec_state->query_status())) {
    LogAuditRecord(*exec_state.get(), exec_state->exec_request());
  }
  exec_state->Done();

  {
    lock_guard<mutex> l(exec_state->session()->lock);
    exec_state->session()->inflight_queries.erase(query_id);
  }

  if (exec_state->coord() != NULL) {
<<<<<<< HEAD
    const string& exec_summary = PrintExecSummary(exec_state->coord()->exec_summary());
=======
    string exec_summary;
    {
      ScopedSpinLock lock;
      const TExecSummary& summary = exec_state->coord()->exec_summary(&lock);
      exec_summary = PrintExecSummary(summary);
    }
>>>>>>> e48c2b48
    exec_state->summary_profile()->AddInfoString("ExecSummary", exec_summary);

    const unordered_set<TNetworkAddress>& unique_hosts =
        exec_state->schedule()->unique_hosts();
    if (!unique_hosts.empty()) {
      lock_guard<mutex> l(query_locations_lock_);
      BOOST_FOREACH(const TNetworkAddress& hostport, unique_hosts) {
        // Query may have been removed already by cancellation path. In particular, if
        // node to fail was last sender to an exchange, the coordinator will realise and
        // fail the query at the same time the failure detection path does the same
        // thing. They will harmlessly race to remove the query from this map.
        QueryLocations::iterator it = query_locations_.find(hostport);
        if (it != query_locations_.end()) {
          it->second.erase(exec_state->query_id());
        }
      }
    }
  }
  ArchiveQuery(*exec_state);
  return Status::OK;
}

Status ImpalaServer::UpdateCatalogMetrics() {
  TGetDbsResult db_names;
  RETURN_IF_ERROR(exec_env_->frontend()->GetDbNames(NULL, NULL, &db_names));
  ImpaladMetrics::CATALOG_NUM_DBS->Update(db_names.dbs.size());
  ImpaladMetrics::CATALOG_NUM_TABLES->Update(0L);
  BOOST_FOREACH(const string& db, db_names.dbs) {
    TGetTablesResult table_names;
    RETURN_IF_ERROR(exec_env_->frontend()->GetTableNames(db, NULL, NULL, &table_names));
    ImpaladMetrics::CATALOG_NUM_TABLES->Increment(table_names.tables.size());
  }

  return Status::OK;
}

Status ImpalaServer::CancelInternal(const TUniqueId& query_id, bool check_inflight,
    const Status* cause) {
  VLOG_QUERY << "Cancel(): query_id=" << PrintId(query_id);
  shared_ptr<QueryExecState> exec_state = GetQueryExecState(query_id, true);
  if (exec_state == NULL) return Status("Invalid or unknown query handle");
  lock_guard<mutex> l(*exec_state->lock(), adopt_lock_t());
  if (check_inflight) {
    lock_guard<mutex> l2(exec_state->session()->lock);
    if (exec_state->session()->inflight_queries.find(query_id) ==
        exec_state->session()->inflight_queries.end()) {
      return Status("Query not yet running");
    }
  }
  // TODO: can we call Coordinator::Cancel() here while holding lock?
  exec_state->Cancel(cause);
  return Status::OK;
}

Status ImpalaServer::CloseSessionInternal(const TUniqueId& session_id,
    bool ignore_if_absent) {
  // Find the session_state and remove it from the map.
  shared_ptr<SessionState> session_state;
  {
    lock_guard<mutex> l(session_state_map_lock_);
    SessionStateMap::iterator entry = session_state_map_.find(session_id);
    if (entry == session_state_map_.end()) {
      if (ignore_if_absent) {
        return Status::OK;
      } else {
        return Status("Invalid session ID");
      }
    }
    session_state = entry->second;
    session_state_map_.erase(session_id);
  }
  DCHECK(session_state != NULL);
  if (session_state->session_type == TSessionType::BEESWAX) {
    ImpaladMetrics::IMPALA_SERVER_NUM_OPEN_BEESWAX_SESSIONS->Increment(-1L);
  } else {
    ImpaladMetrics::IMPALA_SERVER_NUM_OPEN_HS2_SESSIONS->Increment(-1L);
  }
  unordered_set<TUniqueId> inflight_queries;
  {
    lock_guard<mutex> l(session_state->lock);
    DCHECK(!session_state->closed);
    session_state->closed = true;
    // Since closed is true, no more queries will be added to the inflight list.
    inflight_queries.insert(session_state->inflight_queries.begin(),
        session_state->inflight_queries.end());
  }
  // Unregister all open queries from this session.
  Status status("Session closed", true);
  BOOST_FOREACH(const TUniqueId& query_id, inflight_queries) {
    UnregisterQuery(query_id, false, &status);
  }
  return Status::OK;
}

Status ImpalaServer::GetSessionState(const TUniqueId& session_id,
    shared_ptr<SessionState>* session_state, bool mark_active) {
  lock_guard<mutex> l(session_state_map_lock_);
  SessionStateMap::iterator i = session_state_map_.find(session_id);
  if (i == session_state_map_.end()) {
    *session_state = boost::shared_ptr<SessionState>();
    return Status("Invalid session id");
  } else {
    if (mark_active) {
      lock_guard<mutex> session_lock(i->second->lock);
      if (i->second->expired) {
        stringstream ss;
        ss << "Client session expired due to more than " << FLAGS_idle_session_timeout
           << "s of inactivity (last activity was at: "
           << TimestampValue(i->second->last_accessed_ms / 1000).DebugString() << ").";
        return Status(ss.str());
      }
      if (i->second->closed) return Status("Session is closed");
      ++i->second->ref_count;
    }
    *session_state = i->second;
    return Status::OK;
  }
}


Status ImpalaServer::ParseQueryOptions(const string& options,
    TQueryOptions* query_options) {
  if (options.length() == 0) return Status::OK;
  vector<string> kv_pairs;
  split(kv_pairs, options, is_any_of(","), token_compress_on);
  BOOST_FOREACH(string& kv_string, kv_pairs) {
    trim(kv_string);
    if (kv_string.length() == 0) continue;
    vector<string> key_value;
    split(key_value, kv_string, is_any_of("="), token_compress_on);
    if (key_value.size() != 2) {
      stringstream ss;
      ss << "Ignoring invalid configuration option " << kv_string
         << ": bad format (expected key=value)";
      return Status(ss.str());
    }
    RETURN_IF_ERROR(SetQueryOptions(key_value[0], key_value[1], query_options));
  }
  return Status::OK;
}

static Status ParseMemValue(const string& value, const string& key, int64_t* result) {
  bool is_percent;
  *result = ParseUtil::ParseMemSpec(value, &is_percent);
  if (*result < 0) {
    return Status("Failed to parse " + key + " from '" + value + "'.");
  }
  if (is_percent) {
    return Status("Invalid " + key + " with percent '" + value + "'.");
  }
  return Status::OK;
}

Status ImpalaServer::SetQueryOptions(const string& key, const string& value,
    TQueryOptions* query_options) {
  int option = GetQueryOption(key);
  if (option < 0) {
    stringstream ss;
    ss << "Ignoring invalid configuration option: " << key;
    return Status(ss.str());
  } else {
    switch (option) {
      case TImpalaQueryOptions::ABORT_ON_ERROR:
        query_options->__set_abort_on_error(
            iequals(value, "true") || iequals(value, "1"));
        break;
      case TImpalaQueryOptions::MAX_ERRORS:
        query_options->__set_max_errors(atoi(value.c_str()));
        break;
      case TImpalaQueryOptions::DISABLE_CODEGEN:
        query_options->__set_disable_codegen(
            iequals(value, "true") || iequals(value, "1"));
        break;
      case TImpalaQueryOptions::BATCH_SIZE:
        query_options->__set_batch_size(atoi(value.c_str()));
        break;
      case TImpalaQueryOptions::MEM_LIMIT: {
        // Parse the mem limit spec and validate it.
        int64_t bytes_limit;
        RETURN_IF_ERROR(ParseMemValue(value, "query memory limit", &bytes_limit));
        query_options->__set_mem_limit(bytes_limit);
        break;
      }
      case TImpalaQueryOptions::NUM_NODES:
        query_options->__set_num_nodes(atoi(value.c_str()));
        break;
      case TImpalaQueryOptions::MAX_SCAN_RANGE_LENGTH:
        query_options->__set_max_scan_range_length(atol(value.c_str()));
        break;
      case TImpalaQueryOptions::MAX_IO_BUFFERS:
        query_options->__set_max_io_buffers(atoi(value.c_str()));
        break;
      case TImpalaQueryOptions::NUM_SCANNER_THREADS:
        query_options->__set_num_scanner_threads(atoi(value.c_str()));
        break;
      case TImpalaQueryOptions::ALLOW_UNSUPPORTED_FORMATS:
        query_options->__set_allow_unsupported_formats(
            iequals(value, "true") || iequals(value, "1"));
        break;
      case TImpalaQueryOptions::DEFAULT_ORDER_BY_LIMIT:
        query_options->__set_default_order_by_limit(atoi(value.c_str()));
        break;
      case TImpalaQueryOptions::DEBUG_ACTION:
        query_options->__set_debug_action(value.c_str());
        break;
<<<<<<< HEAD
=======
      case TImpalaQueryOptions::SEQ_COMPRESSION_MODE: {
        if (iequals(value, "block")) {
          query_options->__set_seq_compression_mode(THdfsSeqCompressionMode::BLOCK);
        } else if (iequals(value, "record")) {
          query_options->__set_seq_compression_mode(THdfsSeqCompressionMode::RECORD);
        } else {
          stringstream ss;
          ss << "Invalid sequence file compression mode: " << value;
          return Status(ss.str());
        }
        break;
      }
>>>>>>> e48c2b48
      case TImpalaQueryOptions::COMPRESSION_CODEC: {
        if (value.empty()) break;
        if (iequals(value, "none")) {
          query_options->__set_compression_codec(THdfsCompression::NONE);
        } else if (iequals(value, "gzip")) {
          query_options->__set_compression_codec(THdfsCompression::GZIP);
        } else if (iequals(value, "bzip2")) {
          query_options->__set_compression_codec(THdfsCompression::BZIP2);
        } else if (iequals(value, "default")) {
          query_options->__set_compression_codec(THdfsCompression::DEFAULT);
        } else if (iequals(value, "snappy")) {
          query_options->__set_compression_codec(THdfsCompression::SNAPPY);
        } else if (iequals(value, "snappy_blocked")) {
          query_options->__set_compression_codec(THdfsCompression::SNAPPY_BLOCKED);
        } else {
          stringstream ss;
          ss << "Invalid compression codec: " << value;
          return Status(ss.str());
        }
        break;
      }
      case TImpalaQueryOptions::ABORT_ON_DEFAULT_LIMIT_EXCEEDED:
        query_options->__set_abort_on_default_limit_exceeded(
            iequals(value, "true") || iequals(value, "1"));
        break;
      case TImpalaQueryOptions::HBASE_CACHING:
        query_options->__set_hbase_caching(atoi(value.c_str()));
        break;
      case TImpalaQueryOptions::HBASE_CACHE_BLOCKS:
        query_options->__set_hbase_cache_blocks(
            iequals(value, "true") || iequals(value, "1"));
        break;
      case TImpalaQueryOptions::PARQUET_FILE_SIZE: {
        int64_t file_size;
        RETURN_IF_ERROR(ParseMemValue(value, "parquet file size", &file_size));
        query_options->__set_parquet_file_size(file_size);
        break;
      }
      case TImpalaQueryOptions::EXPLAIN_LEVEL:
        if (iequals(value, "minimal") || iequals(value, "0")) {
          query_options->__set_explain_level(TExplainLevel::MINIMAL);
        } else if (iequals(value, "standard") || iequals(value, "1")) {
          query_options->__set_explain_level(TExplainLevel::STANDARD);
        } else if (iequals(value, "extended") || iequals(value, "2")) {
          query_options->__set_explain_level(TExplainLevel::EXTENDED);
        } else if (iequals(value, "verbose") || iequals(value, "3")) {
          query_options->__set_explain_level(TExplainLevel::VERBOSE);
        } else {
          stringstream ss;
          ss << "Invalid explain level: " << value;
          return Status(ss.str());
        }
        break;
      case TImpalaQueryOptions::SYNC_DDL:
        query_options->__set_sync_ddl(iequals(value, "true") || iequals(value, "1"));
        break;
      case TImpalaQueryOptions::REQUEST_POOL:
        query_options->__set_request_pool(value);
        break;
      case TImpalaQueryOptions::V_CPU_CORES:
        query_options->__set_v_cpu_cores(atoi(value.c_str()));
        break;
      case TImpalaQueryOptions::RESERVATION_REQUEST_TIMEOUT:
        query_options->__set_reservation_request_timeout(atoi(value.c_str()));
        break;
      case TImpalaQueryOptions::DISABLE_CACHED_READS:
        query_options->__set_disable_cached_reads(
            iequals(value, "true") || iequals(value, "1"));
        break;
      case TImpalaQueryOptions::DISABLE_OUTERMOST_TOPN:
        query_options->__set_disable_outermost_topn(
            iequals(value, "true") || iequals(value, "1"));
        break;
      case TImpalaQueryOptions::RM_INITIAL_MEM: {
        int64_t reservation_size;
        RETURN_IF_ERROR(ParseMemValue(value, "RM memory limit", &reservation_size));
        query_options->__set_rm_initial_mem(reservation_size);
        break;
      }
      case TImpalaQueryOptions::QUERY_TIMEOUT_S:
        query_options->__set_query_timeout_s(atoi(value.c_str()));
        break;
      case TImpalaQueryOptions::MAX_BLOCK_MGR_MEMORY: {
        int64_t mem;
        RETURN_IF_ERROR(ParseMemValue(value, "block mgr memory limit", &mem));
        query_options->__set_max_block_mgr_memory(mem);
        break;
      }
      case TImpalaQueryOptions::APPX_COUNT_DISTINCT: {
        query_options->__set_appx_count_distinct(
            iequals(value, "true") || iequals(value, "1"));
        break;
      }
      case TImpalaQueryOptions::DISABLE_UNSAFE_SPILLS: {
        query_options->__set_disable_unsafe_spills(
            iequals(value, "true") || iequals(value, "1"));
        break;
      }
<<<<<<< HEAD
=======
      case TImpalaQueryOptions::EXEC_SINGLE_NODE_ROWS_THRESHOLD:
        query_options->__set_exec_single_node_rows_threshold(atoi(value.c_str()));
        break;
>>>>>>> e48c2b48
      default:
        // We hit this DCHECK(false) if we forgot to add the corresponding entry here
        // when we add a new query option.
        LOG(ERROR) << "Missing exec option implementation: " << key;
        DCHECK(false);
        break;
    }
  }
  return Status::OK;
}

<<<<<<< HEAD
inline shared_ptr<ImpalaServer::FragmentExecState> ImpalaServer::GetFragmentExecState(
    const TUniqueId& fragment_instance_id) {
  lock_guard<mutex> l(fragment_exec_state_map_lock_);
  FragmentExecStateMap::iterator i = fragment_exec_state_map_.find(fragment_instance_id);
  if (i == fragment_exec_state_map_.end()) {
    return shared_ptr<FragmentExecState>();
  } else {
    return i->second;
  }
}

void ImpalaServer::ExecPlanFragment(
    TExecPlanFragmentResult& return_val, const TExecPlanFragmentParams& params) {
  VLOG_QUERY << "ExecPlanFragment() instance_id="
             << params.fragment_instance_ctx.fragment_instance_id
             << " coord=" << params.fragment_instance_ctx.query_ctx.coord_address
             << " backend#=" << params.fragment_instance_ctx.backend_num;
  StartPlanFragmentExecution(params).SetTStatus(&return_val);
}

=======
>>>>>>> e48c2b48
void ImpalaServer::ReportExecStatus(
    TReportExecStatusResult& return_val, const TReportExecStatusParams& params) {
  VLOG_FILE << "ReportExecStatus() query_id=" << params.query_id
            << " backend#=" << params.backend_num
            << " instance_id=" << params.fragment_instance_id
            << " done=" << (params.done ? "true" : "false");
  // TODO: implement something more efficient here, we're currently
  // acquiring/releasing the map lock and doing a map lookup for
  // every report (assign each query a local int32_t id and use that to index into a
  // vector of QueryExecStates, w/o lookup or locking?)
  shared_ptr<QueryExecState> exec_state = GetQueryExecState(params.query_id, false);
  // TODO: This is expected occasionally (since a report RPC might be in flight while
  // cancellation is happening), but repeated instances for the same query are a bug
  // (which we have occasionally seen). Consider keeping query exec states around for a
  // little longer (until all reports have been received).
  if (exec_state.get() == NULL) {
    return_val.status.__set_status_code(TStatusCode::INTERNAL_ERROR);
    const string& err = Substitute("ReportExecStatus(): Received report for unknown "
        "query ID (probably closed or cancelled). (query_id: $0, backend: $1, instance:"
        " $2 done: $3)", PrintId(params.query_id), params.backend_num,
        PrintId(params.fragment_instance_id), params.done);
    return_val.status.error_msgs.push_back(err);
<<<<<<< HEAD
    LOG(INFO) << err;
=======
    VLOG_QUERY << err;
>>>>>>> e48c2b48
    return;
  }
  exec_state->coord()->UpdateFragmentExecStatus(params).SetTStatus(&return_val);
}

void ImpalaServer::TransmitData(
    TTransmitDataResult& return_val, const TTransmitDataParams& params) {
  VLOG_ROW << "TransmitData(): instance_id=" << params.dest_fragment_instance_id
           << " node_id=" << params.dest_node_id
           << " #rows=" << params.row_batch.num_rows
           << "sender_id=" << params.sender_id
           << " eos=" << (params.eos ? "true" : "false");
  // TODO: fix Thrift so we can simply take ownership of thrift_batch instead
  // of having to copy its data
  if (params.row_batch.num_rows > 0) {
    Status status = exec_env_->stream_mgr()->AddData(
        params.dest_fragment_instance_id, params.dest_node_id, params.row_batch,
        params.sender_id);
    status.SetTStatus(&return_val);
    if (!status.ok()) {
      // should we close the channel here as well?
      return;
    }
  }

  if (params.eos) {
    exec_env_->stream_mgr()->CloseSender(
        params.dest_fragment_instance_id, params.dest_node_id,
        params.sender_id).SetTStatus(&return_val);
<<<<<<< HEAD
  }
}

Status ImpalaServer::StartPlanFragmentExecution(
    const TExecPlanFragmentParams& exec_params) {
  if (!exec_params.fragment.__isset.output_sink) {
    return Status("missing sink in plan fragment");
  }

  shared_ptr<FragmentExecState> exec_state(
      new FragmentExecState(exec_params.fragment_instance_ctx, exec_env_));
  // Call Prepare() now, before registering the exec state, to avoid calling
  // exec_state->Cancel().
  // We might get an async cancellation, and the executor requires that Cancel() not
  // be called before Prepare() returns.
  RETURN_IF_ERROR(exec_state->Prepare(exec_params));

  {
    lock_guard<mutex> l(fragment_exec_state_map_lock_);
    // register exec_state before starting exec thread
    fragment_exec_state_map_.insert(
        make_pair(exec_params.fragment_instance_ctx.fragment_instance_id, exec_state));
  }

  // execute plan fragment in new thread
  // TODO: manage threads via global thread pool
  exec_state->set_exec_thread(new Thread("impala-server", "exec-plan-fragment",
      &ImpalaServer::RunExecPlanFragment, this, exec_state.get()));

  return Status::OK;
}

void ImpalaServer::RunExecPlanFragment(FragmentExecState* exec_state) {
  ImpaladMetrics::IMPALA_SERVER_NUM_FRAGMENTS->Increment(1L);
  exec_state->Exec();

  // we're done with this plan fragment
  {
    lock_guard<mutex> l(fragment_exec_state_map_lock_);
    FragmentExecStateMap::iterator i =
        fragment_exec_state_map_.find(exec_state->fragment_instance_id());
    if (i != fragment_exec_state_map_.end()) {
      // ends up calling the d'tor, if there are no async cancellations
      fragment_exec_state_map_.erase(i);
    } else {
      LOG(ERROR) << "missing entry in fragment exec state map: instance_id="
                 << exec_state->fragment_instance_id();
    }
=======
>>>>>>> e48c2b48
  }
}

int ImpalaServer::GetQueryOption(const string& key) {
  map<int, const char*>::const_iterator itr =
      _TImpalaQueryOptions_VALUES_TO_NAMES.begin();
  for (; itr != _TImpalaQueryOptions_VALUES_TO_NAMES.end(); ++itr) {
    if (iequals(key, (*itr).second)) {
      return itr->first;
    }
  }
  return -1;
}

void ImpalaServer::InitializeConfigVariables() {
  Status status = ParseQueryOptions(FLAGS_default_query_options, &default_query_options_);
  if (!status.ok()) {
    // Log error and exit if the default query options are invalid.
    LOG(ERROR) << "Invalid default query options. Please check -default_query_options.\n"
               << status.GetErrorMsg();
    exit(1);
  }
  LOG(INFO) << "Default query options:" << ThriftDebugString(default_query_options_);

  map<string, string> string_map;
  TQueryOptionsToMap(default_query_options_, &string_map);
  map<string, string>::const_iterator itr = string_map.begin();
  for (; itr != string_map.end(); ++itr) {
    ConfigVariable option;
    option.__set_key(itr->first);
    option.__set_value(itr->second);
    default_configs_.push_back(option);
  }
  ConfigVariable support_start_over;
  support_start_over.__set_key("support_start_over");
  support_start_over.__set_value("false");
  default_configs_.push_back(support_start_over);
}

void ImpalaServer::TQueryOptionsToMap(const TQueryOptions& query_option,
    map<string, string>* configuration) {
  map<int, const char*>::const_iterator itr =
      _TImpalaQueryOptions_VALUES_TO_NAMES.begin();
  for (; itr != _TImpalaQueryOptions_VALUES_TO_NAMES.end(); ++itr) {
    stringstream val;
    switch (itr->first) {
      case TImpalaQueryOptions::ABORT_ON_ERROR:
        val << query_option.abort_on_error;
        break;
      case TImpalaQueryOptions::MAX_ERRORS:
        val << query_option.max_errors;
        break;
      case TImpalaQueryOptions::DISABLE_CODEGEN:
        val << query_option.disable_codegen;
        break;
      case TImpalaQueryOptions::BATCH_SIZE:
        val << query_option.batch_size;
        break;
      case TImpalaQueryOptions::MEM_LIMIT:
        val << query_option.mem_limit;
        break;
      case TImpalaQueryOptions::NUM_NODES:
        val << query_option.num_nodes;
        break;
      case TImpalaQueryOptions::MAX_SCAN_RANGE_LENGTH:
        val << query_option.max_scan_range_length;
        break;
      case TImpalaQueryOptions::MAX_IO_BUFFERS:
        val << query_option.max_io_buffers;
        break;
      case TImpalaQueryOptions::NUM_SCANNER_THREADS:
        val << query_option.num_scanner_threads;
        break;
      case TImpalaQueryOptions::ALLOW_UNSUPPORTED_FORMATS:
        val << query_option.allow_unsupported_formats;
        break;
      case TImpalaQueryOptions::DEFAULT_ORDER_BY_LIMIT:
        val << query_option.default_order_by_limit;
        break;
      case TImpalaQueryOptions::DEBUG_ACTION:
        val << query_option.debug_action;
        break;
      case TImpalaQueryOptions::ABORT_ON_DEFAULT_LIMIT_EXCEEDED:
        val << query_option.abort_on_default_limit_exceeded;
        break;
      case TImpalaQueryOptions::COMPRESSION_CODEC:
        val << query_option.compression_codec;
<<<<<<< HEAD
=======
        break;
      case TImpalaQueryOptions::SEQ_COMPRESSION_MODE:
        val << query_option.seq_compression_mode;
>>>>>>> e48c2b48
        break;
      case TImpalaQueryOptions::HBASE_CACHING:
        val << query_option.hbase_caching;
        break;
      case TImpalaQueryOptions::HBASE_CACHE_BLOCKS:
        val << query_option.hbase_cache_blocks;
        break;
      case TImpalaQueryOptions::PARQUET_FILE_SIZE:
        val << query_option.parquet_file_size;
        break;
      case TImpalaQueryOptions::EXPLAIN_LEVEL:
        val << query_option.explain_level;
        break;
      case TImpalaQueryOptions::SYNC_DDL:
        val << query_option.sync_ddl;
        break;
      case TImpalaQueryOptions::REQUEST_POOL:
        val << query_option.request_pool;
        break;
      case TImpalaQueryOptions::V_CPU_CORES:
        val << query_option.v_cpu_cores;
        break;
      case TImpalaQueryOptions::RESERVATION_REQUEST_TIMEOUT:
        val << query_option.reservation_request_timeout;
        break;
      case TImpalaQueryOptions::DISABLE_CACHED_READS:
        val << query_option.disable_cached_reads;
        break;
      case TImpalaQueryOptions::DISABLE_OUTERMOST_TOPN:
        val << query_option.disable_outermost_topn;
        break;
      case TImpalaQueryOptions::RM_INITIAL_MEM:
        val << query_option.rm_initial_mem;
        break;
      case TImpalaQueryOptions::QUERY_TIMEOUT_S:
        val << query_option.query_timeout_s;
        break;
      case TImpalaQueryOptions::MAX_BLOCK_MGR_MEMORY:
        val << query_option.max_block_mgr_memory;
        break;
      case TImpalaQueryOptions::APPX_COUNT_DISTINCT:
        val << query_option.appx_count_distinct;
        break;
      case TImpalaQueryOptions::DISABLE_UNSAFE_SPILLS:
        val << query_option.disable_unsafe_spills;
        break;
<<<<<<< HEAD
=======
      case TImpalaQueryOptions::EXEC_SINGLE_NODE_ROWS_THRESHOLD:
        val << query_option.exec_single_node_rows_threshold;
        break;
>>>>>>> e48c2b48
      default:
        // We hit this DCHECK(false) if we forgot to add the corresponding entry here
        // when we add a new query option.
        LOG(ERROR) << "Missing exec option implementation: " << itr->second;
        DCHECK(false);
    }
    (*configuration)[itr->second] = val.str();
  }
}

void ImpalaServer::SessionState::ToThrift(const TUniqueId& session_id,
    TSessionState* state) {
  lock_guard<mutex> l(lock);
  state->session_id = session_id;
  state->session_type = session_type;
  state->database = database;
  state->connected_user = connected_user;
  // The do_as_user will only be set if delegation is enabled and the
  // proxy user is authorized to delegate as this user.
  if (!do_as_user.empty()) state->__set_delegated_user(do_as_user);
  state->network_address = network_address;
}

void ImpalaServer::CancelFromThreadPool(uint32_t thread_id,
    const CancellationWork& cancellation_work) {
  if (cancellation_work.unregister()) {
    Status status = UnregisterQuery(cancellation_work.query_id(), true,
        &cancellation_work.cause());
    if (!status.ok()) {
      VLOG_QUERY << "Query de-registration (" << cancellation_work.query_id()
                 << ") failed";
    }
  } else {
    Status status = CancelInternal(cancellation_work.query_id(), true,
        &cancellation_work.cause());
    if (!status.ok()) {
      VLOG_QUERY << "Query cancellation (" << cancellation_work.query_id()
                 << ") did not succeed: " << status.GetErrorMsg();
    }
  }
}

Status ImpalaServer::AuthorizeProxyUser(const string& user, const string& do_as_user) {
  if (user.empty()) {
    return Status("Unable to delegate using empty proxy username.");
  } else if (user.empty()) {
    return Status("Unable to delegate using empty doAs username.");
  }

  stringstream error_msg;
  error_msg << "User '" << user << "' is not authorized to delegate to '"
            << do_as_user << "'.";
  if (authorized_proxy_user_config_.size() == 0) {
    error_msg << " User delegation is disabled.";
    return Status(error_msg.str());
  }

  // Get the short version of the user name (the user name up to the first '/' or '@')
  // from the full principal name.
  size_t end_idx = min(user.find("/"), user.find("@"));
  // If neither are found (or are found at the beginning of the user name),
  // return the username. Otherwise, return the username up to the matching character.
  string short_user(
      end_idx == string::npos || end_idx == 0 ? user : user.substr(0, end_idx));

  // Check if the proxy user exists. If he/she does, then check if they are allowed
  // to delegate to the do_as_user.
  ProxyUserMap::const_iterator proxy_user =
      authorized_proxy_user_config_.find(short_user);
  if (proxy_user != authorized_proxy_user_config_.end()) {
    BOOST_FOREACH(const string& user, proxy_user->second) {
      if (user == "*" || user == do_as_user) return Status::OK;
    }
  }
  return Status(error_msg.str());
}

void ImpalaServer::CatalogUpdateCallback(
    const StatestoreSubscriber::TopicDeltaMap& incoming_topic_deltas,
    vector<TTopicDelta>* subscriber_topic_updates) {
  StatestoreSubscriber::TopicDeltaMap::const_iterator topic =
      incoming_topic_deltas.find(CatalogServer::IMPALA_CATALOG_TOPIC);
  if (topic == incoming_topic_deltas.end()) return;
  const TTopicDelta& delta = topic->second;


  // Process any updates
  if (delta.topic_entries.size() != 0 || delta.topic_deletions.size() != 0)  {
    TUpdateCatalogCacheRequest update_req;
    update_req.__set_is_delta(delta.is_delta);
    // Process all Catalog updates (new and modified objects) and determine what the
    // new catalog version will be.
    int64_t new_catalog_version = catalog_update_info_.catalog_version;
    BOOST_FOREACH(const TTopicItem& item, delta.topic_entries) {
      uint32_t len = item.value.size();
      TCatalogObject catalog_object;
      Status status = DeserializeThriftMsg(reinterpret_cast<const uint8_t*>(
          item.value.data()), &len, FLAGS_compact_catalog_topic, &catalog_object);
      if (!status.ok()) {
        LOG(ERROR) << "Error deserializing item: " << status.GetErrorMsg();
        continue;
      }
      if (catalog_object.type == TCatalogObjectType::CATALOG) {
        update_req.__set_catalog_service_id(catalog_object.catalog.catalog_service_id);
        new_catalog_version = catalog_object.catalog_version;
      }

      // Refresh the lib cache entries of any added functions and data sources
      if (catalog_object.type == TCatalogObjectType::FUNCTION) {
        DCHECK(catalog_object.__isset.fn);
        LibCache::instance()->SetNeedsRefresh(catalog_object.fn.hdfs_location);
      }
      if (catalog_object.type == TCatalogObjectType::DATA_SOURCE) {
        DCHECK(catalog_object.__isset.data_source);
        LibCache::instance()->SetNeedsRefresh(catalog_object.data_source.hdfs_location);
      }

      update_req.updated_objects.push_back(catalog_object);
    }

    // We need to look up the dropped functions and data sources and remove them
    // from the library cache. The data sent from the catalog service does not
    // contain all the function metadata so we'll ask our local frontend for it. We
    // need to do this before updating the catalog.
    vector<TCatalogObject> dropped_objects;

    // Process all Catalog deletions (dropped objects). We only know the keys (object
    // names) so must parse each key to determine the TCatalogObject.
    BOOST_FOREACH(const string& key, delta.topic_deletions) {
      LOG(INFO) << "Catalog topic entry deletion: " << key;
      TCatalogObject catalog_object;
      Status status = TCatalogObjectFromEntryKey(key, &catalog_object);
      if (!status.ok()) {
        LOG(ERROR) << "Error parsing catalog topic entry deletion key: " << key << " "
                   << "Error: " << status.GetErrorMsg();
        continue;
      }
      update_req.removed_objects.push_back(catalog_object);
      if (catalog_object.type == TCatalogObjectType::FUNCTION ||
          catalog_object.type == TCatalogObjectType::DATA_SOURCE) {
        TCatalogObject dropped_object;
        if (exec_env_->frontend()->GetCatalogObject(
                catalog_object, &dropped_object).ok()) {
          // This object may have been dropped and re-created. To avoid removing the
          // re-created object's entry from the cache verify the existing object has a
          // catalog version <= the catalog version included in this statestore heartbeat.
          if (dropped_object.catalog_version <= new_catalog_version) {
            if (catalog_object.type == TCatalogObjectType::FUNCTION ||
                catalog_object.type == TCatalogObjectType::DATA_SOURCE) {
              dropped_objects.push_back(dropped_object);
            }
          }
        }
        // Nothing to do in error case.
      }
    }

    // Call the FE to apply the changes to the Impalad Catalog.
    TUpdateCatalogCacheResponse resp;
    Status s = exec_env_->frontend()->UpdateCatalogCache(update_req, &resp);
    if (!s.ok()) {
      LOG(ERROR) << "There was an error processing the impalad catalog update. Requesting"
                 << " a full topic update to recover: " << s.GetErrorMsg();
      subscriber_topic_updates->push_back(TTopicDelta());
      TTopicDelta& update = subscriber_topic_updates->back();
      update.topic_name = CatalogServer::IMPALA_CATALOG_TOPIC;
      update.__set_from_version(0L);
      ImpaladMetrics::CATALOG_READY->Update(false);
      // Dropped all cached lib files (this behaves as if all functions and data
      // sources are dropped).
      LibCache::instance()->DropCache();
    } else {
      {
        unique_lock<mutex> unique_lock(catalog_version_lock_);
        catalog_update_info_.catalog_version = new_catalog_version;
        catalog_update_info_.catalog_topic_version = delta.to_version;
        catalog_update_info_.catalog_service_id = resp.catalog_service_id;
      }
      ImpaladMetrics::CATALOG_READY->Update(new_catalog_version > 0);
      UpdateCatalogMetrics();
      // Remove all dropped objects from the library cache.
      // TODO: is this expensive? We'd like to process heartbeats promptly.
      BOOST_FOREACH(TCatalogObject& object, dropped_objects) {
        if (object.type == TCatalogObjectType::FUNCTION) {
          LibCache::instance()->RemoveEntry(object.fn.hdfs_location);
        } else if (object.type == TCatalogObjectType::DATA_SOURCE) {
          LibCache::instance()->RemoveEntry(object.data_source.hdfs_location);
        } else {
          DCHECK(false);
        }
      }
    }
  }

  // Always update the minimum subscriber version for the catalog topic.
  {
    unique_lock<mutex> unique_lock(catalog_version_lock_);
    min_subscriber_catalog_topic_version_ = delta.min_subscriber_topic_version;
  }
  catalog_version_update_cv_.notify_all();
}

Status ImpalaServer::ProcessCatalogUpdateResult(
    const TCatalogUpdateResult& catalog_update_result, bool wait_for_all_subscribers) {
  // If this this update result contains a catalog object to add or remove, directly apply
  // the update to the local impalad's catalog cache. Otherwise, wait for a statestore
  // heartbeat that contains this update version.
  if ((catalog_update_result.__isset.updated_catalog_object ||
      catalog_update_result.__isset.removed_catalog_object)) {
    TUpdateCatalogCacheRequest update_req;
    update_req.__set_is_delta(true);
    update_req.__set_catalog_service_id(catalog_update_result.catalog_service_id);

    if (catalog_update_result.__isset.updated_catalog_object) {
      update_req.updated_objects.push_back(catalog_update_result.updated_catalog_object);
    }
    if (catalog_update_result.__isset.removed_catalog_object) {
      update_req.removed_objects.push_back(catalog_update_result.removed_catalog_object);
    }
     // Apply the changes to the local catalog cache.
    TUpdateCatalogCacheResponse resp;
    Status status = exec_env_->frontend()->UpdateCatalogCache(update_req, &resp);
    if (!status.ok()) LOG(ERROR) << status.GetErrorMsg();
    RETURN_IF_ERROR(status);
    if (!wait_for_all_subscribers) return Status::OK;
  }

  unique_lock<mutex> unique_lock(catalog_version_lock_);
  int64_t min_req_catalog_version = catalog_update_result.version;
  const TUniqueId& catalog_service_id = catalog_update_result.catalog_service_id;

  // Wait for the update to be processed locally.
  // TODO: What about query cancellation?
  VLOG_QUERY << "Waiting for catalog version: " << min_req_catalog_version
             << " current version: " << catalog_update_info_.catalog_version;
  while (catalog_update_info_.catalog_version < min_req_catalog_version &&
         catalog_update_info_.catalog_service_id == catalog_service_id) {
    catalog_version_update_cv_.wait(unique_lock);
  }

  if (!wait_for_all_subscribers) return Status::OK;

  // Now wait for this update to be propagated to all catalog topic subscribers.
  // If we make it here it implies the first condition was met (the update was processed
  // locally or the catalog service id has changed).
  int64_t min_req_subscriber_topic_version = catalog_update_info_.catalog_topic_version;

  VLOG_QUERY << "Waiting for min subscriber topic version: "
             << min_req_subscriber_topic_version << " current version: "
             << min_subscriber_catalog_topic_version_;
  while (min_subscriber_catalog_topic_version_ < min_req_subscriber_topic_version &&
         catalog_update_info_.catalog_service_id == catalog_service_id) {
    catalog_version_update_cv_.wait(unique_lock);
  }
  return Status::OK;
}

void ImpalaServer::MembershipCallback(
    const StatestoreSubscriber::TopicDeltaMap& incoming_topic_deltas,
    vector<TTopicDelta>* subscriber_topic_updates) {
  // TODO: Consider rate-limiting this. In the short term, best to have
  // statestore heartbeat less frequently.
  StatestoreSubscriber::TopicDeltaMap::const_iterator topic =
      incoming_topic_deltas.find(SimpleScheduler::IMPALA_MEMBERSHIP_TOPIC);

  if (topic != incoming_topic_deltas.end()) {
    const TTopicDelta& delta = topic->second;
    // If this is not a delta, the update should include all entries in the topic so
    // clear the saved mapping of known backends.
    if (!delta.is_delta) known_backends_.clear();

    // Process membership additions.
    BOOST_FOREACH(const TTopicItem& item, delta.topic_entries) {
      uint32_t len = item.value.size();
      TBackendDescriptor backend_descriptor;
      Status status = DeserializeThriftMsg(reinterpret_cast<const uint8_t*>(
          item.value.data()), &len, false, &backend_descriptor);
      if (!status.ok()) {
        VLOG(2) << "Error deserializing topic item with key: " << item.key;
        continue;
      }
      // This is a new item - add it to the map of known backends.
      known_backends_.insert(make_pair(item.key, backend_descriptor.address));
    }
    // Process membership deletions.
    BOOST_FOREACH(const string& backend_id, delta.topic_deletions) {
      known_backends_.erase(backend_id);
    }

    // Create a set of known backend network addresses. Used to test for cluster
    // membership by network address.
    set<TNetworkAddress> current_membership;
    BOOST_FOREACH(const BackendAddressMap::value_type& backend, known_backends_) {
      current_membership.insert(backend.second);
    }

    // Maps from query id (to be cancelled) to a list of failed Impalads that are
    // the cause of the cancellation.
    map<TUniqueId, vector<TNetworkAddress> > queries_to_cancel;
    {
      // Build a list of queries that are running on failed hosts (as evidenced by their
      // absence from the membership list).
      // TODO: crash-restart failures can give false negatives for failed Impala demons.
      lock_guard<mutex> l(query_locations_lock_);
      QueryLocations::const_iterator loc_entry = query_locations_.begin();
      while (loc_entry != query_locations_.end()) {
        if (current_membership.find(loc_entry->first) == current_membership.end()) {
          unordered_set<TUniqueId>::const_iterator query_id = loc_entry->second.begin();
          // Add failed backend locations to all queries that ran on that backend.
          for(; query_id != loc_entry->second.end(); ++query_id) {
            vector<TNetworkAddress>& failed_hosts = queries_to_cancel[*query_id];
            failed_hosts.push_back(loc_entry->first);
          }
          exec_env_->impalad_client_cache()->CloseConnections(loc_entry->first);
          // We can remove the location wholesale once we know backend's failed. To do so
          // safely during iteration, we have to be careful not in invalidate the current
          // iterator, so copy the iterator to do the erase(..) and advance the original.
          QueryLocations::const_iterator failed_backend = loc_entry;
          ++loc_entry;
          query_locations_.erase(failed_backend);
        } else {
          ++loc_entry;
        }
      }
    }

    if (cancellation_thread_pool_->GetQueueSize() + queries_to_cancel.size() >
        MAX_CANCELLATION_QUEUE_SIZE) {
      // Ignore the cancellations - we'll be able to process them on the next heartbeat
      // instead.
      LOG_EVERY_N(WARNING, 60) << "Cancellation queue is full";
    } else {
      // Since we are the only producer for this pool, we know that this cannot block
      // indefinitely since the queue is large enough to accept all new cancellation
      // requests.
      map<TUniqueId, vector<TNetworkAddress> >::iterator cancellation_entry;
      for (cancellation_entry = queries_to_cancel.begin();
          cancellation_entry != queries_to_cancel.end();
          ++cancellation_entry) {
        stringstream cause_msg;
        cause_msg << "Cancelled due to unreachable impalad(s): ";
        for (int i = 0; i < cancellation_entry->second.size(); ++i) {
          cause_msg << cancellation_entry->second[i];
          if (i + 1 != cancellation_entry->second.size()) cause_msg << ", ";
        }
        cancellation_thread_pool_->Offer(
            CancellationWork(cancellation_entry->first, Status(cause_msg.str()), false));
      }
    }
  }
}

ImpalaServer::QueryStateRecord::QueryStateRecord(const QueryExecState& exec_state,
    bool copy_profile, const string& encoded_profile) {
  id = exec_state.query_id();
  const TExecRequest& request = exec_state.exec_request();

  const string* plan_str = exec_state.summary_profile().GetInfoString("Plan");
  if (plan_str != NULL) plan = *plan_str;
  stmt = exec_state.sql_stmt();
  stmt_type = request.stmt_type;
  effective_user = exec_state.effective_user();
  default_db = exec_state.default_db();
  start_time = exec_state.start_time();
  end_time = exec_state.end_time();
  has_coord = false;

  Coordinator* coord = exec_state.coord();
  if (coord != NULL) {
    num_complete_fragments = coord->progress().num_complete();
    total_fragments = coord->progress().total();
    has_coord = true;
  }
  query_state = exec_state.query_state();
  num_rows_fetched = exec_state.num_rows_fetched();
  query_status = exec_state.query_status();

  if (copy_profile) {
    stringstream ss;
    exec_state.profile().PrettyPrint(&ss);
    profile_str = ss.str();
    if (encoded_profile.empty()) {
      encoded_profile_str = exec_state.profile().SerializeToArchiveString();
    } else {
      encoded_profile_str = encoded_profile;
    }
  }
}

bool ImpalaServer::QueryStateRecord::operator() (
    const QueryStateRecord& lhs, const QueryStateRecord& rhs) const {
  if (lhs.start_time == rhs.start_time) return lhs.id < rhs.id;
  return lhs.start_time < rhs.start_time;
}

void ImpalaServer::ConnectionStart(
    const ThriftServer::ConnectionContext& connection_context) {
  if (connection_context.server_name == BEESWAX_SERVER_NAME) {
    // Beeswax only allows for one session per connection, so we can share the session ID
    // with the connection ID
    const TUniqueId& session_id = connection_context.connection_id;
    shared_ptr<SessionState> session_state;
    session_state.reset(new SessionState);
    session_state->closed = false;
    session_state->start_time = TimestampValue::local_time();
    session_state->last_accessed_ms = ms_since_epoch();
    session_state->database = "default";
    session_state->session_type = TSessionType::BEESWAX;
    session_state->network_address = connection_context.network_address;
    session_state->default_query_options = default_query_options_;
    // If the username was set by a lower-level transport, use it.
    if (!connection_context.username.empty()) {
      session_state->connected_user = connection_context.username;
    }

    {
      lock_guard<mutex> l(session_state_map_lock_);
      bool success =
          session_state_map_.insert(make_pair(session_id, session_state)).second;
      // The session should not have already existed.
      DCHECK(success);
    }
    {
      lock_guard<mutex> l(connection_to_sessions_map_lock_);
      connection_to_sessions_map_[connection_context.connection_id].push_back(session_id);
    }
    ImpaladMetrics::IMPALA_SERVER_NUM_OPEN_BEESWAX_SESSIONS->Increment(1L);
  }
}

void ImpalaServer::ConnectionEnd(
    const ThriftServer::ConnectionContext& connection_context) {
  unique_lock<mutex> l(connection_to_sessions_map_lock_);
  ConnectionToSessionMap::iterator it =
      connection_to_sessions_map_.find(connection_context.connection_id);

  // Not every connection must have an associated session
  if (it == connection_to_sessions_map_.end()) return;

  LOG(INFO) << "Connection from client " << connection_context.network_address
            << " closed, closing " << it->second.size() << " associated session(s)";

  BOOST_FOREACH(const TUniqueId& session_id, it->second) {
    Status status = CloseSessionInternal(session_id, true);
    if (!status.ok()) {
      LOG(WARNING) << "Error closing session " << session_id << ": "
                   << status.GetErrorMsg();
    }
  }
  connection_to_sessions_map_.erase(it);
}

void ImpalaServer::ExpireSessions() {
  while (true) {
    // Sleep for half the session timeout; the maximum delay between a session expiring
    // and this method picking it up is equal to the size of this sleep.
    SleepForMs(FLAGS_idle_session_timeout * 500);
    lock_guard<mutex> l(session_state_map_lock_);
    int64_t now = ms_since_epoch();
    VLOG(3) << "Session expiration thread waking up";
    // TODO: If holding session_state_map_lock_ for the duration of this loop is too
    // expensive, consider a priority queue.
    BOOST_FOREACH(SessionStateMap::value_type& session_state, session_state_map_) {
      unordered_set<TUniqueId> inflight_queries;
      {
        lock_guard<mutex> l(session_state.second->lock);
        if (session_state.second->ref_count > 0) continue;
        // A session closed by other means is in the process of being removed, and it's
        // best not to interfere.
        if (session_state.second->closed || session_state.second->expired) continue;
        int64_t last_accessed_ms = session_state.second->last_accessed_ms;
        if (now - last_accessed_ms <= (FLAGS_idle_session_timeout * 1000)) continue;
        LOG(INFO) << "Expiring session: " << session_state.first << ", user:"
                  << session_state.second->connected_user << ", last active: "
                  << TimestampValue(last_accessed_ms / 1000).DebugString();
        session_state.second->expired = true;
        ImpaladMetrics::NUM_SESSIONS_EXPIRED->Increment(1L);
        // Since expired is true, no more queries will be added to the inflight list.
        inflight_queries.insert(session_state.second->inflight_queries.begin(),
            session_state.second->inflight_queries.end());
      }
      // Unregister all open queries from this session.
      Status status("Session expired due to inactivity");
      BOOST_FOREACH(const TUniqueId& query_id, inflight_queries) {
        cancellation_thread_pool_->Offer(CancellationWork(query_id, status, true));
      }
    }
  }
}

void ImpalaServer::ExpireQueries() {
  while (true) {
    // The following block accomplishes three things:
    //
    // 1. Update the ordered list of queries by checking the 'idle_time' parameter in
    // query_exec_state. We are able to avoid doing this for *every* query in flight
    // thanks to the observation that expiry times never move backwards, only
    // forwards. Therefore once we find a query that a) hasn't changed its idle time and
    // b) has not yet expired we can stop moving through the list. If the idle time has
    // changed, we need to re-insert the query in the right place in queries_by_timestamp_
    //
    // 2. Remove any queries that would have expired but have already been closed for any
    // reason.
    //
    // 3. Compute the next time a query *might* expire, so that the sleep at the end of
    // this loop has an accurate duration to wait. If the list of queries is empty, the
    // default sleep duration is half the idle query timeout.
    int64_t now;
    {
      lock_guard<mutex> l(query_expiration_lock_);
      ExpirationQueue::iterator expiration_event = queries_by_timestamp_.begin();
      now = ms_since_epoch();
      while (expiration_event != queries_by_timestamp_.end()) {
        // If the last-observed expiration time for this query is still in the future, we
        // know that the true expiration time will be at least that far off. So we can
        // break here and sleep.
        if (expiration_event->first > now) break;
        shared_ptr<QueryExecState> query_state =
            GetQueryExecState(expiration_event->second, false);
        if (query_state.get() == NULL) {
          // Query was deleted some other way.
          queries_by_timestamp_.erase(expiration_event++);
          continue;
        }
        // First, check the actual expiration time in case the query has updated it
        // since the last time we looked.
        int32_t timeout_s = query_state->query_options().query_timeout_s;
        if (FLAGS_idle_query_timeout > 0 && timeout_s > 0) {
          timeout_s = min(FLAGS_idle_query_timeout, timeout_s);
        } else {
          // Use a non-zero timeout, if one exists
          timeout_s = max(FLAGS_idle_query_timeout, timeout_s);
        }
        int64_t expiration = query_state->last_active() + (timeout_s * 1000L);
        if (now < expiration) {
          // If the real expiration date is in the future we may need to re-insert the
          // query's expiration event at its correct location.
          if (expiration == expiration_event->first) {
            // The query hasn't been updated since it was inserted, so we know (by the
            // fact that queries are inserted in-expiration-order initially) that it is
            // still the next query to expire. No need to re-insert it.
            break;
          } else {
            // Erase and re-insert with an updated expiration time.
            TUniqueId query_id = expiration_event->second;
            queries_by_timestamp_.erase(expiration_event++);
            queries_by_timestamp_.insert(make_pair(expiration, query_id));
          }
        } else if (!query_state->is_active()) {
          // Otherwise time to expire this query
          VLOG_QUERY << "Expiring query due to client inactivity: "
                     << expiration_event->second << ", last activity was at: "
                     << TimestampValue(query_state->last_active(), 0).DebugString();
          const string& err_msg = Substitute(
              "Query $0 expired due to client inactivity (timeout is $1)",
              PrintId(expiration_event->second),
              PrettyPrinter::Print(timeout_s * 1000000000L, TCounterType::TIME_NS));

          cancellation_thread_pool_->Offer(
              CancellationWork(expiration_event->second, Status(err_msg), false));
          queries_by_timestamp_.erase(expiration_event++);
          ImpaladMetrics::NUM_QUERIES_EXPIRED->Increment(1L);
        } else {
          // Iterator is moved on in every other branch.
          ++expiration_event;
        }
      }
    }
    // Since we only allow timeouts to be 1s or greater, the earliest that any new query
    // could expire is in 1s time. An existing query may expire sooner, but we are
    // comfortable with a maximum error of 1s as a trade-off for not frequently waking
    // this thread.
    SleepForMs(1000L);
  }
}

Status CreateImpalaServer(ExecEnv* exec_env, int beeswax_port, int hs2_port, int be_port,
    ThriftServer** beeswax_server, ThriftServer** hs2_server, ThriftServer** be_server,
    ImpalaServer** impala_server) {
  DCHECK((beeswax_port == 0) == (beeswax_server == NULL));
  DCHECK((hs2_port == 0) == (hs2_server == NULL));
  DCHECK((be_port == 0) == (be_server == NULL));

  shared_ptr<ImpalaServer> handler(new ImpalaServer(exec_env));

  if (beeswax_port != 0 && beeswax_server != NULL) {
    // Beeswax FE must be a TThreadPoolServer because ODBC and Hue only support
    // TThreadPoolServer.
    shared_ptr<TProcessor> beeswax_processor(new ImpalaServiceProcessor(handler));
    shared_ptr<TProcessorEventHandler> event_handler(
        new RpcEventHandler("beeswax", exec_env->metrics()));
    beeswax_processor->setEventHandler(event_handler);
    *beeswax_server = new ThriftServer(BEESWAX_SERVER_NAME, beeswax_processor,
        beeswax_port, AuthManager::GetInstance()->GetExternalAuthProvider(),
        exec_env->metrics(), FLAGS_fe_service_threads, ThriftServer::ThreadPool);

    (*beeswax_server)->SetConnectionHandler(handler.get());
    if (!FLAGS_ssl_server_certificate.empty()) {
      LOG(INFO) << "Enabling SSL for Beeswax";
      RETURN_IF_ERROR((*beeswax_server)->EnableSsl(
              FLAGS_ssl_server_certificate, FLAGS_ssl_private_key));
    }

    LOG(INFO) << "Impala Beeswax Service listening on " << beeswax_port;
  }

  if (hs2_port != 0 && hs2_server != NULL) {
    // HiveServer2 JDBC driver does not support non-blocking server.
    shared_ptr<TProcessor> hs2_fe_processor(
        new ImpalaHiveServer2ServiceProcessor(handler));
    shared_ptr<TProcessorEventHandler> event_handler(
        new RpcEventHandler("hs2", exec_env->metrics()));
    hs2_fe_processor->setEventHandler(event_handler);

    *hs2_server = new ThriftServer(HS2_SERVER_NAME, hs2_fe_processor, hs2_port,
        AuthManager::GetInstance()->GetExternalAuthProvider(), exec_env->metrics(),
        FLAGS_fe_service_threads, ThriftServer::ThreadPool);

    (*hs2_server)->SetConnectionHandler(handler.get());
    if (!FLAGS_ssl_server_certificate.empty()) {
      LOG(INFO) << "Enabling SSL for HiveServer2";
      RETURN_IF_ERROR((*hs2_server)->EnableSsl(
              FLAGS_ssl_server_certificate, FLAGS_ssl_private_key));
    }

    LOG(INFO) << "Impala HiveServer2 Service listening on " << hs2_port;
  }

  if (be_port != 0 && be_server != NULL) {
<<<<<<< HEAD
    shared_ptr<TProcessor> be_processor(new ImpalaInternalServiceProcessor(handler));
=======
    shared_ptr<FragmentMgr> fragment_mgr(new FragmentMgr());
    shared_ptr<ImpalaInternalService> thrift_if(
        new ImpalaInternalService(handler, fragment_mgr));
    shared_ptr<TProcessor> be_processor(new ImpalaInternalServiceProcessor(thrift_if));
>>>>>>> e48c2b48
    shared_ptr<TProcessorEventHandler> event_handler(
        new RpcEventHandler("backend", exec_env->metrics()));
    be_processor->setEventHandler(event_handler);

    *be_server = new ThriftServer("backend", be_processor, be_port, NULL,
        exec_env->metrics(), FLAGS_be_service_threads);

    LOG(INFO) << "ImpalaInternalService listening on " << be_port;
  }
  if (impala_server != NULL) *impala_server = handler.get();

  return Status::OK;
}

bool ImpalaServer::GetSessionIdForQuery(const TUniqueId& query_id,
    TUniqueId* session_id) {
  DCHECK(session_id != NULL);
  lock_guard<mutex> l(query_exec_state_map_lock_);
  QueryExecStateMap::iterator i = query_exec_state_map_.find(query_id);
  if (i == query_exec_state_map_.end()) {
    return false;
  } else {
    *session_id = i->second->session_id();
    return true;
  }
}

shared_ptr<ImpalaServer::QueryExecState> ImpalaServer::GetQueryExecState(
    const TUniqueId& query_id, bool lock) {
  lock_guard<mutex> l(query_exec_state_map_lock_);
  QueryExecStateMap::iterator i = query_exec_state_map_.find(query_id);
  if (i == query_exec_state_map_.end()) {
    return shared_ptr<QueryExecState>();
  } else {
    if (lock) i->second->lock()->lock();
    return i->second;
  }
}

void ImpalaServer::SetOffline(bool is_offline) {
  lock_guard<mutex> l(is_offline_lock_);
  is_offline_ = is_offline;
  ImpaladMetrics::IMPALA_SERVER_READY->Update(is_offline);
}

void ImpalaServer::DetectNmFailures() {
  DCHECK(FLAGS_enable_rm);
  if (FLAGS_local_nodemanager_url.empty()) {
    LOG(WARNING) << "No NM address set (--nm_addr is empty), no NM failure detection "
                 << "thread started";
    return;
  }
  // We only want a network address to open a socket to, for now. Get rid of http(s)://
  // prefix, and split the string into hostname:port.
  if (istarts_with(FLAGS_local_nodemanager_url, "http://")) {
    FLAGS_local_nodemanager_url =
        FLAGS_local_nodemanager_url.substr(string("http://").size());
  } else if (istarts_with(FLAGS_local_nodemanager_url, "https://")) {
    FLAGS_local_nodemanager_url =
        FLAGS_local_nodemanager_url.substr(string("https://").size());
  }
  vector<string> components;
  split(components, FLAGS_local_nodemanager_url, is_any_of(":"));
  if (components.size() < 2) {
    LOG(ERROR) << "Could not parse network address from --local_nodemanager_url, no NM"
               << " failure detection thread started";
    return;
  }
  DCHECK_GE(components.size(), 2);
  TNetworkAddress nm_addr =
      MakeNetworkAddress(components[0], atoi(components[1].c_str()));

  MissedHeartbeatFailureDetector failure_detector(MAX_NM_MISSED_HEARTBEATS,
      MAX_NM_MISSED_HEARTBEATS / 2);
  struct addrinfo* addr;
  if (getaddrinfo(nm_addr.hostname.c_str(), components[1].c_str(), NULL, &addr)) {
    LOG(WARNING) << "Could not resolve NM address: " << nm_addr << ". Error was: "
                 << GetStrErrMsg();
    return;
  }
  LOG(INFO) << "Starting NM failure-detection thread, NM at: " << nm_addr;
  // True if the last time through the loop Impala had failed, otherwise false. Used to
  // only change the offline status when there's a change in state.
  bool last_failure_state = false;
  while (true) {
    int sockfd = socket(AF_INET, SOCK_STREAM, 0);
    if (sockfd >= 0) {
      if (connect(sockfd, addr->ai_addr, sizeof(sockaddr)) < 0) {
        failure_detector.UpdateHeartbeat(FLAGS_local_nodemanager_url, false);
      } else {
        failure_detector.UpdateHeartbeat(FLAGS_local_nodemanager_url, true);
      }
      ::close(sockfd);
    } else {
      LOG(ERROR) << "Could not create socket! Error was: " << GetStrErrMsg();
    }
    bool is_failed = (failure_detector.GetPeerState(FLAGS_local_nodemanager_url) ==
        FailureDetector::FAILED);
    if (is_failed != last_failure_state) {
      if (is_failed) {
        LOG(WARNING) <<
            "ImpalaServer is going offline while local node-manager connectivity is bad";
      } else {
        LOG(WARNING) <<
            "Node-manager connectivity has been restored. ImpalaServer is now online";
      }
      SetOffline(is_failed);
    }
    last_failure_state = is_failed;
    SleepForMs(2000);
  }
  freeaddrinfo(addr);
}

}<|MERGE_RESOLUTION|>--- conflicted
+++ resolved
@@ -104,13 +104,7 @@
     "may request to be cached on a per-query basis to support restarting fetches. This "
     "option guards against unreasonably large result caches requested by clients. "
     "Requests exceeding this maximum will be rejected.");
-<<<<<<< HEAD
-
-// TODO: this logging should go into a per query log.
-DEFINE_int32(log_mem_usage_interval, 0, "If non-zero, impalad will output memory usage "
-    "every log_mem_usage_interval'th fragment completion.");
-=======
->>>>>>> e48c2b48
+
 
 DEFINE_int32(max_audit_event_log_file_size, 5000, "The maximum size (in queries) of the "
     "audit event log file before a new one is created (if event logging is enabled)");
@@ -458,10 +452,6 @@
 }
 
 Status ImpalaServer::GetExecSummary(const TUniqueId& query_id, TExecSummary* result) {
-<<<<<<< HEAD
-  // TODO: this is only populated when the query is done currently so only look
-  // in the log. We'll have to make it thread safe for in flight queries.
-=======
   // Search for the query id in the active query map
   {
     shared_ptr<QueryExecState> exec_state = GetQueryExecState(query_id, true);
@@ -476,7 +466,6 @@
   }
 
   // Look for the query in completed query log.
->>>>>>> e48c2b48
   {
     lock_guard<mutex> l(query_log_lock_);
     QueryLogIndex::const_iterator query_record = query_log_index_.find(query_id);
@@ -534,12 +523,8 @@
   if (FLAGS_query_log_size == 0) return;
   QueryStateRecord record(query, true, encoded_profile_str);
   if (query.coord() != NULL) {
-<<<<<<< HEAD
-    record.exec_summary = query.coord()->exec_summary();
-=======
     ScopedSpinLock lock;
     record.exec_summary = query.coord()->exec_summary(&lock);
->>>>>>> e48c2b48
   }
   {
     lock_guard<mutex> l(query_log_lock_);
@@ -741,16 +726,12 @@
   }
 
   if (exec_state->coord() != NULL) {
-<<<<<<< HEAD
-    const string& exec_summary = PrintExecSummary(exec_state->coord()->exec_summary());
-=======
     string exec_summary;
     {
       ScopedSpinLock lock;
       const TExecSummary& summary = exec_state->coord()->exec_summary(&lock);
       exec_summary = PrintExecSummary(summary);
     }
->>>>>>> e48c2b48
     exec_state->summary_profile()->AddInfoString("ExecSummary", exec_summary);
 
     const unordered_set<TNetworkAddress>& unique_hosts =
@@ -956,8 +937,6 @@
       case TImpalaQueryOptions::DEBUG_ACTION:
         query_options->__set_debug_action(value.c_str());
         break;
-<<<<<<< HEAD
-=======
       case TImpalaQueryOptions::SEQ_COMPRESSION_MODE: {
         if (iequals(value, "block")) {
           query_options->__set_seq_compression_mode(THdfsSeqCompressionMode::BLOCK);
@@ -970,7 +949,6 @@
         }
         break;
       }
->>>>>>> e48c2b48
       case TImpalaQueryOptions::COMPRESSION_CODEC: {
         if (value.empty()) break;
         if (iequals(value, "none")) {
@@ -1069,12 +1047,9 @@
             iequals(value, "true") || iequals(value, "1"));
         break;
       }
-<<<<<<< HEAD
-=======
       case TImpalaQueryOptions::EXEC_SINGLE_NODE_ROWS_THRESHOLD:
         query_options->__set_exec_single_node_rows_threshold(atoi(value.c_str()));
         break;
->>>>>>> e48c2b48
       default:
         // We hit this DCHECK(false) if we forgot to add the corresponding entry here
         // when we add a new query option.
@@ -1086,29 +1061,6 @@
   return Status::OK;
 }
 
-<<<<<<< HEAD
-inline shared_ptr<ImpalaServer::FragmentExecState> ImpalaServer::GetFragmentExecState(
-    const TUniqueId& fragment_instance_id) {
-  lock_guard<mutex> l(fragment_exec_state_map_lock_);
-  FragmentExecStateMap::iterator i = fragment_exec_state_map_.find(fragment_instance_id);
-  if (i == fragment_exec_state_map_.end()) {
-    return shared_ptr<FragmentExecState>();
-  } else {
-    return i->second;
-  }
-}
-
-void ImpalaServer::ExecPlanFragment(
-    TExecPlanFragmentResult& return_val, const TExecPlanFragmentParams& params) {
-  VLOG_QUERY << "ExecPlanFragment() instance_id="
-             << params.fragment_instance_ctx.fragment_instance_id
-             << " coord=" << params.fragment_instance_ctx.query_ctx.coord_address
-             << " backend#=" << params.fragment_instance_ctx.backend_num;
-  StartPlanFragmentExecution(params).SetTStatus(&return_val);
-}
-
-=======
->>>>>>> e48c2b48
 void ImpalaServer::ReportExecStatus(
     TReportExecStatusResult& return_val, const TReportExecStatusParams& params) {
   VLOG_FILE << "ReportExecStatus() query_id=" << params.query_id
@@ -1131,11 +1083,7 @@
         " $2 done: $3)", PrintId(params.query_id), params.backend_num,
         PrintId(params.fragment_instance_id), params.done);
     return_val.status.error_msgs.push_back(err);
-<<<<<<< HEAD
-    LOG(INFO) << err;
-=======
     VLOG_QUERY << err;
->>>>>>> e48c2b48
     return;
   }
   exec_state->coord()->UpdateFragmentExecStatus(params).SetTStatus(&return_val);
@@ -1165,57 +1113,6 @@
     exec_env_->stream_mgr()->CloseSender(
         params.dest_fragment_instance_id, params.dest_node_id,
         params.sender_id).SetTStatus(&return_val);
-<<<<<<< HEAD
-  }
-}
-
-Status ImpalaServer::StartPlanFragmentExecution(
-    const TExecPlanFragmentParams& exec_params) {
-  if (!exec_params.fragment.__isset.output_sink) {
-    return Status("missing sink in plan fragment");
-  }
-
-  shared_ptr<FragmentExecState> exec_state(
-      new FragmentExecState(exec_params.fragment_instance_ctx, exec_env_));
-  // Call Prepare() now, before registering the exec state, to avoid calling
-  // exec_state->Cancel().
-  // We might get an async cancellation, and the executor requires that Cancel() not
-  // be called before Prepare() returns.
-  RETURN_IF_ERROR(exec_state->Prepare(exec_params));
-
-  {
-    lock_guard<mutex> l(fragment_exec_state_map_lock_);
-    // register exec_state before starting exec thread
-    fragment_exec_state_map_.insert(
-        make_pair(exec_params.fragment_instance_ctx.fragment_instance_id, exec_state));
-  }
-
-  // execute plan fragment in new thread
-  // TODO: manage threads via global thread pool
-  exec_state->set_exec_thread(new Thread("impala-server", "exec-plan-fragment",
-      &ImpalaServer::RunExecPlanFragment, this, exec_state.get()));
-
-  return Status::OK;
-}
-
-void ImpalaServer::RunExecPlanFragment(FragmentExecState* exec_state) {
-  ImpaladMetrics::IMPALA_SERVER_NUM_FRAGMENTS->Increment(1L);
-  exec_state->Exec();
-
-  // we're done with this plan fragment
-  {
-    lock_guard<mutex> l(fragment_exec_state_map_lock_);
-    FragmentExecStateMap::iterator i =
-        fragment_exec_state_map_.find(exec_state->fragment_instance_id());
-    if (i != fragment_exec_state_map_.end()) {
-      // ends up calling the d'tor, if there are no async cancellations
-      fragment_exec_state_map_.erase(i);
-    } else {
-      LOG(ERROR) << "missing entry in fragment exec state map: instance_id="
-                 << exec_state->fragment_instance_id();
-    }
-=======
->>>>>>> e48c2b48
   }
 }
 
@@ -1303,12 +1200,9 @@
         break;
       case TImpalaQueryOptions::COMPRESSION_CODEC:
         val << query_option.compression_codec;
-<<<<<<< HEAD
-=======
         break;
       case TImpalaQueryOptions::SEQ_COMPRESSION_MODE:
         val << query_option.seq_compression_mode;
->>>>>>> e48c2b48
         break;
       case TImpalaQueryOptions::HBASE_CACHING:
         val << query_option.hbase_caching;
@@ -1355,12 +1249,9 @@
       case TImpalaQueryOptions::DISABLE_UNSAFE_SPILLS:
         val << query_option.disable_unsafe_spills;
         break;
-<<<<<<< HEAD
-=======
       case TImpalaQueryOptions::EXEC_SINGLE_NODE_ROWS_THRESHOLD:
         val << query_option.exec_single_node_rows_threshold;
         break;
->>>>>>> e48c2b48
       default:
         // We hit this DCHECK(false) if we forgot to add the corresponding entry here
         // when we add a new query option.
@@ -1990,14 +1881,10 @@
   }
 
   if (be_port != 0 && be_server != NULL) {
-<<<<<<< HEAD
-    shared_ptr<TProcessor> be_processor(new ImpalaInternalServiceProcessor(handler));
-=======
     shared_ptr<FragmentMgr> fragment_mgr(new FragmentMgr());
     shared_ptr<ImpalaInternalService> thrift_if(
         new ImpalaInternalService(handler, fragment_mgr));
     shared_ptr<TProcessor> be_processor(new ImpalaInternalServiceProcessor(thrift_if));
->>>>>>> e48c2b48
     shared_ptr<TProcessorEventHandler> event_handler(
         new RpcEventHandler("backend", exec_env->metrics()));
     be_processor->setEventHandler(event_handler);
