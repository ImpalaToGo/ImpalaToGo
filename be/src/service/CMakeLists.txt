# Copyright 2012 Cloudera Inc.
#
# Licensed under the Apache License, Version 2.0 (the "License");
# you may not use this file except in compliance with the License.
# You may obtain a copy of the License at
#
# http://www.apache.org/licenses/LICENSE-2.0
#
# Unless required by applicable law or agreed to in writing, software
# distributed under the License is distributed on an "AS IS" BASIS,
# WITHOUT WARRANTIES OR CONDITIONS OF ANY KIND, either express or implied.
# See the License for the specific language governing permissions and
# limitations under the License.

# where to put generated libraries.
set(LIBRARY_OUTPUT_PATH "${BUILD_OUTPUT_ROOT_DIRECTORY}/service")

# where to put generated binaries.
set(EXECUTABLE_OUTPUT_PATH "${BUILD_OUTPUT_ROOT_DIRECTORY}/service")

add_library(Service
  frontend.cc
  fe-support.cc
  fragment-exec-state.cc
<<<<<<< HEAD
=======
  fragment-mgr.cc
>>>>>>> e48c2b48
  hs2-util.cc
  impala-server.cc
  impala-server-callbacks.cc
  impala-hs2-server.cc
  impala-beeswax-server.cc
  query-exec-state.cc
  child-query.cc
)

# this shared library provides Impala executor functionality to FE test.
add_library(fesupport SHARED
  fe-support.cc
)

target_link_libraries(fesupport ${IMPALA_LINK_LIBS_NO_TCMALLOC})

add_executable(impalad
  impalad-main.cc
)

# This permits libraries loaded by dlopen to link to the symbols in the program.
set_target_properties(impalad PROPERTIES LINK_FLAGS -rdynamic)

target_link_libraries(impalad
  ${JAVA_JSIG_LIBRARY}
  ${IMPALA_LINK_LIBS}
)

ADD_BE_TEST(session-expiry-test session-expiry-test.cc)
ADD_BE_TEST(hs2-util-test hs2-util-test.cc)<|MERGE_RESOLUTION|>--- conflicted
+++ resolved
@@ -22,10 +22,7 @@
   frontend.cc
   fe-support.cc
   fragment-exec-state.cc
-<<<<<<< HEAD
-=======
   fragment-mgr.cc
->>>>>>> e48c2b48
   hs2-util.cc
   impala-server.cc
   impala-server-callbacks.cc
