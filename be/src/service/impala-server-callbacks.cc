--- conflicted
+++ resolved
@@ -409,30 +409,6 @@
     Value error("Please specify values for the object_type and object_name parameters.",
         document->GetAllocator());
     document->AddMember("error", error, document->GetAllocator());
-<<<<<<< HEAD
-  }
-}
-
-void ImpalaServer::QuerySummaryCallback(const Webserver::ArgumentMap& args,
-    Document* document) {
-  TUniqueId query_id;
-  Status status = ParseQueryId(args, &query_id);
-  if (!status.ok()) {
-    Value json_error(status.GetErrorMsg().c_str(), document->GetAllocator());
-    document->AddMember("error", json_error, document->GetAllocator());
-    return;
-  }
-
-  TExecSummary summary;
-  string stmt;
-  string plan;
-  Status query_status;
-  {
-    lock_guard<mutex> l(query_log_lock_);
-    QueryLogIndex::const_iterator query_record = query_log_index_.find(query_id);
-    if (query_record == query_log_index_.end()) {
-      string err = Substitute("Unknown query id: $0", PrintId(query_id));
-=======
   }
 }
 
@@ -477,7 +453,6 @@
     QueryLogIndex::const_iterator query_record = query_log_index_.find(query_id);
     if (query_record == query_log_index_.end()) {
       const string& err = Substitute("Unknown query id: $0", PrintId(query_id));
->>>>>>> e48c2b48
       Value json_error(err.c_str(), document->GetAllocator());
       document->AddMember("error", json_error, document->GetAllocator());
       return;
