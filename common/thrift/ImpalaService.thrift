--- conflicted
+++ resolved
@@ -97,12 +97,9 @@
   // Valid values are "snappy", "gzip", "bzip2" and "none"
   // Leave blank to use default.
   COMPRESSION_CODEC,
-<<<<<<< HEAD
-=======
 
   // Mode for compressing sequence files; either BLOCK, RECORD, or DEFAULT
   SEQ_COMPRESSION_MODE,
->>>>>>> e48c2b48
 
   // HBase scan query option. If set and > 0, HBASE_CACHING is the value for
   // "hbase.client.Scan.setCaching()" when querying HBase table. Otherwise, use backend
@@ -164,13 +161,10 @@
   // disastrous query plans. Impala will excercise this option if a query
   // has no plan hints, and at least one table is missing relevant stats.
   DISABLE_UNSAFE_SPILLS
-<<<<<<< HEAD
-=======
 
   // If the number of rows that are processed for a single query is below the
   // threshold, it will be executed on the coordinator only with codegen disabled
   EXEC_SINGLE_NODE_ROWS_THRESHOLD
->>>>>>> e48c2b48
 }
 
 // The summary of an insert.
